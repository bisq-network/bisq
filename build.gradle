buildscript {
    repositories {
        jcenter()
    }
    dependencies {
        classpath 'com.google.protobuf:protobuf-gradle-plugin:0.8.10'
        classpath 'com.google.gradle:osdetector-gradle-plugin:1.6.0'
        classpath 'com.github.jengelman.gradle.plugins:shadow:5.2.0'
        classpath files('gradle/witness/gradle-witness.jar')
        classpath 'org.springframework.boot:spring-boot-gradle-plugin:1.5.10.RELEASE'
    }
}

configure(rootProject) {
    // remove the 'bisq-*' scripts and 'lib' dir generated by the 'installDist' task
    task clean {
        doLast {
            delete fileTree(dir: rootProject.projectDir, include: 'bisq-*'), 'lib'
        }
    }
}

configure(subprojects) {
    apply plugin: 'java'
    apply plugin: 'com.google.osdetector'

    sourceCompatibility = 1.10

    ext { // in alphabetical order
        bcVersion = '1.56'
        bitcoinjVersion = 'a88d36d'
        btcdCli4jVersion = '975ff5d4'
        codecVersion = '1.13'
        easybindVersion = '1.0.3'
        easyVersion = '4.0.1'
        findbugsVersion = '3.0.2'
        firebaseVersion = '6.2.0'
        fontawesomefxVersion = '8.0.0'
        fontawesomefxCommonsVersion = '9.1.2'
        fontawesomefxMaterialdesignfontVersion = '2.0.26-9.1.2'
        grpcVersion = '1.25.0'
        gsonVersion = '2.8.5'
        guavaVersion = '20.0'
        guiceVersion = '4.2.2'
        hamcrestVersion = '1.3'
        httpclientVersion = '4.5.12'
        httpcoreVersion = '4.4.13'
        ioVersion = '2.6'
        jacksonVersion = '2.8.10'
        javafxVersion = '11.0.2'
        javaxAnnotationVersion = '1.2'
        jcsvVersion = '1.4.0'
        jetbrainsAnnotationsVersion = '13.0'
        jfoenixVersion = '9.0.6'
        joptVersion = '5.0.4'
        jsonsimpleVersion = '1.1.1'
        junitVersion = '4.12'
        jupiterVersion = '5.3.2'
        kotlinVersion = '1.3.41'
        knowmXchangeVersion = '4.3.3'
        langVersion = '3.8'
        logbackVersion = '1.1.11'
        loggingVersion = '1.2'
        lombokVersion = '1.18.2'
        mockitoVersion = '3.0.0'
        netlayerVersion = '0.6.7'
        protobufVersion = '3.10.0'
        protocVersion = protobufVersion
        pushyVersion = '0.13.2'
        qrgenVersion = '1.3'
        sarxosVersion = '0.3.12'
        slf4jVersion = '1.7.25'
        sparkVersion = '2.5.2'
        springBootVersion = '1.5.10.RELEASE'

        os = osdetector.os == 'osx' ? 'mac' : osdetector.os == 'windows' ? 'win' : osdetector.os
    }

    repositories {
        mavenCentral()
        maven { url 'https://jitpack.io' }
    }

    dependencies {
        testCompile "junit:junit:$junitVersion"
    }

    tasks.withType(JavaCompile) {
        options.encoding = 'UTF-8'
    }
}


configure([project(':cli'),
           project(':daemon'),
           project(':desktop'),
           project(':monitor'),
           project(':relay'),
           project(':seednode'),
           project(':statsnode'),
           project(':pricenode')]) {

    apply plugin: 'application'

    build.dependsOn installDist
    installDist.destinationDir = file('build/app')
    distZip.enabled = false

    // the 'installDist' and 'startScripts' blocks below configure bisq executables to put
    // generated shell scripts in the root project directory, such that users can easily
    // discover and invoke e.g. ./bisq-desktop, ./bisq-seednode, etc.
    // See https://stackoverflow.com/q/46327736 for details.

    installDist {
        doLast {
            // copy generated shell scripts, e.g. `bisq-desktop` directly to the project
            // root directory for discoverability and ease of use

            copy {
                from "$destinationDir/bin"
                into rootProject.projectDir
            }
            // copy libs required for generated shell script classpaths to 'lib' dir under
            // the project root directory
            copy {
                from "$destinationDir/lib"
                into "${rootProject.projectDir}/lib"
            }

            // edit generated shell scripts such that they expect to be executed in the
            // project root dir as opposed to a 'bin' subdirectory
            def windowsScriptFile = file("${rootProject.projectDir}/bisq-${applicationName}.bat")
            windowsScriptFile.text = windowsScriptFile.text.replace(
                'set APP_HOME=%DIRNAME%..', 'set APP_HOME=%DIRNAME%')

            def unixScriptFile = file("${rootProject.projectDir}/bisq-$applicationName")
            unixScriptFile.text = unixScriptFile.text.replace(
                'cd "`dirname \\"$PRG\\"`/.." >/dev/null', 'cd "`dirname \\"$PRG\\"`" >/dev/null')

            if (applicationName == 'desktop') {
                def script = file("${rootProject.projectDir}/bisq-$applicationName")
                script.text = script.text.replace(
                    'DEFAULT_JVM_OPTS=""', 'DEFAULT_JVM_OPTS="-XX:MaxRAM=4g"')
            }

            if (osdetector.os != 'windows')
                delete fileTree(dir: rootProject.projectDir, include: 'bisq-*.bat')
            else
                delete fileTree(dir: rootProject.projectDir, include: 'bisq-*', exclude: '*.bat')
        }
    }

    startScripts {
        // rename scripts from, e.g. `desktop` to `bisq-desktop`
        applicationName = "bisq-$applicationName"
    }
}

configure(project(':proto')) {
    apply plugin: 'com.google.protobuf'

    dependencies {
        implementation "com.google.protobuf:protobuf-java:$protobufVersion"
        implementation("io.grpc:grpc-protobuf:$grpcVersion") {
            exclude(module: 'guava')
            exclude(module: 'animal-sniffer-annotations')
        }
        implementation("io.grpc:grpc-stub:$grpcVersion") {
            exclude(module: 'guava')
            exclude(module: 'animal-sniffer-annotations')
        }
        implementation "com.google.guava:guava:$guavaVersion"
        implementation "org.slf4j:slf4j-api:$slf4jVersion"
        implementation "ch.qos.logback:logback-core:$logbackVersion"
        implementation "ch.qos.logback:logback-classic:$logbackVersion"
        compileOnly "org.projectlombok:lombok:$lombokVersion"
        compileOnly "javax.annotation:javax.annotation-api:$javaxAnnotationVersion"
        annotationProcessor "org.projectlombok:lombok:$lombokVersion"
    }

    sourceSets.main.java.srcDirs += [
        'build/generated/source/proto/main/grpc',
        'build/generated/source/proto/main/java'
    ]

    protobuf {
        protoc {
            artifact = "com.google.protobuf:protoc:${protocVersion}"
        }
        plugins {
            grpc {
                artifact = "io.grpc:protoc-gen-grpc-java:${grpcVersion}"
            }
        }
        generateProtoTasks {
            all()*.plugins { grpc {} }
        }
    }
}

configure(project(':assets')) {
    dependencies {
        compile("com.github.bisq-network.bitcoinj:bitcoinj-core:$bitcoinjVersion") {
            exclude(module: 'jsr305')
            exclude(module: 'slf4j-api')
            exclude(module: 'guava')
            exclude(module: 'protobuf-java')
        }
        compile "com.google.guava:guava:$guavaVersion"
        compile "org.slf4j:slf4j-api:$slf4jVersion"
        compile "org.apache.commons:commons-lang3:$langVersion"
    }
}


configure(project(':common')) {
    dependencies {
        compile project(':proto')
        implementation "org.jetbrains.kotlin:kotlin-stdlib-jdk8:$kotlinVersion"
        compile "org.openjfx:javafx-base:$javafxVersion:$os"
        compile "org.openjfx:javafx-graphics:$javafxVersion:$os"
        compile "com.google.protobuf:protobuf-java:$protobufVersion"
        compile "com.google.code.gson:gson:$gsonVersion"
        compile "net.sf.jopt-simple:jopt-simple:$joptVersion"
        compile "org.slf4j:slf4j-api:$slf4jVersion"
        compile "ch.qos.logback:logback-core:$logbackVersion"
        compile "ch.qos.logback:logback-classic:$logbackVersion"
        compile "com.google.code.findbugs:jsr305:$findbugsVersion"
        compile "com.google.guava:guava:$guavaVersion"
        compile("com.google.inject:guice:$guiceVersion") {
            exclude(module: 'guava')
        }
        compile("com.github.bisq-network.bitcoinj:bitcoinj-core:$bitcoinjVersion") {
            exclude(module: 'jsr305')
            exclude(module: 'slf4j-api')
            exclude(module: 'guava')
            exclude(module: 'protobuf-java')
        }
        runtimeOnly("io.grpc:grpc-netty-shaded:$grpcVersion") {
            exclude(module: 'guava')
            exclude(module: 'animal-sniffer-annotations')
        }
        compile "org.jetbrains:annotations:$jetbrainsAnnotationsVersion"
        compile "org.bouncycastle:bcpg-jdk15on:$bcVersion"
        compile "commons-io:commons-io:$ioVersion"
        compile "org.apache.commons:commons-lang3:$langVersion"
        compileOnly "org.projectlombok:lombok:$lombokVersion"
        annotationProcessor "org.projectlombok:lombok:$lombokVersion"
        testCompile "org.hamcrest:hamcrest-all:$hamcrestVersion"
    }
}


configure(project(':p2p')) {
    dependencies {
        compile project(':common')
        compile("com.github.JesusMcCloud.netlayer:tor.native:$netlayerVersion") {
            exclude(module: 'slf4j-api')
        }
        compile("com.github.JesusMcCloud.netlayer:tor.external:$netlayerVersion") {
            exclude(module: 'slf4j-api')
        }
        implementation("org.apache.httpcomponents:httpclient:$httpclientVersion") {
            exclude(module: 'commons-codec')
        }
        compile "org.fxmisc.easybind:easybind:$easybindVersion"
        compileOnly "org.projectlombok:lombok:$lombokVersion"
        annotationProcessor "org.projectlombok:lombok:$lombokVersion"
        testCompileOnly "org.projectlombok:lombok:$lombokVersion"
        testAnnotationProcessor "org.projectlombok:lombok:$lombokVersion"
        testCompile("org.mockito:mockito-core:$mockitoVersion")
    }
}


configure(project(':core')) {
    dependencies {
        compile project(':proto')
        compile project(':assets')
        compile project(':p2p')
        implementation "commons-codec:commons-codec:$codecVersion"
        implementation "com.google.code.gson:gson:$gsonVersion"
        implementation "org.apache.httpcomponents:httpcore:$httpcoreVersion"
        implementation("org.apache.httpcomponents:httpclient:$httpclientVersion") {
            exclude(module: 'commons-codec')
        }
        compile("network.bisq.btcd-cli4j:btcd-cli4j-core:$btcdCli4jVersion") {
            exclude(module: 'slf4j-api')
            exclude(module: 'httpclient')
            exclude(module: 'commons-lang3')
            exclude(module: 'jackson-core')
            exclude(module: 'jackson-annotations')
            exclude(module: 'jackson-databind')
        }
        compile("network.bisq.btcd-cli4j:btcd-cli4j-daemon:$btcdCli4jVersion") {
            exclude(module: 'slf4j-api')
            exclude(module: 'httpclient')
            exclude(module: 'commons-lang3')
            exclude(module: 'jackson-core')
            exclude(module: 'jackson-annotations')
            exclude(module: 'jackson-databind')
        }
        compile "com.fasterxml.jackson.core:jackson-core:$jacksonVersion"
        compile "com.fasterxml.jackson.core:jackson-annotations:$jacksonVersion"
        compile("com.fasterxml.jackson.core:jackson-databind:$jacksonVersion") {
            exclude(module: 'jackson-annotations')
        }
        implementation "com.google.protobuf:protobuf-java:$protobufVersion"
        implementation("io.grpc:grpc-protobuf:$grpcVersion") {
            exclude(module: 'guava')
            exclude(module: 'animal-sniffer-annotations')
        }
        implementation("io.grpc:grpc-stub:$grpcVersion") {
            exclude(module: 'guava')
            exclude(module: 'animal-sniffer-annotations')
        }
        compileOnly "javax.annotation:javax.annotation-api:$javaxAnnotationVersion"
        runtimeOnly("io.grpc:grpc-netty-shaded:$grpcVersion") {
            exclude(module: 'guava')
            exclude(module: 'animal-sniffer-annotations')
        }
        compileOnly "org.projectlombok:lombok:$lombokVersion"
        annotationProcessor "org.projectlombok:lombok:$lombokVersion"

        testCompile "org.hamcrest:hamcrest-all:$hamcrestVersion"
        testCompile "org.mockito:mockito-core:$mockitoVersion"
        testCompile "com.natpryce:make-it-easy:$easyVersion"
        testCompileOnly "org.projectlombok:lombok:$lombokVersion"
        testAnnotationProcessor "org.projectlombok:lombok:$lombokVersion"
    }

    test {
        systemProperty 'jdk.attach.allowAttachSelf', true
    }
}

configure(project(':cli')) {
    mainClassName = 'bisq.cli.app.BisqCliMain'

    dependencies {
        compile project(':proto')
        implementation "net.sf.jopt-simple:jopt-simple:$joptVersion"
        implementation "com.google.guava:guava:$guavaVersion"
        implementation "com.google.protobuf:protobuf-java:$protobufVersion"
        implementation("io.grpc:grpc-core:$grpcVersion") {
            exclude(module: 'guava')
            exclude(module: 'animal-sniffer-annotations')
        }
        implementation("io.grpc:grpc-stub:$grpcVersion") {
            exclude(module: 'guava')
            exclude(module: 'animal-sniffer-annotations')
        }
        runtimeOnly("io.grpc:grpc-netty-shaded:$grpcVersion") {
            exclude(module: 'guava')
            exclude(module: 'animal-sniffer-annotations')
        }
        implementation "org.slf4j:slf4j-api:$slf4jVersion"
        implementation "ch.qos.logback:logback-core:$logbackVersion"
        implementation "ch.qos.logback:logback-classic:$logbackVersion"
        compileOnly "org.projectlombok:lombok:$lombokVersion"
        annotationProcessor "org.projectlombok:lombok:$lombokVersion"
    }
}

configure(project(':desktop')) {
    apply plugin: 'com.github.johnrengelman.shadow'
    apply plugin: 'witness'
    apply from: '../gradle/witness/gradle-witness.gradle'

<<<<<<< HEAD
    version = '1.3.0-SNAPSHOT'
=======
    version = '1.2.9-SNAPSHOT'
>>>>>>> 00b2171a

    mainClassName = 'bisq.desktop.app.BisqAppMain'

    tasks.withType(AbstractArchiveTask) {
        preserveFileTimestamps = false
        reproducibleFileOrder = true
    }

    sourceSets.main.resources.srcDirs += ['src/main/java'] // to copy fxml and css files

    dependencies {
        compile project(':core')
        compile "net.glxn:qrgen:$qrgenVersion"
        compile "de.jensd:fontawesomefx:$fontawesomefxVersion"
        compile "de.jensd:fontawesomefx-commons:$fontawesomefxCommonsVersion"
        compile "de.jensd:fontawesomefx-materialdesignfont:$fontawesomefxMaterialdesignfontVersion"
        compile "com.google.guava:guava:$guavaVersion"
        compile "com.googlecode.jcsv:jcsv:$jcsvVersion"
        compile "com.github.sarxos:webcam-capture:$sarxosVersion"
        compile "org.openjfx:javafx-controls:$javafxVersion:$os"
        compile "org.openjfx:javafx-fxml:$javafxVersion:$os"
        compile "org.openjfx:javafx-swing:$javafxVersion:$os"
        compile "com.jfoenix:jfoenix:$jfoenixVersion"

        compileOnly "org.projectlombok:lombok:$lombokVersion"
        annotationProcessor "org.projectlombok:lombok:$lombokVersion"

        testCompile "org.mockito:mockito-core:$mockitoVersion"
        testCompile "com.natpryce:make-it-easy:$easyVersion"
        testCompileOnly "org.projectlombok:lombok:$lombokVersion"
        testAnnotationProcessor "org.projectlombok:lombok:$lombokVersion"
    }

    test {
        systemProperty 'jdk.attach.allowAttachSelf', true
    }
}


configure(project(':monitor')) {
    mainClassName = 'bisq.monitor.Monitor'

    test {
        useJUnitPlatform()
        testLogging {
            events "passed", "skipped", "failed"
        }
    }

    dependencies {
        compile project(':core')
        compile "org.slf4j:slf4j-api:$slf4jVersion"
        compile "ch.qos.logback:logback-core:$logbackVersion"
        compile "ch.qos.logback:logback-classic:$logbackVersion"
        compile "com.google.guava:guava:$guavaVersion"

        compileOnly "org.projectlombok:lombok:$lombokVersion"
        annotationProcessor "org.projectlombok:lombok:$lombokVersion"

        testCompile "org.junit.jupiter:junit-jupiter-api:$jupiterVersion"
        testCompile "org.junit.jupiter:junit-jupiter-params:$jupiterVersion"
        testCompileOnly "org.projectlombok:lombok:$lombokVersion"
        testAnnotationProcessor "org.projectlombok:lombok:$lombokVersion"
        testRuntime("org.junit.jupiter:junit-jupiter-engine:$jupiterVersion")
    }
}


configure(project(':pricenode')) {
    apply plugin: "org.springframework.boot"

    version = file("src/main/resources/version.txt").text.trim()

    jar.manifest.attributes(
        "Implementation-Title": project.name,
        "Implementation-Version": version)

    dependencies {
        compile project(":core")
        implementation "com.google.code.gson:gson:$gsonVersion"
        implementation "commons-codec:commons-codec:$codecVersion"
        implementation "org.apache.httpcomponents:httpcore:$httpcoreVersion"
        implementation("org.apache.httpcomponents:httpclient:$httpclientVersion") {
            exclude(module: 'commons-codec')
        }
        compile("org.knowm.xchange:xchange-bitcoinaverage:$knowmXchangeVersion")
        compile("org.knowm.xchange:xchange-coinmarketcap:$knowmXchangeVersion")
        compile("org.knowm.xchange:xchange-poloniex:$knowmXchangeVersion")
        compile("org.springframework.boot:spring-boot-starter-web:$springBootVersion")
        compile("org.springframework.boot:spring-boot-starter-actuator")
    }

    task stage {
        dependsOn assemble
    }
}


configure(project(':relay')) {
    mainClassName = 'bisq.relay.RelayMain'

    dependencies {
        compile project(':common')
        implementation "io.grpc:grpc-auth:$grpcVersion"
        compile "com.sparkjava:spark-core:$sparkVersion"
        compile "com.turo:pushy:$pushyVersion"
        implementation("com.google.firebase:firebase-admin:$firebaseVersion") {
            exclude(module: 'commons-logging')
            exclude(module: 'httpclient')
            exclude(module: 'httpcore')
            exclude(module: 'grpc-auth')
        }
        compile "commons-codec:commons-codec:$codecVersion"
    }
}


configure(project(':seednode')) {
    apply plugin: 'com.github.johnrengelman.shadow'

    mainClassName = 'bisq.seednode.SeedNodeMain'

    dependencies {
        compile project(':core')
        compileOnly "org.projectlombok:lombok:$lombokVersion"
        implementation "com.google.guava:guava:$guavaVersion"
        annotationProcessor "org.projectlombok:lombok:$lombokVersion"
        testCompile "org.mockito:mockito-core:$mockitoVersion"
    }
}


configure(project(':statsnode')) {
    mainClassName = 'bisq.statistics.StatisticsMain'

    dependencies {
        compile project(':core')
        compileOnly "org.projectlombok:lombok:$lombokVersion"
        annotationProcessor "org.projectlombok:lombok:$lombokVersion"
    }
}

configure(project(':daemon')) {
    mainClassName = 'bisq.daemon.app.BisqDaemonMain'

    dependencies {
        compile project(':core')
        implementation "com.google.guava:guava:$guavaVersion"
        implementation "com.google.protobuf:protobuf-java:$protobufVersion"
        implementation("io.grpc:grpc-protobuf:$grpcVersion") {
            exclude(module: 'guava')
            exclude(module: 'animal-sniffer-annotations')
        }
        implementation("io.grpc:grpc-stub:$grpcVersion") {
            exclude(module: 'guava')
            exclude(module: 'animal-sniffer-annotations')
        }
        implementation "org.slf4j:slf4j-api:$slf4jVersion"
        implementation "ch.qos.logback:logback-core:$logbackVersion"
        implementation "ch.qos.logback:logback-classic:$logbackVersion"
        compileOnly "org.projectlombok:lombok:$lombokVersion"
        compileOnly "javax.annotation:javax.annotation-api:$javaxAnnotationVersion"
        annotationProcessor "org.projectlombok:lombok:$lombokVersion"
    }
}<|MERGE_RESOLUTION|>--- conflicted
+++ resolved
@@ -367,11 +367,7 @@
     apply plugin: 'witness'
     apply from: '../gradle/witness/gradle-witness.gradle'
 
-<<<<<<< HEAD
     version = '1.3.0-SNAPSHOT'
-=======
-    version = '1.2.9-SNAPSHOT'
->>>>>>> 00b2171a
 
     mainClassName = 'bisq.desktop.app.BisqAppMain'
 
