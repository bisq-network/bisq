if(JavaVersion.current() != JavaVersion.VERSION_1_10){
// feel free to delete this if you know what you are doing
    throw new GradleException("This build must be run with java 10. see docs/build.md")
}
buildscript {
    repositories {
        jcenter()
    }
    dependencies {
        classpath 'com.google.protobuf:protobuf-gradle-plugin:0.8.5'
        classpath 'com.google.gradle:osdetector-gradle-plugin:1.6.0'
        classpath 'com.github.jengelman.gradle.plugins:shadow:4.0.2'
        classpath files('gradle/witness/gradle-witness.jar')
        classpath 'org.springframework.boot:spring-boot-gradle-plugin:1.5.10.RELEASE'
    }
}

configure(rootProject) {
    // remove the 'bisq-*' scripts and 'lib' dir generated by the 'installDist' task
    task clean {
        doLast {
            delete fileTree(dir: rootProject.projectDir, include: 'bisq-*'), 'lib'
        }
    }
}

configure(subprojects) {
    apply plugin: 'java'
    apply plugin: 'com.google.osdetector'

    sourceCompatibility = 1.10

    ext {
        bcVersion = '1.56'
        codecVersion = '1.9'
        easyVersion = '4.0.1'
        jmockitVersion = '1.42'
        joptVersion = '5.0.3'
        langVersion = '3.4'
        bitcoinjVersion = 'a88d36d'
        logbackVersion = '1.1.10'
        lombokVersion = '1.18.2'
        mockitoVersion = '2.21.0'
        powermockVersion = '2.0.0-beta.5'
        protobufVersion = '3.5.1'
        slf4jVersion = '1.7.22'
        sparkVersion = '2.5.2'
        springVersion = '4.3.6.RELEASE'

        os = osdetector.os == 'osx' ? 'mac' : osdetector.os == 'windows' ? 'win' : osdetector.os
    }

    repositories {
        mavenCentral()
        maven { url 'https://jitpack.io' }
    }

    dependencies {
        testCompile 'junit:junit:4.12'
    }

    tasks.withType(JavaCompile) {
        options.encoding = 'UTF-8'
    }
}


configure([project(':desktop'),
           project(':monitor'),
           project(':relay'),
           project(':seednode'),
           project(':statsnode'),
           project(':pricenode')]) {

    apply plugin: 'application'

    build.dependsOn installDist
    installDist.destinationDir = file('build/app')
    distZip.enabled = false

    // the 'installDist' and 'startScripts' blocks below configure bisq executables to put
    // generated shell scripts in the root project directory, such that users can easily
    // discover and invoke e.g. ./bisq-desktop, ./bisq-seednode, etc.
    // See https://stackoverflow.com/q/46327736 for details.

    installDist {
        doLast {
            // copy generated shell scripts, e.g. `bisq-desktop` directly to the project
            // root directory for discoverability and ease of use

            // TODO @cbeams The copy task below fails because the copied files are conflicting with the project
            // folder name. I temporarily delete those files as I think they are duplicated anyway (bisq-* are probably
            // the one to use). Would be good if those files don't get created in the first place.
            // The .bat files are also deleted.
            delete fileTree(dir: "$destinationDir/bin", include: 'desktop*')
            delete fileTree(dir: "$destinationDir/bin", include: 'monitor*')
            delete fileTree(dir: "$destinationDir/bin", include: 'seednode*')
            delete fileTree(dir: "$destinationDir/bin", include: 'pricenode*')
            delete fileTree(dir: "$destinationDir/bin", include: 'statsnode*')
            delete fileTree(dir: "$destinationDir/bin", include: 'relay*')

            copy {
                from "$destinationDir/bin"
                into rootProject.projectDir
            }
            // copy libs required for generated shell script classpaths to 'lib' dir under
            // the project root directory
            copy {
                from "$destinationDir/lib"
                into "${rootProject.projectDir}/lib"
            }

            // edit generated shell scripts such that they expect to be executed in the
            // project root dir as opposed to a 'bin' subdirectory
            def windowsScriptFile = file("${rootProject.projectDir}/bisq-${applicationName}.bat")
            windowsScriptFile.text = windowsScriptFile.text.replace(
                'set APP_HOME=%DIRNAME%..', 'set APP_HOME=%DIRNAME%')

            def unixScriptFile = file("${rootProject.projectDir}/bisq-$applicationName")
            unixScriptFile.text = unixScriptFile.text.replace(
                'cd "`dirname \\"$PRG\\"`/.." >/dev/null', 'cd "`dirname \\"$PRG\\"`" >/dev/null')

            if (osdetector.os != 'windows')
                delete fileTree(dir: rootProject.projectDir, include: 'bisq-*.bat')
            else
                delete fileTree(dir: rootProject.projectDir, include: 'bisq-*', exclude: '*.bat')
        }
    }

    startScripts {
        // rename scripts from, e.g. `desktop` to `bisq-desktop`
        applicationName = "bisq-$applicationName"
    }
}


configure(project(':assets')) {
    dependencies {
        compile("com.github.bisq-network.bitcoinj:bitcoinj-core:$bitcoinjVersion") {
            exclude(module: 'jsr305')
            exclude(module: 'slf4j-api')
            exclude(module: 'guava')
            exclude(module: 'protobuf-java')
        }
        compile 'com.google.guava:guava:20.0'
        compile "org.slf4j:slf4j-api:$slf4jVersion"
        compile "commons-codec:commons-codec:$codecVersion"
        compile "org.apache.commons:commons-lang3:$langVersion"
        compile "org.bouncycastle:bcpg-jdk15on:$bcVersion"
    }
}


configure(project(':common')) {
    apply plugin: 'com.google.protobuf'

    sourceSets.main.java.srcDir "$buildDir/generated/source/proto/main/java"

    protobuf {
        protoc {
            artifact = "com.google.protobuf:protoc:$protobufVersion"
        }
    }

    dependencies {
        compile "org.openjfx:javafx-base:11:$os"
        compile "org.openjfx:javafx-graphics:11:$os"
        compile "com.google.protobuf:protobuf-java:$protobufVersion"
        compile 'com.google.code.gson:gson:2.7'
        compile('com.googlecode.json-simple:json-simple:1.1.1') {
            exclude(module: 'junit')
        }
        compile "org.springframework:spring-core:$springVersion"
        compile "org.slf4j:slf4j-api:$slf4jVersion"
        compile "ch.qos.logback:logback-core:$logbackVersion"
        compile "ch.qos.logback:logback-classic:$logbackVersion"
        compile 'com.google.code.findbugs:jsr305:3.0.2'
        compile 'com.google.guava:guava:20.0'
        compile('com.google.inject:guice:4.1.0') {
            exclude(module: 'guava')
        }
        compile("com.github.bisq-network.bitcoinj:bitcoinj-core:$bitcoinjVersion") {
            exclude(module: 'jsr305')
            exclude(module: 'slf4j-api')
            exclude(module: 'guava')
            exclude(module: 'protobuf-java')
        }
        compile 'org.jetbrains:annotations:13.0'
        runtime "org.bouncycastle:bcprov-jdk15on:$bcVersion"
        compile "org.bouncycastle:bcpg-jdk15on:$bcVersion"
        compile 'commons-io:commons-io:2.4'
        compile "org.apache.commons:commons-lang3:$langVersion"
        compileOnly "org.projectlombok:lombok:$lombokVersion"
        annotationProcessor "org.projectlombok:lombok:$lombokVersion"
    }
}


configure(project(':p2p')) {
    dependencies {
        compile project(':common')
        compile('com.github.JesusMcCloud.netlayer:tor.native:0.6.5') {
            exclude(module: 'slf4j-api')
        }
        compile('com.github.JesusMcCloud.netlayer:tor.external:0.6.5') {
            exclude(module: 'slf4j-api')
        }
        compile('org.apache.httpcomponents:httpclient:4.5.3') {
            exclude(module: 'commons-logging')
        }
        compile "net.sf.jopt-simple:jopt-simple:$joptVersion"
        compile 'org.fxmisc.easybind:easybind:1.0.3'
        compileOnly "org.projectlombok:lombok:$lombokVersion"
        annotationProcessor "org.projectlombok:lombok:$lombokVersion"
        testCompile 'org.jmockit:jmockit:1.30' // must not use current $jmockitVersion
        testCompileOnly "org.projectlombok:lombok:$lombokVersion"
        testAnnotationProcessor "org.projectlombok:lombok:$lombokVersion"
    }
}


configure(project(':core')) {
    dependencies {
        compile project(':assets')
        compile project(':p2p')
        compile "net.sf.jopt-simple:jopt-simple:$joptVersion"
        compile('network.bisq.btcd-cli4j:btcd-cli4j-core:065d3786') {
            exclude(module: 'slf4j-api')
            exclude(module: 'httpclient')
            exclude(module: 'commons-lang3')
            exclude(module: 'jackson-core')
            exclude(module: 'jackson-annotations')
            exclude(module: 'jackson-databind')
        }
        compile('network.bisq.btcd-cli4j:btcd-cli4j-daemon:065d3786') {
            exclude(module: 'slf4j-api')
            exclude(module: 'httpclient')
            exclude(module: 'commons-lang3')
            exclude(module: 'jackson-core')
            exclude(module: 'jackson-annotations')
            exclude(module: 'jackson-databind')
        }
        compile 'com.fasterxml.jackson.core:jackson-core:2.8.10'
        compile 'com.fasterxml.jackson.core:jackson-annotations:2.8.10'
        compile('com.fasterxml.jackson.core:jackson-databind:2.8.10') {
            exclude(module: 'jackson-annotations')
        }

        compileOnly "org.projectlombok:lombok:$lombokVersion"
        annotationProcessor "org.projectlombok:lombok:$lombokVersion"

        testCompile "org.jmockit:jmockit:$jmockitVersion"
        testCompile("org.mockito:mockito-core:$mockitoVersion") {
            exclude(module: 'objenesis')
        }
        testCompile "org.powermock:powermock-module-junit4:$powermockVersion"
        testCompile "org.powermock:powermock-api-mockito2:$powermockVersion"
        testCompile "org.springframework:spring-test:$springVersion"
        testCompile "com.natpryce:make-it-easy:$easyVersion"
        testCompile group: 'org.hamcrest', name: 'hamcrest-all', version: '1.3'
        testCompileOnly "org.projectlombok:lombok:$lombokVersion"
        testAnnotationProcessor "org.projectlombok:lombok:$lombokVersion"
    }

    test {
        systemProperty 'jdk.attach.allowAttachSelf', true

        def jmockit = configurations.testCompile.files.find { it.name.contains("jmockit") }.absolutePath
        jvmArgs "-javaagent:$jmockit"
    }
}


configure(project(':desktop')) {
    apply plugin: 'com.github.johnrengelman.shadow'
    apply plugin: 'witness'
    apply from: '../gradle/witness/gradle-witness.gradle'

<<<<<<< HEAD
    version = '1.1.5-SNAPSHOT'
=======
    version = '1.1.4-SNAPSHOT'
>>>>>>> 8164116c

    mainClassName = 'bisq.desktop.app.BisqAppMain'

    tasks.withType(AbstractArchiveTask) {
        preserveFileTimestamps = false
        reproducibleFileOrder = true
    }

    sourceSets.main.resources.srcDirs += ['src/main/java'] // to copy fxml and css files

    dependencies {
        compile project(':p2p')
        compile project(':core')
        compile project(':common')
        compile 'org.controlsfx:controlsfx:8.0.6_20'
        compile 'org.reactfx:reactfx:2.0-M3'
        compile 'net.glxn:qrgen:1.3'
        compile 'de.jensd:fontawesomefx:8.0.0'
        compile 'de.jensd:fontawesomefx-commons:9.1.2'
        compile 'de.jensd:fontawesomefx-materialdesignfont:2.0.26-9.1.2'
        compile 'com.googlecode.jcsv:jcsv:1.4.0'
        compile 'com.github.sarxos:webcam-capture:0.3.12'
        compile "org.openjfx:javafx-controls:11:$os"
        compile "org.openjfx:javafx-fxml:11:$os"
        compile "org.openjfx:javafx-swing:11:$os"
        compile 'com.jfoenix:jfoenix:9.0.6'

        compileOnly "org.projectlombok:lombok:$lombokVersion"
        annotationProcessor "org.projectlombok:lombok:$lombokVersion"

        testCompile "org.jmockit:jmockit:$jmockitVersion"
        testCompile("org.mockito:mockito-core:$mockitoVersion") {
            exclude(module: 'objenesis')
        }
        testCompile "org.powermock:powermock-module-junit4:$powermockVersion"
        testCompile "org.powermock:powermock-api-mockito2:$powermockVersion"
        testCompile "org.springframework:spring-test:$springVersion"
        testCompile "com.natpryce:make-it-easy:$easyVersion"
        testCompileOnly "org.projectlombok:lombok:$lombokVersion"
        testAnnotationProcessor "org.projectlombok:lombok:$lombokVersion"
    }

    test {
        systemProperty 'jdk.attach.allowAttachSelf', true

        def jmockit = configurations.testCompile.files.find { it.name.contains("jmockit") }.absolutePath
        jvmArgs "-javaagent:$jmockit"
    }
}


configure(project(':monitor')) {
    mainClassName = 'bisq.monitor.Monitor'

    test {
        useJUnitPlatform()
        testLogging {
            events "passed", "skipped", "failed"
        }
    }

    dependencies {
        compile project(':core')
        compile "org.slf4j:slf4j-api:$slf4jVersion"
        compile "ch.qos.logback:logback-core:$logbackVersion"
        compile "ch.qos.logback:logback-classic:$logbackVersion"
        compile 'com.google.guava:guava:20.0'

        compileOnly "org.projectlombok:lombok:$lombokVersion"
        annotationProcessor "org.projectlombok:lombok:$lombokVersion"

        testCompile 'org.junit.jupiter:junit-jupiter-api:5.3.2'
        testCompile 'org.junit.jupiter:junit-jupiter-params:5.3.2'
        testCompileOnly "org.projectlombok:lombok:$lombokVersion"
        testAnnotationProcessor "org.projectlombok:lombok:$lombokVersion"
        testRuntime('org.junit.jupiter:junit-jupiter-engine:5.3.2')
    }
}


configure(project(':pricenode')) {
    apply plugin: "org.springframework.boot"

    version = file("src/main/resources/version.txt").text.trim()

    jar.manifest.attributes(
        "Implementation-Title": project.name,
        "Implementation-Version": version)

    dependencies {
        compile project(":core")
        compile("org.knowm.xchange:xchange-bitcoinaverage:4.3.3")
        compile("org.knowm.xchange:xchange-coinmarketcap:4.3.3")
        compile("org.knowm.xchange:xchange-poloniex:4.3.3")
        compile("org.springframework.boot:spring-boot-starter-web:1.5.10.RELEASE")
        compile("org.springframework.boot:spring-boot-starter-actuator")
    }

    task stage {
        dependsOn assemble
    }
}


configure(project(':relay')) {
    mainClassName = 'bisq.relay.RelayMain'

    dependencies {
        compile project(':common')
        compile "com.sparkjava:spark-core:$sparkVersion"
        compile 'com.turo:pushy:0.13.2'
        compile 'com.google.firebase:firebase-admin:6.2.0'
        compile "commons-codec:commons-codec:$codecVersion"
    }
}


configure(project(':seednode')) {
    apply plugin: 'com.github.johnrengelman.shadow'

    mainClassName = 'bisq.seednode.SeedNodeMain'

    dependencies {
        compile project(':core')
        runtime "org.bouncycastle:bcprov-jdk15on:$bcVersion"
        compileOnly "org.projectlombok:lombok:$lombokVersion"
        annotationProcessor "org.projectlombok:lombok:$lombokVersion"
        testCompile "org.springframework:spring-test:$springVersion"
    }
}


configure(project(':statsnode')) {
    mainClassName = 'bisq.statistics.StatisticsMain'

    dependencies {
        compile project(':core')
        compileOnly "org.projectlombok:lombok:$lombokVersion"
        annotationProcessor "org.projectlombok:lombok:$lombokVersion"
    }
}<|MERGE_RESOLUTION|>--- conflicted
+++ resolved
@@ -276,11 +276,7 @@
     apply plugin: 'witness'
     apply from: '../gradle/witness/gradle-witness.gradle'
 
-<<<<<<< HEAD
     version = '1.1.5-SNAPSHOT'
-=======
-    version = '1.1.4-SNAPSHOT'
->>>>>>> 8164116c
 
     mainClassName = 'bisq.desktop.app.BisqAppMain'
 
