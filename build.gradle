--- conflicted
+++ resolved
@@ -376,11 +376,7 @@
     apply plugin: 'witness'
     apply from: '../gradle/witness/gradle-witness.gradle'
 
-<<<<<<< HEAD
     version = '1.3.9-SNAPSHOT'
-=======
-    version = '1.3.8-SNAPSHOT'
->>>>>>> 6cf10c43
 
     mainClassName = 'bisq.desktop.app.BisqAppMain'
 
@@ -501,7 +497,7 @@
 
     test {
         useJUnitPlatform()
-        
+
         // Disabled by default, since spot provider tests include connections to external API endpoints
         // Can be enabled by adding -Dtest.pricenode.includeSpotProviderTests=true to the gradle command:
         // ./gradlew test -Dtest.pricenode.includeSpotProviderTests=true
