--- conflicted
+++ resolved
@@ -5,11 +5,7 @@
 
 set -e
 
-<<<<<<< HEAD
-fullVersion="0.4.3"
-=======
 fullVersion="0.4.6"
->>>>>>> bf8e3c36
 
 mvn clean package -DskipTests -Dmaven.javadoc.skip=true
 
