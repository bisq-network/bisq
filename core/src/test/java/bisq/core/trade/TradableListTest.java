--- conflicted
+++ resolved
@@ -21,14 +21,6 @@
 import bisq.core.offer.OfferPayload;
 import bisq.core.offer.OpenOffer;
 
-<<<<<<< HEAD
-import java.nio.file.Files;
-
-import java.io.File;
-import java.io.IOException;
-
-=======
->>>>>>> 656896d6
 import org.junit.Test;
 
 import static org.junit.Assert.assertEquals;
@@ -41,10 +33,6 @@
     @Test
     public void protoTesting() {
         OfferPayload offerPayload = mock(OfferPayload.class, RETURNS_DEEP_STUBS);
-<<<<<<< HEAD
-        File storageDir = Files.createTempDirectory("storage").toFile();
-=======
->>>>>>> 656896d6
         TradableList<OpenOffer> openOfferTradableList = new TradableList<>();
         protobuf.PersistableEnvelope message = (protobuf.PersistableEnvelope) openOfferTradableList.toProtoMessage();
         assertEquals(message.getMessageCase(), TRADABLE_LIST);
@@ -52,10 +40,6 @@
         // test adding an OpenOffer and convert toProto
         Offer offer = new Offer(offerPayload);
         OpenOffer openOffer = new OpenOffer(offer);
-<<<<<<< HEAD
-        //openOfferTradableList = new TradableList<OpenOffer>(storage,Lists.newArrayList(openOffer));
-=======
->>>>>>> 656896d6
         openOfferTradableList.add(openOffer);
         message = (protobuf.PersistableEnvelope) openOfferTradableList.toProtoMessage();
         assertEquals(message.getMessageCase(), TRADABLE_LIST);
