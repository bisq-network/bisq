package io.bisq.core.dao.node.full;

import com.neemre.btcdcli4j.core.BitcoindException;
import com.neemre.btcdcli4j.core.CommunicationException;
import com.neemre.btcdcli4j.core.domain.Block;
import io.bisq.common.proto.persistable.PersistenceProtoResolver;
import io.bisq.core.dao.blockchain.BsqBlockChain;
<<<<<<< HEAD
=======
import io.bisq.core.dao.blockchain.ReadableBsqBlockChain;
import io.bisq.core.dao.blockchain.WritableBsqBlockChain;
>>>>>>> dd5fe5d1
import io.bisq.core.dao.blockchain.exceptions.BlockNotConnectingException;
import io.bisq.core.dao.blockchain.exceptions.BsqBlockchainException;
import io.bisq.core.dao.blockchain.vo.Tx;
import io.bisq.core.dao.blockchain.vo.TxInput;
import io.bisq.core.dao.blockchain.vo.TxOutput;
import io.bisq.core.dao.blockchain.vo.util.TxIdIndexTuple;
import io.bisq.core.dao.node.consensus.BsqTxVerification;
import io.bisq.core.dao.node.consensus.IssuanceVerification;
import io.bisq.core.dao.node.consensus.OpReturnVerification;
import io.bisq.core.dao.node.full.rpc.RpcService;
import mockit.Expectations;
import mockit.Injectable;
import mockit.Tested;
import mockit.integration.junit4.JMockit;
import org.bitcoinj.core.Coin;
import org.junit.Ignore;
import org.junit.Test;
import org.junit.runner.RunWith;

import java.io.File;
import java.math.BigDecimal;
import java.util.ArrayList;
import java.util.Date;
import java.util.Optional;

import static java.util.Arrays.asList;
import static org.junit.Assert.assertFalse;
import static org.junit.Assert.assertTrue;

<<<<<<< HEAD
=======
// Intro to jmockit can be found at http://jmockit.github.io/tutorial/Mocking.html
@Ignore
>>>>>>> dd5fe5d1
@RunWith(JMockit.class)
public class FullNodeParserTest {
    @Tested(availableDuringSetup = true)
    BsqBlockChain bsqBlockChain;
    @Tested(fullyInitialized = true, availableDuringSetup = true)
    FullNodeParser fullNodeParser;

    @Tested(fullyInitialized = true, availableDuringSetup = true)
<<<<<<< HEAD
    BsqTxVerification bsqTxVerification;
=======
    BsqBlockChain bsqBlockChain;
    @Tested(availableDuringSetup = true)
    ReadableBsqBlockChain readModel;

    // Used by bsqTxController
    @Tested(fullyInitialized = true, availableDuringSetup = true)
    TxInputsController txInputsController;
    @Tested(fullyInitialized = true, availableDuringSetup = true)
    TxOutputsController txOutputsController;

    // @Injectable are mocked resources used to for injecting into @Tested classes
    // The naming of these resources doesn't matter, any resource that fits will be used for injection
>>>>>>> dd5fe5d1

    @Injectable
    PersistenceProtoResolver persistenceProtoResolver;
    @Injectable
    File storageDir;
    @Injectable
    String genesisId = "genesisId";
    @Injectable
    int genesisBlockHeight = 200;

    @Injectable
    RpcService rpcService;
<<<<<<< HEAD
    @Injectable
    OpReturnVerification opReturnVerification;
    @Injectable
    IssuanceVerification issuanceVerification;
=======
    @Tested(fullyInitialized = true, availableDuringSetup = true)
    WritableBsqBlockChain writeModel;
    @Tested(fullyInitialized = true, availableDuringSetup = true)
    GenesisTxController genesisTxController;
    @Tested(fullyInitialized = true, availableDuringSetup = true)
    BsqTxController bsqTxController;
    @Injectable
    BsqBlockController bsqBlockController;
>>>>>>> dd5fe5d1

    @Test
    public void testIsBsqTx() {
        // Setup a basic transaction with two inputs
        int height = 200;
        String hash = "abc123";
        long time = new Date().getTime();
        Tx tx = new Tx("vo", height, hash, time,
                asList(new TxInput("tx1", 0),
                        new TxInput("tx1", 1)),
                asList(new TxOutput(0, 101, "tx1", null, null, null, height)));

        // Return one spendable txoutputs with value, for three test cases
        // 1) - null, 0     -> not BSQ transaction
        // 2) - 100, null   -> BSQ transaction
        // 3) - 0, 100      -> BSQ transaction
        new Expectations(bsqBlockChain) {{
            bsqBlockChain.getSpendableTxOutput(new TxIdIndexTuple("tx1", 0));
            result = Optional.empty();
            result = Optional.of(new TxOutput(0, 100, "txout1", null, null, null, height));
            result = Optional.of(new TxOutput(0, 0, "txout1", null, null, null, height));

            bsqBlockChain.getSpendableTxOutput(new TxIdIndexTuple("tx1", 1));
            result = Optional.of(new TxOutput(0, 0, "txout2", null, null, null, height));
            result = Optional.empty();
            result = Optional.of(new TxOutput(0, 100, "txout2", null, null, null, height));
        }};

        // First time there is no BSQ value to spend so it's not a bsq transaction
        assertFalse(bsqTxController.isBsqTx(height, tx));
        // Second time there is BSQ in the first txout
        assertTrue(bsqTxController.isBsqTx(height, tx));
        // Third time there is BSQ in the second txout
        assertTrue(bsqTxController.isBsqTx(height, tx));
    }

    @Test
    public void testParseBlocks() throws BitcoindException, CommunicationException, BlockNotConnectingException, BsqBlockchainException {
        // Setup blocks to test, starting before genesis
        // Only the transactions related to bsq are relevant, no checks are done on correctness of blocks or other txs
        // so hashes and most other data don't matter
        long time = new Date().getTime();
        int genesisHeight = 200;
        int startHeight = 199;
        int headHeight = 201;
        Coin issuance = Coin.parseCoin("2.5");

        // Blockhashes
        String bh199 = "blockhash199";
        String bh200 = "blockhash200";
        String bh201 = "blockhash201";

        // Block 199
        String cbId199 = "cbid199";
        Tx cbTx199 = new Tx(cbId199, 199, bh199, time,
                new ArrayList<TxInput>(),
                asList(new TxOutput(0, 25, cbId199, null, null, null, 199)));
        Block block199 = new Block(bh199, 10, 10, 199, 2, "root", asList(cbId199), time, Long.parseLong("1234"), "bits", BigDecimal.valueOf(1), "chainwork", "previousBlockHash", bh200);

        // Genesis Block
        String cbId200 = "cbid200";
        Tx cbTx200 = new Tx(cbId200, 200, bh200, time,
                new ArrayList<TxInput>(),
                asList(new TxOutput(0, 25, cbId200, null, null, null, 200)));
        Tx genesisTx = new Tx(genesisId, 200, bh200, time,
                asList(new TxInput("someoldtx", 0)),
                asList(new TxOutput(0, issuance.getValue(), genesisId, null, null, null, 200)));
        Block block200 = new Block(bh200, 10, 10, 200, 2, "root", asList(cbId200, genesisId), time, Long.parseLong("1234"), "bits", BigDecimal.valueOf(1), "chainwork", bh199, bh201);

        // Block 201
        // Make a bsq transaction
        String cbId201 = "cbid201";
        String bsqTx1Id = "bsqtx1";
        long bsqTx1Value1 = Coin.parseCoin("2.4").getValue();
        long bsqTx1Value2 = Coin.parseCoin("0.04").getValue();
        Tx cbTx201 = new Tx(cbId201, 201, bh201, time,
                new ArrayList<TxInput>(),
                asList(new TxOutput(0, 25, cbId201, null, null, null, 201)));
        Tx bsqTx1 = new Tx(bsqTx1Id, 201, bh201, time,
                asList(new TxInput(genesisId, 0)),
                asList(new TxOutput(0, bsqTx1Value1, bsqTx1Id, null, null, null, 201),
                        new TxOutput(1, bsqTx1Value2, bsqTx1Id, null, null, null, 201)));
        Block block201 = new Block(bh201, 10, 10, 201, 2, "root", asList(cbId201, bsqTx1Id), time, Long.parseLong("1234"), "bits", BigDecimal.valueOf(1), "chainwork", bh200, "nextBlockHash");

        new Expectations(rpcService) {{
            rpcService.requestBlock(199);
            result = block199;
            rpcService.requestBlock(200);
            result = block200;
            rpcService.requestBlock(201);
            result = block201;

            rpcService.requestTx(cbId199, 199);
            result = cbTx199;
            rpcService.requestTx(cbId200, genesisHeight);
            result = cbTx200;
            rpcService.requestTx(genesisId, genesisHeight);
            result = genesisTx;
            rpcService.requestTx(cbId201, 201);
            result = cbTx201;
            rpcService.requestTx(bsqTx1Id, 201);
            result = bsqTx1;
        }};

        // Running parseBlocks to build the bsq blockchain
        fullNodeParser.parseBlocks(startHeight, headHeight, block -> {
        });

        // Verify that the genesis tx has been added to the bsq blockchain with the correct issuance amount
        assertTrue(bsqBlockChain.getGenesisTx() == genesisTx);
        assertTrue(bsqBlockChain.getIssuedAmount().getValue() == issuance.getValue());

        // And that other txs are not added
        assertFalse(bsqBlockChain.containsTx(cbId199));
        assertFalse(bsqBlockChain.containsTx(cbId200));
        assertFalse(bsqBlockChain.containsTx(cbId201));

        // But bsq txs are added
        assertTrue(bsqBlockChain.containsTx(bsqTx1Id));
        TxOutput bsqOut1 = bsqBlockChain.getSpendableTxOutput(bsqTx1Id, 0).get();
        assertTrue(bsqOut1.isUnspent());
        assertTrue(bsqOut1.getValue() == bsqTx1Value1);
        TxOutput bsqOut2 = bsqBlockChain.getSpendableTxOutput(bsqTx1Id, 1).get();
        assertTrue(bsqOut2.isUnspent());
        assertTrue(bsqOut2.getValue() == bsqTx1Value2);
        assertFalse(bsqBlockChain.isTxOutputSpendable(genesisId, 0));
        assertTrue(bsqBlockChain.isTxOutputSpendable(bsqTx1Id, 0));
        assertTrue(bsqBlockChain.isTxOutputSpendable(bsqTx1Id, 1));

    }
}<|MERGE_RESOLUTION|>--- conflicted
+++ resolved
@@ -5,20 +5,15 @@
 import com.neemre.btcdcli4j.core.domain.Block;
 import io.bisq.common.proto.persistable.PersistenceProtoResolver;
 import io.bisq.core.dao.blockchain.BsqBlockChain;
-<<<<<<< HEAD
-=======
 import io.bisq.core.dao.blockchain.ReadableBsqBlockChain;
 import io.bisq.core.dao.blockchain.WritableBsqBlockChain;
->>>>>>> dd5fe5d1
 import io.bisq.core.dao.blockchain.exceptions.BlockNotConnectingException;
 import io.bisq.core.dao.blockchain.exceptions.BsqBlockchainException;
 import io.bisq.core.dao.blockchain.vo.Tx;
 import io.bisq.core.dao.blockchain.vo.TxInput;
 import io.bisq.core.dao.blockchain.vo.TxOutput;
 import io.bisq.core.dao.blockchain.vo.util.TxIdIndexTuple;
-import io.bisq.core.dao.node.consensus.BsqTxVerification;
-import io.bisq.core.dao.node.consensus.IssuanceVerification;
-import io.bisq.core.dao.node.consensus.OpReturnVerification;
+import io.bisq.core.dao.node.consensus.*;
 import io.bisq.core.dao.node.full.rpc.RpcService;
 import mockit.Expectations;
 import mockit.Injectable;
@@ -39,22 +34,17 @@
 import static org.junit.Assert.assertFalse;
 import static org.junit.Assert.assertTrue;
 
-<<<<<<< HEAD
-=======
 // Intro to jmockit can be found at http://jmockit.github.io/tutorial/Mocking.html
 @Ignore
->>>>>>> dd5fe5d1
 @RunWith(JMockit.class)
 public class FullNodeParserTest {
-    @Tested(availableDuringSetup = true)
-    BsqBlockChain bsqBlockChain;
+    // @Tested classes are instantiated automatically when needed in a test case,
+    // using injection where possible, see http://jmockit.github.io/tutorial/Mocking.html#tested
+    // To force instantiate earlier, use availableDuringSetup
     @Tested(fullyInitialized = true, availableDuringSetup = true)
     FullNodeParser fullNodeParser;
 
     @Tested(fullyInitialized = true, availableDuringSetup = true)
-<<<<<<< HEAD
-    BsqTxVerification bsqTxVerification;
-=======
     BsqBlockChain bsqBlockChain;
     @Tested(availableDuringSetup = true)
     ReadableBsqBlockChain readModel;
@@ -67,25 +57,20 @@
 
     // @Injectable are mocked resources used to for injecting into @Tested classes
     // The naming of these resources doesn't matter, any resource that fits will be used for injection
->>>>>>> dd5fe5d1
-
+
+    // Used by bsqBlockChain
     @Injectable
     PersistenceProtoResolver persistenceProtoResolver;
     @Injectable
     File storageDir;
     @Injectable
-    String genesisId = "genesisId";
+    String genesisTxId = "genesisTxId";
     @Injectable
     int genesisBlockHeight = 200;
 
+    // Used by fullNodeParser
     @Injectable
     RpcService rpcService;
-<<<<<<< HEAD
-    @Injectable
-    OpReturnVerification opReturnVerification;
-    @Injectable
-    IssuanceVerification issuanceVerification;
-=======
     @Tested(fullyInitialized = true, availableDuringSetup = true)
     WritableBsqBlockChain writeModel;
     @Tested(fullyInitialized = true, availableDuringSetup = true)
@@ -94,7 +79,6 @@
     BsqTxController bsqTxController;
     @Injectable
     BsqBlockController bsqBlockController;
->>>>>>> dd5fe5d1
 
     @Test
     public void testIsBsqTx() {
@@ -111,13 +95,18 @@
         // 1) - null, 0     -> not BSQ transaction
         // 2) - 100, null   -> BSQ transaction
         // 3) - 0, 100      -> BSQ transaction
-        new Expectations(bsqBlockChain) {{
-            bsqBlockChain.getSpendableTxOutput(new TxIdIndexTuple("tx1", 0));
+        new Expectations(readModel) {{
+            // Expectations can be recorded on mocked instances, either with specific matching arguments or catch all
+            // http://jmockit.github.io/tutorial/Mocking.html#results
+            // Results are returned in the order they're recorded, so in this case for the first call to
+            // getSpendableTxOutput("tx1", 0) the return value will be Optional.empty()
+            // for the second call the return is Optional.of(new TxOutput(0,... and so on
+            readModel.getSpendableTxOutput(new TxIdIndexTuple("tx1", 0));
             result = Optional.empty();
             result = Optional.of(new TxOutput(0, 100, "txout1", null, null, null, height));
             result = Optional.of(new TxOutput(0, 0, "txout1", null, null, null, height));
 
-            bsqBlockChain.getSpendableTxOutput(new TxIdIndexTuple("tx1", 1));
+            readModel.getSpendableTxOutput(new TxIdIndexTuple("tx1", 1));
             result = Optional.of(new TxOutput(0, 0, "txout2", null, null, null, height));
             result = Optional.empty();
             result = Optional.of(new TxOutput(0, 100, "txout2", null, null, null, height));
@@ -159,10 +148,10 @@
         Tx cbTx200 = new Tx(cbId200, 200, bh200, time,
                 new ArrayList<TxInput>(),
                 asList(new TxOutput(0, 25, cbId200, null, null, null, 200)));
-        Tx genesisTx = new Tx(genesisId, 200, bh200, time,
+        Tx genesisTx = new Tx(genesisTxId, 200, bh200, time,
                 asList(new TxInput("someoldtx", 0)),
-                asList(new TxOutput(0, issuance.getValue(), genesisId, null, null, null, 200)));
-        Block block200 = new Block(bh200, 10, 10, 200, 2, "root", asList(cbId200, genesisId), time, Long.parseLong("1234"), "bits", BigDecimal.valueOf(1), "chainwork", bh199, bh201);
+                asList(new TxOutput(0, issuance.getValue(), genesisTxId, null, null, null, 200)));
+        Block block200 = new Block(bh200, 10, 10, 200, 2, "root", asList(cbId200, genesisTxId), time, Long.parseLong("1234"), "bits", BigDecimal.valueOf(1), "chainwork", bh199, bh201);
 
         // Block 201
         // Make a bsq transaction
@@ -174,7 +163,7 @@
                 new ArrayList<TxInput>(),
                 asList(new TxOutput(0, 25, cbId201, null, null, null, 201)));
         Tx bsqTx1 = new Tx(bsqTx1Id, 201, bh201, time,
-                asList(new TxInput(genesisId, 0)),
+                asList(new TxInput(genesisTxId, 0)),
                 asList(new TxOutput(0, bsqTx1Value1, bsqTx1Id, null, null, null, 201),
                         new TxOutput(1, bsqTx1Value2, bsqTx1Id, null, null, null, 201)));
         Block block201 = new Block(bh201, 10, 10, 201, 2, "root", asList(cbId201, bsqTx1Id), time, Long.parseLong("1234"), "bits", BigDecimal.valueOf(1), "chainwork", bh200, "nextBlockHash");
@@ -191,7 +180,7 @@
             result = cbTx199;
             rpcService.requestTx(cbId200, genesisHeight);
             result = cbTx200;
-            rpcService.requestTx(genesisId, genesisHeight);
+            rpcService.requestTx(genesisTxId, genesisHeight);
             result = genesisTx;
             rpcService.requestTx(cbId201, 201);
             result = cbTx201;
@@ -204,25 +193,25 @@
         });
 
         // Verify that the genesis tx has been added to the bsq blockchain with the correct issuance amount
-        assertTrue(bsqBlockChain.getGenesisTx() == genesisTx);
-        assertTrue(bsqBlockChain.getIssuedAmount().getValue() == issuance.getValue());
+        assertTrue(readModel.getGenesisTx() == genesisTx);
+        assertTrue(readModel.getIssuedAmount().getValue() == issuance.getValue());
 
         // And that other txs are not added
-        assertFalse(bsqBlockChain.containsTx(cbId199));
-        assertFalse(bsqBlockChain.containsTx(cbId200));
-        assertFalse(bsqBlockChain.containsTx(cbId201));
+        assertFalse(readModel.containsTx(cbId199));
+        assertFalse(readModel.containsTx(cbId200));
+        assertFalse(readModel.containsTx(cbId201));
 
         // But bsq txs are added
-        assertTrue(bsqBlockChain.containsTx(bsqTx1Id));
-        TxOutput bsqOut1 = bsqBlockChain.getSpendableTxOutput(bsqTx1Id, 0).get();
+        assertTrue(readModel.containsTx(bsqTx1Id));
+        TxOutput bsqOut1 = readModel.getSpendableTxOutput(bsqTx1Id, 0).get();
         assertTrue(bsqOut1.isUnspent());
         assertTrue(bsqOut1.getValue() == bsqTx1Value1);
-        TxOutput bsqOut2 = bsqBlockChain.getSpendableTxOutput(bsqTx1Id, 1).get();
+        TxOutput bsqOut2 = readModel.getSpendableTxOutput(bsqTx1Id, 1).get();
         assertTrue(bsqOut2.isUnspent());
         assertTrue(bsqOut2.getValue() == bsqTx1Value2);
-        assertFalse(bsqBlockChain.isTxOutputSpendable(genesisId, 0));
-        assertTrue(bsqBlockChain.isTxOutputSpendable(bsqTx1Id, 0));
-        assertTrue(bsqBlockChain.isTxOutputSpendable(bsqTx1Id, 1));
+        assertFalse(readModel.isTxOutputSpendable(genesisTxId, 0));
+        assertTrue(readModel.isTxOutputSpendable(bsqTx1Id, 0));
+        assertTrue(readModel.isTxOutputSpendable(bsqTx1Id, 1));
 
     }
 }