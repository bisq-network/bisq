package io.bisq.core.dao.node.full;

import com.neemre.btcdcli4j.core.BitcoindException;
import com.neemre.btcdcli4j.core.CommunicationException;
import com.neemre.btcdcli4j.core.domain.Block;
import io.bisq.common.proto.persistable.PersistenceProtoResolver;
<<<<<<< HEAD
import io.bisq.core.dao.blockchain.BsqBlockChainReadModel;
=======
import io.bisq.core.dao.DaoOptionKeys;
import io.bisq.core.dao.blockchain.BsqBlockChain;
import io.bisq.core.dao.blockchain.ReadModel;
import io.bisq.core.dao.blockchain.WriteModel;
>>>>>>> f5697763
import io.bisq.core.dao.blockchain.exceptions.BlockNotConnectingException;
import io.bisq.core.dao.blockchain.exceptions.BsqBlockchainException;
import io.bisq.core.dao.blockchain.vo.Tx;
import io.bisq.core.dao.blockchain.vo.TxInput;
import io.bisq.core.dao.blockchain.vo.TxOutput;
import io.bisq.core.dao.blockchain.vo.util.TxIdIndexTuple;
<<<<<<< HEAD
import io.bisq.core.dao.node.consensus.BsqTxController;
import io.bisq.core.dao.node.consensus.IssuanceController;
import io.bisq.core.dao.node.consensus.OpReturnController;
=======
import io.bisq.core.dao.node.consensus.*;
>>>>>>> f5697763
import io.bisq.core.dao.node.full.rpc.RpcService;
import mockit.Expectations;
import mockit.Injectable;
import mockit.Tested;
import mockit.integration.junit4.JMockit;
import org.bitcoinj.core.Coin;
import org.junit.Test;
import org.junit.runner.RunWith;

import javax.inject.Named;
import java.io.File;
import java.math.BigDecimal;
import java.util.ArrayList;
import java.util.Date;
import java.util.Optional;

import static java.util.Arrays.asList;
import static org.junit.Assert.assertFalse;
import static org.junit.Assert.assertTrue;

// Intro to jmockit can be found at http://jmockit.github.io/tutorial/Mocking.html

@RunWith(JMockit.class)
public class FullNodeParserTest {
<<<<<<< HEAD
    @Tested(availableDuringSetup = true)
    BsqBlockChainReadModel bsqBlockChainReadModel;
=======
    // @Tested classes are instantiated automatically when needed in a test case,
    // using injection where possible, see http://jmockit.github.io/tutorial/Mocking.html#tested
    // To force instantiate earlier, use availableDuringSetup
>>>>>>> f5697763
    @Tested(fullyInitialized = true, availableDuringSetup = true)
    FullNodeParser fullNodeParser;

    @Tested(fullyInitialized = true, availableDuringSetup = true)
<<<<<<< HEAD
    BsqTxController bsqTxController;
=======
    BsqBlockChain bsqBlockChain;
    @Tested(availableDuringSetup = true)
    ReadModel readModel;

    // Used by bsqTxVerification
    @Tested(fullyInitialized = true, availableDuringSetup = true)
    TxInputsVerification txInputsVerification;
    @Tested(fullyInitialized = true, availableDuringSetup = true)
    TxOutputsVerification txOutputsVerification;

    // @Injectable are mocked resources used to for injecting into @Tested classes
    // The naming of these resources doesn't matter, any resource that fits will be used for injection
>>>>>>> f5697763

    // Used by bsqBlockChain
    @Injectable
    PersistenceProtoResolver persistenceProtoResolver;
    @Injectable
    File storageDir;
    @Injectable
    String genesisTxId = "genesisTxId";
    @Injectable
    int genesisBlockHeight = 200;

    // Used by fullNodeParser
    @Injectable
    RpcService rpcService;
<<<<<<< HEAD
    @Injectable
    OpReturnController opReturnController;
    @Injectable
    IssuanceController issuanceController;
=======
    @Tested(fullyInitialized = true, availableDuringSetup = true)
    WriteModel writeModel;
    @Tested(fullyInitialized = true, availableDuringSetup = true)
    GenesisTxVerification genesisTxVerification;
    @Tested(fullyInitialized = true, availableDuringSetup = true)
    BsqTxVerification bsqTxVerification;
>>>>>>> f5697763

    @Test
    public void testIsBsqTx() {
        // Setup a basic transaction with two inputs
        int height = 200;
        String hash = "abc123";
        long time = new Date().getTime();
        Tx tx = new Tx("vo", height, hash, time,
                asList(new TxInput("tx1", 0),
                        new TxInput("tx1", 1)),
                asList(new TxOutput(0, 101, "tx1", null, null, null, height)));

        // Return one spendable txoutputs with value, for three test cases
        // 1) - null, 0     -> not BSQ transaction
        // 2) - 100, null   -> BSQ transaction
        // 3) - 0, 100      -> BSQ transaction
<<<<<<< HEAD
        new Expectations(bsqBlockChainReadModel) {{
            bsqBlockChainReadModel.getSpendableTxOutput(new TxIdIndexTuple("tx1", 0));
=======
        new Expectations(readModel) {{
            // Expectations can be recorded on mocked instances, either with specific matching arguments or catch all
            // http://jmockit.github.io/tutorial/Mocking.html#results
            // Results are returned in the order they're recorded, so in this case for the first call to
            // getSpendableTxOutput("tx1", 0) the return value will be Optional.empty()
            // for the second call the return is Optional.of(new TxOutput(0,... and so on
            readModel.getSpendableTxOutput(new TxIdIndexTuple("tx1", 0));
>>>>>>> f5697763
            result = Optional.empty();
            result = Optional.of(new TxOutput(0, 100, "txout1", null, null, null, height));
            result = Optional.of(new TxOutput(0, 0, "txout1", null, null, null, height));

            bsqBlockChainReadModel.getSpendableTxOutput(new TxIdIndexTuple("tx1", 1));
            result = Optional.of(new TxOutput(0, 0, "txout2", null, null, null, height));
            result = Optional.empty();
            result = Optional.of(new TxOutput(0, 100, "txout2", null, null, null, height));
        }};

        // First time there is no BSQ value to spend so it's not a bsq transaction
        assertFalse(bsqTxController.isBsqTx(height, tx));
        // Second time there is BSQ in the first txout
        assertTrue(bsqTxController.isBsqTx(height, tx));
        // Third time there is BSQ in the second txout
        assertTrue(bsqTxController.isBsqTx(height, tx));
    }

    @Test
    public void testParseBlocks() throws BitcoindException, CommunicationException, BlockNotConnectingException, BsqBlockchainException {
        // Setup blocks to test, starting before genesis
        // Only the transactions related to bsq are relevant, no checks are done on correctness of blocks or other txs
        // so hashes and most other data don't matter
        long time = new Date().getTime();
        int genesisHeight = 200;
        int startHeight = 199;
        int headHeight = 201;
        Coin issuance = Coin.parseCoin("2.5");

        // Blockhashes
        String bh199 = "blockhash199";
        String bh200 = "blockhash200";
        String bh201 = "blockhash201";

        // Block 199
        String cbId199 = "cbid199";
        Tx cbTx199 = new Tx(cbId199, 199, bh199, time,
                new ArrayList<TxInput>(),
                asList(new TxOutput(0, 25, cbId199, null, null, null, 199)));
        Block block199 = new Block(bh199, 10, 10, 199, 2, "root", asList(cbId199), time, Long.parseLong("1234"), "bits", BigDecimal.valueOf(1), "chainwork", "previousBlockHash", bh200);

        // Genesis Block
        String cbId200 = "cbid200";
        Tx cbTx200 = new Tx(cbId200, 200, bh200, time,
                new ArrayList<TxInput>(),
                asList(new TxOutput(0, 25, cbId200, null, null, null, 200)));
        Tx genesisTx = new Tx(genesisTxId, 200, bh200, time,
                asList(new TxInput("someoldtx", 0)),
                asList(new TxOutput(0, issuance.getValue(), genesisTxId, null, null, null, 200)));
        Block block200 = new Block(bh200, 10, 10, 200, 2, "root", asList(cbId200, genesisTxId), time, Long.parseLong("1234"), "bits", BigDecimal.valueOf(1), "chainwork", bh199, bh201);

        // Block 201
        // Make a bsq transaction
        String cbId201 = "cbid201";
        String bsqTx1Id = "bsqtx1";
        long bsqTx1Value1 = Coin.parseCoin("2.4").getValue();
        long bsqTx1Value2 = Coin.parseCoin("0.04").getValue();
        Tx cbTx201 = new Tx(cbId201, 201, bh201, time,
                new ArrayList<TxInput>(),
                asList(new TxOutput(0, 25, cbId201, null, null, null, 201)));
        Tx bsqTx1 = new Tx(bsqTx1Id, 201, bh201, time,
                asList(new TxInput(genesisTxId, 0)),
                asList(new TxOutput(0, bsqTx1Value1, bsqTx1Id, null, null, null, 201),
                        new TxOutput(1, bsqTx1Value2, bsqTx1Id, null, null, null, 201)));
        Block block201 = new Block(bh201, 10, 10, 201, 2, "root", asList(cbId201, bsqTx1Id), time, Long.parseLong("1234"), "bits", BigDecimal.valueOf(1), "chainwork", bh200, "nextBlockHash");

        new Expectations(rpcService) {{
            rpcService.requestBlock(199);
            result = block199;
            rpcService.requestBlock(200);
            result = block200;
            rpcService.requestBlock(201);
            result = block201;

            rpcService.requestTx(cbId199, 199);
            result = cbTx199;
            rpcService.requestTx(cbId200, genesisHeight);
            result = cbTx200;
            rpcService.requestTx(genesisTxId, genesisHeight);
            result = genesisTx;
            rpcService.requestTx(cbId201, 201);
            result = cbTx201;
            rpcService.requestTx(bsqTx1Id, 201);
            result = bsqTx1;
        }};

        // Running parseBlocks to build the bsq blockchain
        fullNodeParser.parseBlocks(startHeight, headHeight, block -> {
        });

        // Verify that the genesis tx has been added to the bsq blockchain with the correct issuance amount
        assertTrue(bsqBlockChainReadModel.getGenesisTx() == genesisTx);
        assertTrue(bsqBlockChainReadModel.getIssuedAmount().getValue() == issuance.getValue());

        // And that other txs are not added
        assertFalse(bsqBlockChainReadModel.containsTx(cbId199));
        assertFalse(bsqBlockChainReadModel.containsTx(cbId200));
        assertFalse(bsqBlockChainReadModel.containsTx(cbId201));

        // But bsq txs are added
        assertTrue(bsqBlockChainReadModel.containsTx(bsqTx1Id));
        TxOutput bsqOut1 = bsqBlockChainReadModel.getSpendableTxOutput(bsqTx1Id, 0).get();
        assertTrue(bsqOut1.isUnspent());
        assertTrue(bsqOut1.getValue() == bsqTx1Value1);
        TxOutput bsqOut2 = bsqBlockChainReadModel.getSpendableTxOutput(bsqTx1Id, 1).get();
        assertTrue(bsqOut2.isUnspent());
        assertTrue(bsqOut2.getValue() == bsqTx1Value2);
<<<<<<< HEAD
        assertFalse(bsqBlockChainReadModel.isTxOutputSpendable(genesisId, 0));
        assertTrue(bsqBlockChainReadModel.isTxOutputSpendable(bsqTx1Id, 0));
        assertTrue(bsqBlockChainReadModel.isTxOutputSpendable(bsqTx1Id, 1));
=======
        assertFalse(readModel.isTxOutputSpendable(genesisTxId, 0));
        assertTrue(readModel.isTxOutputSpendable(bsqTx1Id, 0));
        assertTrue(readModel.isTxOutputSpendable(bsqTx1Id, 1));
>>>>>>> f5697763

    }
}<|MERGE_RESOLUTION|>--- conflicted
+++ resolved
@@ -4,33 +4,24 @@
 import com.neemre.btcdcli4j.core.CommunicationException;
 import com.neemre.btcdcli4j.core.domain.Block;
 import io.bisq.common.proto.persistable.PersistenceProtoResolver;
-<<<<<<< HEAD
 import io.bisq.core.dao.blockchain.BsqBlockChainReadModel;
-=======
-import io.bisq.core.dao.DaoOptionKeys;
-import io.bisq.core.dao.blockchain.BsqBlockChain;
-import io.bisq.core.dao.blockchain.ReadModel;
-import io.bisq.core.dao.blockchain.WriteModel;
->>>>>>> f5697763
 import io.bisq.core.dao.blockchain.exceptions.BlockNotConnectingException;
 import io.bisq.core.dao.blockchain.exceptions.BsqBlockchainException;
 import io.bisq.core.dao.blockchain.vo.Tx;
 import io.bisq.core.dao.blockchain.vo.TxInput;
 import io.bisq.core.dao.blockchain.vo.TxOutput;
 import io.bisq.core.dao.blockchain.vo.util.TxIdIndexTuple;
-<<<<<<< HEAD
 import io.bisq.core.dao.node.consensus.BsqTxController;
 import io.bisq.core.dao.node.consensus.IssuanceController;
 import io.bisq.core.dao.node.consensus.OpReturnController;
-=======
 import io.bisq.core.dao.node.consensus.*;
->>>>>>> f5697763
 import io.bisq.core.dao.node.full.rpc.RpcService;
 import mockit.Expectations;
 import mockit.Injectable;
 import mockit.Tested;
 import mockit.integration.junit4.JMockit;
 import org.bitcoinj.core.Coin;
+import org.junit.Ignore;
 import org.junit.Test;
 import org.junit.runner.RunWith;
 
@@ -49,21 +40,13 @@
 
 @RunWith(JMockit.class)
 public class FullNodeParserTest {
-<<<<<<< HEAD
-    @Tested(availableDuringSetup = true)
-    BsqBlockChainReadModel bsqBlockChainReadModel;
-=======
     // @Tested classes are instantiated automatically when needed in a test case,
     // using injection where possible, see http://jmockit.github.io/tutorial/Mocking.html#tested
     // To force instantiate earlier, use availableDuringSetup
->>>>>>> f5697763
     @Tested(fullyInitialized = true, availableDuringSetup = true)
     FullNodeParser fullNodeParser;
 
     @Tested(fullyInitialized = true, availableDuringSetup = true)
-<<<<<<< HEAD
-    BsqTxController bsqTxController;
-=======
     BsqBlockChain bsqBlockChain;
     @Tested(availableDuringSetup = true)
     ReadModel readModel;
@@ -76,7 +59,6 @@
 
     // @Injectable are mocked resources used to for injecting into @Tested classes
     // The naming of these resources doesn't matter, any resource that fits will be used for injection
->>>>>>> f5697763
 
     // Used by bsqBlockChain
     @Injectable
@@ -91,19 +73,12 @@
     // Used by fullNodeParser
     @Injectable
     RpcService rpcService;
-<<<<<<< HEAD
-    @Injectable
-    OpReturnController opReturnController;
-    @Injectable
-    IssuanceController issuanceController;
-=======
     @Tested(fullyInitialized = true, availableDuringSetup = true)
     WriteModel writeModel;
     @Tested(fullyInitialized = true, availableDuringSetup = true)
     GenesisTxVerification genesisTxVerification;
     @Tested(fullyInitialized = true, availableDuringSetup = true)
     BsqTxVerification bsqTxVerification;
->>>>>>> f5697763
 
     @Test
     public void testIsBsqTx() {
@@ -120,10 +95,6 @@
         // 1) - null, 0     -> not BSQ transaction
         // 2) - 100, null   -> BSQ transaction
         // 3) - 0, 100      -> BSQ transaction
-<<<<<<< HEAD
-        new Expectations(bsqBlockChainReadModel) {{
-            bsqBlockChainReadModel.getSpendableTxOutput(new TxIdIndexTuple("tx1", 0));
-=======
         new Expectations(readModel) {{
             // Expectations can be recorded on mocked instances, either with specific matching arguments or catch all
             // http://jmockit.github.io/tutorial/Mocking.html#results
@@ -131,23 +102,22 @@
             // getSpendableTxOutput("tx1", 0) the return value will be Optional.empty()
             // for the second call the return is Optional.of(new TxOutput(0,... and so on
             readModel.getSpendableTxOutput(new TxIdIndexTuple("tx1", 0));
->>>>>>> f5697763
             result = Optional.empty();
             result = Optional.of(new TxOutput(0, 100, "txout1", null, null, null, height));
             result = Optional.of(new TxOutput(0, 0, "txout1", null, null, null, height));
 
-            bsqBlockChainReadModel.getSpendableTxOutput(new TxIdIndexTuple("tx1", 1));
+            readModel.getSpendableTxOutput(new TxIdIndexTuple("tx1", 1));
             result = Optional.of(new TxOutput(0, 0, "txout2", null, null, null, height));
             result = Optional.empty();
             result = Optional.of(new TxOutput(0, 100, "txout2", null, null, null, height));
         }};
 
         // First time there is no BSQ value to spend so it's not a bsq transaction
-        assertFalse(bsqTxController.isBsqTx(height, tx));
+        assertFalse(bsqTxVerification.isBsqTx(height, tx));
         // Second time there is BSQ in the first txout
-        assertTrue(bsqTxController.isBsqTx(height, tx));
+        assertTrue(bsqTxVerification.isBsqTx(height, tx));
         // Third time there is BSQ in the second txout
-        assertTrue(bsqTxController.isBsqTx(height, tx));
+        assertTrue(bsqTxVerification.isBsqTx(height, tx));
     }
 
     @Test
@@ -223,31 +193,25 @@
         });
 
         // Verify that the genesis tx has been added to the bsq blockchain with the correct issuance amount
-        assertTrue(bsqBlockChainReadModel.getGenesisTx() == genesisTx);
-        assertTrue(bsqBlockChainReadModel.getIssuedAmount().getValue() == issuance.getValue());
+        assertTrue(readModel.getGenesisTx() == genesisTx);
+        assertTrue(readModel.getIssuedAmount().getValue() == issuance.getValue());
 
         // And that other txs are not added
-        assertFalse(bsqBlockChainReadModel.containsTx(cbId199));
-        assertFalse(bsqBlockChainReadModel.containsTx(cbId200));
-        assertFalse(bsqBlockChainReadModel.containsTx(cbId201));
+        assertFalse(readModel.containsTx(cbId199));
+        assertFalse(readModel.containsTx(cbId200));
+        assertFalse(readModel.containsTx(cbId201));
 
         // But bsq txs are added
-        assertTrue(bsqBlockChainReadModel.containsTx(bsqTx1Id));
-        TxOutput bsqOut1 = bsqBlockChainReadModel.getSpendableTxOutput(bsqTx1Id, 0).get();
+        assertTrue(readModel.containsTx(bsqTx1Id));
+        TxOutput bsqOut1 = readModel.getSpendableTxOutput(bsqTx1Id, 0).get();
         assertTrue(bsqOut1.isUnspent());
         assertTrue(bsqOut1.getValue() == bsqTx1Value1);
-        TxOutput bsqOut2 = bsqBlockChainReadModel.getSpendableTxOutput(bsqTx1Id, 1).get();
+        TxOutput bsqOut2 = readModel.getSpendableTxOutput(bsqTx1Id, 1).get();
         assertTrue(bsqOut2.isUnspent());
         assertTrue(bsqOut2.getValue() == bsqTx1Value2);
-<<<<<<< HEAD
-        assertFalse(bsqBlockChainReadModel.isTxOutputSpendable(genesisId, 0));
-        assertTrue(bsqBlockChainReadModel.isTxOutputSpendable(bsqTx1Id, 0));
-        assertTrue(bsqBlockChainReadModel.isTxOutputSpendable(bsqTx1Id, 1));
-=======
         assertFalse(readModel.isTxOutputSpendable(genesisTxId, 0));
         assertTrue(readModel.isTxOutputSpendable(bsqTx1Id, 0));
         assertTrue(readModel.isTxOutputSpendable(bsqTx1Id, 1));
->>>>>>> f5697763
 
     }
 }