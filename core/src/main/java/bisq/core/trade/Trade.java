--- conflicted
+++ resolved
@@ -756,10 +756,6 @@
     @Nullable
     public Transaction getDelayedPayoutTx(BtcWalletService btcWalletService) {
         if (delayedPayoutTx == null) {
-<<<<<<< HEAD
-=======
-            BtcWalletService btcWalletService = processModel.getBtcWalletService();
->>>>>>> 423cc713
             if (btcWalletService == null) {
                 log.warn("btcWalletService is null. You might call that method before the tradeManager has " +
                         "initialized all trades");
