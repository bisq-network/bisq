/*
 * This file is part of Bisq.
 *
 * Bisq is free software: you can redistribute it and/or modify it
 * under the terms of the GNU Affero General Public License as published by
 * the Free Software Foundation, either version 3 of the License, or (at
 * your option) any later version.
 *
 * Bisq is distributed in the hope that it will be useful, but WITHOUT
 * ANY WARRANTY; without even the implied warranty of MERCHANTABILITY or
 * FITNESS FOR A PARTICULAR PURPOSE. See the GNU Affero General Public
 * License for more details.
 *
 * You should have received a copy of the GNU Affero General Public License
 * along with Bisq. If not, see <http://www.gnu.org/licenses/>.
 */

package bisq.core.trade.protocol.tasks;

import bisq.core.offer.Offer;
import bisq.core.offer.OfferPayload;
import bisq.core.trade.Trade;
import bisq.core.trade.statistics.TradeStatistics2;

import bisq.common.taskrunner.TaskRunner;

import java.util.HashMap;
import java.util.Map;

import lombok.extern.slf4j.Slf4j;

import static com.google.common.base.Preconditions.checkNotNull;

@Slf4j
public class PublishTradeStatistics extends TradeTask {
    public PublishTradeStatistics(TaskRunner taskHandler, Trade trade) {
        super(taskHandler, trade);
    }

    @Override
    protected void run() {
        try {
            runInterceptHook();
            if (trade.getDepositTx() != null) {
                Map<String, String> extraDataMap = new HashMap<>();
                if (processModel.getReferralIdService().getOptionalReferralId().isPresent()) {
                    extraDataMap.put(OfferPayload.REFERRAL_ID, processModel.getReferralIdService().getOptionalReferralId().get());
                }

<<<<<<< HEAD
=======
                NodeAddress arbitratorNodeAddress = trade.getArbitratorNodeAddress();
                if (arbitratorNodeAddress != null) {

                    // The first 4 chars are sufficient to identify an arbitrator.
                    // For testing with regtest/localhost we use the full address as its localhost and would result in
                    // same values for multiple arbitrators.
                    NetworkNode networkNode = model.getProcessModel().getP2PService().getNetworkNode();
                    String address = networkNode instanceof TorNetworkNode ?
                            arbitratorNodeAddress.getFullAddress().substring(0, 4) :
                            arbitratorNodeAddress.getFullAddress();
                    extraDataMap.put(TradeStatistics2.ARBITRATOR_ADDRESS, address);
                }

                NodeAddress mediatorNodeAddress = trade.getMediatorNodeAddress();
                if (mediatorNodeAddress != null) {
                    // The first 4 chars are sufficient to identify an arbitrator.
                    // For testing with regtest/localhost we use the full address as its localhost and would result in
                    // same values for multiple arbitrators.
                    NetworkNode networkNode = model.getProcessModel().getP2PService().getNetworkNode();
                    String address = networkNode instanceof TorNetworkNode ?
                            mediatorNodeAddress.getFullAddress().substring(0, 4) :
                            mediatorNodeAddress.getFullAddress();
                    extraDataMap.put(TradeStatistics2.MEDIATOR_ADDRESS, address);
                }

>>>>>>> 2967702d
                Offer offer = trade.getOffer();
                checkNotNull(offer, "offer must not ne null");
                checkNotNull(trade.getTradeAmount(), "trade.getTradeAmount() must not ne null");
                TradeStatistics2 tradeStatistics = new TradeStatistics2(offer.getOfferPayload(),
                        trade.getTradePrice(),
                        trade.getTradeAmount(),
                        trade.getDate(),
                        trade.getDepositTx().getHashAsString(),
                        extraDataMap);
                processModel.getP2PService().addPersistableNetworkPayload(tradeStatistics, true);
            }
            complete();
        } catch (Throwable t) {
            failed(t);
        }
    }
}<|MERGE_RESOLUTION|>--- conflicted
+++ resolved
@@ -21,6 +21,10 @@
 import bisq.core.offer.OfferPayload;
 import bisq.core.trade.Trade;
 import bisq.core.trade.statistics.TradeStatistics2;
+
+import bisq.network.p2p.NodeAddress;
+import bisq.network.p2p.network.NetworkNode;
+import bisq.network.p2p.network.TorNetworkNode;
 
 import bisq.common.taskrunner.TaskRunner;
 
@@ -47,8 +51,6 @@
                     extraDataMap.put(OfferPayload.REFERRAL_ID, processModel.getReferralIdService().getOptionalReferralId().get());
                 }
 
-<<<<<<< HEAD
-=======
                 NodeAddress arbitratorNodeAddress = trade.getArbitratorNodeAddress();
                 if (arbitratorNodeAddress != null) {
 
@@ -64,9 +66,9 @@
 
                 NodeAddress mediatorNodeAddress = trade.getMediatorNodeAddress();
                 if (mediatorNodeAddress != null) {
-                    // The first 4 chars are sufficient to identify an arbitrator.
+                    // The first 4 chars are sufficient to identify an mediator.
                     // For testing with regtest/localhost we use the full address as its localhost and would result in
-                    // same values for multiple arbitrators.
+                    // same values for multiple mediators.
                     NetworkNode networkNode = model.getProcessModel().getP2PService().getNetworkNode();
                     String address = networkNode instanceof TorNetworkNode ?
                             mediatorNodeAddress.getFullAddress().substring(0, 4) :
@@ -74,7 +76,6 @@
                     extraDataMap.put(TradeStatistics2.MEDIATOR_ADDRESS, address);
                 }
 
->>>>>>> 2967702d
                 Offer offer = trade.getOffer();
                 checkNotNull(offer, "offer must not ne null");
                 checkNotNull(trade.getTradeAmount(), "trade.getTradeAmount() must not ne null");
