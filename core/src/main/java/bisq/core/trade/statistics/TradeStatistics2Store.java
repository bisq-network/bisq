/*
 * This file is part of Bisq.
 *
 * Bisq is free software: you can redistribute it and/or modify it
 * under the terms of the GNU Affero General Public License as published by
 * the Free Software Foundation, either version 3 of the License, or (at
 * your option) any later version.
 *
 * Bisq is distributed in the hope that it will be useful, but WITHOUT
 * ANY WARRANTY; without even the implied warranty of MERCHANTABILITY or
 * FITNESS FOR A PARTICULAR PURPOSE. See the GNU Affero General Public
 * License for more details.
 *
 * You should have received a copy of the GNU Affero General Public License
 * along with Bisq. If not, see <http://www.gnu.org/licenses/>.
 */

package bisq.core.trade.statistics;

<<<<<<< HEAD
import bisq.network.p2p.storage.P2PDataStorage;
=======
>>>>>>> 656896d6
import bisq.network.p2p.storage.persistence.PersistableNetworkPayloadStore;

import com.google.protobuf.Message;

import java.util.List;
import java.util.stream.Collectors;

import lombok.extern.slf4j.Slf4j;

/**
 * We store only the payload in the PB file to save disc space. The hash of the payload can be created anyway and
 * is only used as key in the map. So we have a hybrid data structure which is represented as list in the protobuffer
 * definition and provide a hashMap for the domain access.
 */
@Slf4j
<<<<<<< HEAD
public class TradeStatistics2Store extends PersistableNetworkPayloadStore {
=======
public class TradeStatistics2Store extends PersistableNetworkPayloadStore<TradeStatistics2> {
>>>>>>> 656896d6

    TradeStatistics2Store() {
    }


    ///////////////////////////////////////////////////////////////////////////////////////////
    // PROTO BUFFER
    ///////////////////////////////////////////////////////////////////////////////////////////

    private TradeStatistics2Store(List<TradeStatistics2> list) {
        super(list);
    }

    public Message toProtoMessage() {
        return protobuf.PersistableEnvelope.newBuilder()
                .setTradeStatistics2Store(getBuilder())
                .build();
    }

    private protobuf.TradeStatistics2Store.Builder getBuilder() {
        final List<protobuf.TradeStatistics2> protoList = map.values().stream()
                .map(payload -> (TradeStatistics2) payload)
                .map(TradeStatistics2::toProtoTradeStatistics2)
                .collect(Collectors.toList());
        return protobuf.TradeStatistics2Store.newBuilder().addAllItems(protoList);
    }

    public static TradeStatistics2Store fromProto(protobuf.TradeStatistics2Store proto) {
        List<TradeStatistics2> list = proto.getItemsList().stream()
                .map(TradeStatistics2::fromProto).collect(Collectors.toList());
        return new TradeStatistics2Store(list);
    }
}<|MERGE_RESOLUTION|>--- conflicted
+++ resolved
@@ -17,10 +17,6 @@
 
 package bisq.core.trade.statistics;
 
-<<<<<<< HEAD
-import bisq.network.p2p.storage.P2PDataStorage;
-=======
->>>>>>> 656896d6
 import bisq.network.p2p.storage.persistence.PersistableNetworkPayloadStore;
 
 import com.google.protobuf.Message;
@@ -36,11 +32,7 @@
  * definition and provide a hashMap for the domain access.
  */
 @Slf4j
-<<<<<<< HEAD
-public class TradeStatistics2Store extends PersistableNetworkPayloadStore {
-=======
 public class TradeStatistics2Store extends PersistableNetworkPayloadStore<TradeStatistics2> {
->>>>>>> 656896d6
 
     TradeStatistics2Store() {
     }
