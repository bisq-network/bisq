--- conflicted
+++ resolved
@@ -133,14 +133,9 @@
     private final DaoFacade daoFacade;
     private final ClockWatcher clockWatcher;
 
-<<<<<<< HEAD
     private final PersistenceManager<TradableList<Trade>> persistenceManager;
     private final TradableList<Trade> tradableList = new TradableList<>();
-=======
-    private final Storage<TradableList<Trade>> tradableListStorage;
-    private TradableList<Trade> tradableList;
     @Getter
->>>>>>> 468a16f2
     private final BooleanProperty pendingTradesInitialized = new SimpleBooleanProperty();
     private List<Trade> tradesForStatistics;
     @Setter
