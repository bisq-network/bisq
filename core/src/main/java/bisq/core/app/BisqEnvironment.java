/*
 * This file is part of Bisq.
 *
 * Bisq is free software: you can redistribute it and/or modify it
 * under the terms of the GNU Affero General Public License as published by
 * the Free Software Foundation, either version 3 of the License, or (at
 * your option) any later version.
 *
 * Bisq is distributed in the hope that it will be useful, but WITHOUT
 * ANY WARRANTY; without even the implied warranty of MERCHANTABILITY or
 * FITNESS FOR A PARTICULAR PURPOSE. See the GNU Affero General Public
 * License for more details.
 *
 * You should have received a copy of the GNU Affero General Public License
 * along with Bisq. If not, see <http://www.gnu.org/licenses/>.
 */

package bisq.core.app;

import bisq.core.btc.BaseCurrencyNetwork;
import bisq.core.btc.BtcOptionKeys;
import bisq.core.btc.UserAgent;
import bisq.core.dao.DaoOptionKeys;
import bisq.core.exceptions.BisqException;
import bisq.core.filter.FilterManager;

import bisq.network.NetworkOptionKeys;
import bisq.network.p2p.network.ConnectionConfig;

import bisq.common.CommonOptionKeys;
import bisq.common.app.Version;
import bisq.common.crypto.KeyStorage;
import bisq.common.storage.Storage;
import bisq.common.util.Utilities;

import org.bitcoinj.core.NetworkParameters;

import org.springframework.core.env.Environment;
import org.springframework.core.env.JOptCommandLinePropertySource;
import org.springframework.core.env.MutablePropertySources;
import org.springframework.core.env.PropertiesPropertySource;
import org.springframework.core.env.PropertySource;
import org.springframework.core.env.StandardEnvironment;
import org.springframework.core.io.DefaultResourceLoader;
import org.springframework.core.io.Resource;
import org.springframework.core.io.ResourceLoader;
import org.springframework.core.io.support.ResourcePropertySource;

import joptsimple.OptionSet;

import org.apache.commons.lang3.StringUtils;

import java.nio.file.Files;
import java.nio.file.Path;
import java.nio.file.Paths;

import java.io.File;
import java.io.FileOutputStream;
import java.io.IOException;

import java.util.ArrayList;
import java.util.Arrays;
import java.util.List;
import java.util.Properties;

import ch.qos.logback.classic.Level;

import lombok.Getter;
import lombok.Setter;
import lombok.extern.slf4j.Slf4j;

import javax.annotation.Nullable;

import static com.google.common.base.Preconditions.checkNotNull;

@Slf4j
public class BisqEnvironment extends StandardEnvironment {

    ///////////////////////////////////////////////////////////////////////////////////////////
    // Static
    ///////////////////////////////////////////////////////////////////////////////////////////

    public static void setDefaultAppName(String defaultAppName) {
        DEFAULT_APP_NAME = defaultAppName;
    }

    public static String DEFAULT_APP_NAME = "Bisq";

    public static final String DEFAULT_USER_DATA_DIR = defaultUserDataDir();
    public static final String DEFAULT_APP_DATA_DIR = appDataDir(DEFAULT_USER_DATA_DIR, DEFAULT_APP_NAME);

    public static final String LOG_LEVEL_DEFAULT = Level.INFO.levelStr;

    public static final String BISQ_COMMANDLINE_PROPERTY_SOURCE_NAME = "bisqCommandLineProperties";
    public static final String BISQ_APP_DIR_PROPERTY_SOURCE_NAME = "bisqAppDirProperties";
    public static final String BISQ_DEFAULT_PROPERTY_SOURCE_NAME = "bisqDefaultProperties";
    private static final String BISQ_HOME_DIR_PROPERTY_SOURCE_NAME = "bisqHomeDirProperties";
    private static final String BISQ_CLASSPATH_PROPERTY_SOURCE_NAME = "bisqClasspathProperties";

    private static String staticAppDataDir;

    public static String getStaticAppDataDir() {
        return staticAppDataDir;
    }

    @SuppressWarnings("SameReturnValue")
    public static BaseCurrencyNetwork getDefaultBaseCurrencyNetwork() {
        return BaseCurrencyNetwork.BTC_MAINNET;
    }

    protected static BaseCurrencyNetwork baseCurrencyNetwork = getDefaultBaseCurrencyNetwork();

    public static NetworkParameters getParameters() {
        return getBaseCurrencyNetwork().getParameters();
    }

    public static BaseCurrencyNetwork getBaseCurrencyNetwork() {
        return baseCurrencyNetwork;
    }

    private static String defaultUserDataDir() {
        if (Utilities.isWindows())
            return System.getenv("APPDATA");
        else if (Utilities.isOSX())
            return Paths.get(System.getProperty("user.home"), "Library", "Application Support").toString();
        else // *nix
            return Paths.get(System.getProperty("user.home"), ".local", "share").toString();
    }

    private static String appDataDir(String userDataDir, String appName) {
        //TODO fix for changing app name form bisq to Bisq (add dir renamed as well)
        final String newAppName = "Bisq";
        if (appName.equals(newAppName)) {
            final String oldAppName = "bisq";
            Path oldPath = Paths.get(Paths.get(userDataDir, oldAppName).toString());// bisq
            Path newPath = Paths.get(Paths.get(userDataDir, appName).toString());//Bisq
            File oldDir = new File(oldPath.toString()); // bisq
            File newDir = new File(newPath.toString()); //Bisq
            try {
                if (Files.exists(oldPath) && oldDir.getCanonicalPath().endsWith(oldAppName)) {
                    if (Files.exists(newPath) && newDir.getCanonicalPath().endsWith(newAppName)) {
                        // we have both bisq and Bisq and rename Bisq to Bisq_backup
                        File newDirBackup = new File(newDir.toString() + "_backup"); // Bisq
                        log.info("Rename Bisq data dir {} to {}", newPath.toString(), newDirBackup.toString());
                        if (!newDir.renameTo(newDirBackup))
                            throw new RuntimeException("Cannot rename dir");

                        log.info("Rename old data dir {} to {}", oldDir.toString(), newPath.toString());
                        if (!oldDir.renameTo(newDir))
                            throw new RuntimeException("Cannot rename dir");
                    } else {
                        log.info("Rename old data dir {} to {}", oldDir.toString(), newPath.toString());
                        if (!oldDir.renameTo(newDir))
                            throw new RuntimeException("Cannot rename dir");

                    }
                }
            } catch (IOException e) {
                e.printStackTrace();
            }
        }

        return Paths.get(userDataDir, appName).toString();
    }

    // Util to set isDaoActivated to true if either set as program argument or we run testnet or regtest.
    // Can be removed once DAO is live.
    public static boolean isDaoActivated(Environment environment) {
        Boolean daoActivatedFromOptions = environment.getProperty(DaoOptionKeys.DAO_ACTIVATED, Boolean.class, true);
        BaseCurrencyNetwork baseCurrencyNetwork = BisqEnvironment.getBaseCurrencyNetwork();
        return daoActivatedFromOptions || !baseCurrencyNetwork.isMainnet();
    }


    ///////////////////////////////////////////////////////////////////////////////////////////
    // Instance fields
    ///////////////////////////////////////////////////////////////////////////////////////////

    protected final ResourceLoader resourceLoader = new DefaultResourceLoader();

    protected final String appName;
    protected final String userDataDir;
    protected final String appDataDir;
    protected final String btcNetworkDir, userAgent;
    protected final String logLevel, providers;
    @Getter
    @Setter
    protected boolean isBitcoinLocalhostNodeRunning;
    @Getter
    protected String desktopWithHttpApi, desktopWithGrpcApi;
    @Getter
    protected List<String> bannedSeedNodes, bannedBtcNodes, bannedPriceRelayNodes;

<<<<<<< HEAD
    protected final String btcNodes, seedNodes, ignoreDevMsg, useDevPrivilegeKeys, useDevMode, useTorForBtc, rpcUser, rpcPassword,
            rpcHost, rpcPort, rpcBlockNotificationPort, dumpBlockchainData, fullDaoNode,
=======
    protected final String btcNodes, seedNodes, ignoreDevMsg, useDevPrivilegeKeys, useDevMode, useTorForBtc, rpcUser,
            rpcPassword, rpcPort, rpcBlockNotificationPort, dumpBlockchainData, fullDaoNode,
>>>>>>> 9d2740eb
            banList, dumpStatistics, maxMemory, socks5ProxyBtcAddress,
            torRcFile, torRcOptions, externalTorControlPort, externalTorPassword, externalTorCookieFile,
            socks5ProxyHttpAddress, useAllProvidedNodes, numConnectionForBtc, genesisTxId, genesisBlockHeight,
            genesisTotalSupply, referralId, daoActivated, msgThrottlePerSec, msgThrottlePer10Sec, sendMsgThrottleTrigger,
            sendMsgThrottleSleep, ignoreLocalBtcNode;

    protected final boolean externalTorUseSafeCookieAuthentication, torStreamIsolation;

    public BisqEnvironment(OptionSet options) {
        this(new JOptCommandLinePropertySource(BISQ_COMMANDLINE_PROPERTY_SOURCE_NAME, checkNotNull(
                options)));
    }

    @SuppressWarnings("ConstantConditions")
    public BisqEnvironment(PropertySource commandLineProperties) {
        //CommonOptionKeys
        logLevel = commandLineProperties.containsProperty(CommonOptionKeys.LOG_LEVEL_KEY) ?
                (String) commandLineProperties.getProperty(CommonOptionKeys.LOG_LEVEL_KEY) :
                LOG_LEVEL_DEFAULT;

        //AppOptionKeys
        userDataDir = commandLineProperties.containsProperty(AppOptionKeys.USER_DATA_DIR_KEY) ?
                (String) commandLineProperties.getProperty(AppOptionKeys.USER_DATA_DIR_KEY) :
                DEFAULT_USER_DATA_DIR;

        appName = commandLineProperties.containsProperty(AppOptionKeys.APP_NAME_KEY) ?
                (String) commandLineProperties.getProperty(AppOptionKeys.APP_NAME_KEY) :
                DEFAULT_APP_NAME;

        appDataDir = commandLineProperties.containsProperty(AppOptionKeys.APP_DATA_DIR_KEY) ?
                (String) commandLineProperties.getProperty(AppOptionKeys.APP_DATA_DIR_KEY) :
                appDataDir(userDataDir, appName);
        staticAppDataDir = appDataDir;

        desktopWithHttpApi = commandLineProperties.containsProperty(AppOptionKeys.DESKTOP_WITH_HTTP_API) ?
                (String) commandLineProperties.getProperty(AppOptionKeys.DESKTOP_WITH_HTTP_API) :
                "false";
        desktopWithGrpcApi = commandLineProperties.containsProperty(AppOptionKeys.DESKTOP_WITH_GRPC_API) ?
                (String) commandLineProperties.getProperty(AppOptionKeys.DESKTOP_WITH_GRPC_API) :
                "false";
        ignoreDevMsg = commandLineProperties.containsProperty(AppOptionKeys.IGNORE_DEV_MSG_KEY) ?
                (String) commandLineProperties.getProperty(AppOptionKeys.IGNORE_DEV_MSG_KEY) :
                "";
        useDevPrivilegeKeys = commandLineProperties.containsProperty(AppOptionKeys.USE_DEV_PRIVILEGE_KEYS) ?
                (String) commandLineProperties.getProperty(AppOptionKeys.USE_DEV_PRIVILEGE_KEYS) :
                "";
        referralId = commandLineProperties.containsProperty(AppOptionKeys.REFERRAL_ID) ?
                (String) commandLineProperties.getProperty(AppOptionKeys.REFERRAL_ID) :
                "";
        useDevMode = commandLineProperties.containsProperty(CommonOptionKeys.USE_DEV_MODE) ?
                (String) commandLineProperties.getProperty(CommonOptionKeys.USE_DEV_MODE) :
                "";
        dumpStatistics = commandLineProperties.containsProperty(AppOptionKeys.DUMP_STATISTICS) ?
                (String) commandLineProperties.getProperty(AppOptionKeys.DUMP_STATISTICS) :
                "";
        maxMemory = commandLineProperties.containsProperty(AppOptionKeys.MAX_MEMORY) ?
                (String) commandLineProperties.getProperty(AppOptionKeys.MAX_MEMORY) :
                "";
        providers = commandLineProperties.containsProperty(AppOptionKeys.PROVIDERS) ?
                (String) commandLineProperties.getProperty(AppOptionKeys.PROVIDERS) :
                "";

        //NetworkOptionKeys
        seedNodes = commandLineProperties.containsProperty(NetworkOptionKeys.SEED_NODES_KEY) ?
                (String) commandLineProperties.getProperty(NetworkOptionKeys.SEED_NODES_KEY) :
                "";

        banList = commandLineProperties.containsProperty(NetworkOptionKeys.BAN_LIST) ?
                (String) commandLineProperties.getProperty(NetworkOptionKeys.BAN_LIST) :
                "";
        socks5ProxyBtcAddress = commandLineProperties.containsProperty(NetworkOptionKeys.SOCKS_5_PROXY_BTC_ADDRESS) ?
                (String) commandLineProperties.getProperty(NetworkOptionKeys.SOCKS_5_PROXY_BTC_ADDRESS) :
                "";
        socks5ProxyHttpAddress = commandLineProperties.containsProperty(NetworkOptionKeys.SOCKS_5_PROXY_HTTP_ADDRESS) ?
                (String) commandLineProperties.getProperty(NetworkOptionKeys.SOCKS_5_PROXY_HTTP_ADDRESS) :
                "";
        torRcFile = commandLineProperties.containsProperty(NetworkOptionKeys.TORRC_FILE) ?
                (String) commandLineProperties.getProperty(NetworkOptionKeys.TORRC_FILE) :
                "";
        torRcOptions = commandLineProperties.containsProperty(NetworkOptionKeys.TORRC_OPTIONS) ?
                (String) commandLineProperties.getProperty(NetworkOptionKeys.TORRC_OPTIONS) :
                "";
        externalTorControlPort = commandLineProperties.containsProperty(NetworkOptionKeys.EXTERNAL_TOR_CONTROL_PORT) ?
                (String) commandLineProperties.getProperty(NetworkOptionKeys.EXTERNAL_TOR_CONTROL_PORT) :
                "";
        externalTorPassword = commandLineProperties.containsProperty(NetworkOptionKeys.EXTERNAL_TOR_PASSWORD) ?
                (String) commandLineProperties.getProperty(NetworkOptionKeys.EXTERNAL_TOR_PASSWORD) :
                "";
        externalTorCookieFile = commandLineProperties.containsProperty(NetworkOptionKeys.EXTERNAL_TOR_COOKIE_FILE) ?
                (String) commandLineProperties.getProperty(NetworkOptionKeys.EXTERNAL_TOR_COOKIE_FILE) :
                "";
        externalTorUseSafeCookieAuthentication = commandLineProperties.containsProperty(NetworkOptionKeys.EXTERNAL_TOR_USE_SAFECOOKIE);
        torStreamIsolation = commandLineProperties.containsProperty(NetworkOptionKeys.TOR_STREAM_ISOLATION);
        msgThrottlePerSec = commandLineProperties.containsProperty(NetworkOptionKeys.MSG_THROTTLE_PER_SEC) ?
                (String) commandLineProperties.getProperty(NetworkOptionKeys.MSG_THROTTLE_PER_SEC) :
                String.valueOf(ConnectionConfig.MSG_THROTTLE_PER_SEC);
        msgThrottlePer10Sec = commandLineProperties.containsProperty(NetworkOptionKeys.MSG_THROTTLE_PER_10_SEC) ?
                (String) commandLineProperties.getProperty(NetworkOptionKeys.MSG_THROTTLE_PER_10_SEC) :
                String.valueOf(ConnectionConfig.MSG_THROTTLE_PER_10_SEC);
        sendMsgThrottleTrigger = commandLineProperties.containsProperty(NetworkOptionKeys.SEND_MSG_THROTTLE_TRIGGER) ?
                (String) commandLineProperties.getProperty(NetworkOptionKeys.SEND_MSG_THROTTLE_TRIGGER) :
                String.valueOf(ConnectionConfig.SEND_MSG_THROTTLE_TRIGGER);
        sendMsgThrottleSleep = commandLineProperties.containsProperty(NetworkOptionKeys.SEND_MSG_THROTTLE_SLEEP) ?
                (String) commandLineProperties.getProperty(NetworkOptionKeys.SEND_MSG_THROTTLE_SLEEP) :
                String.valueOf(ConnectionConfig.SEND_MSG_THROTTLE_SLEEP);

        //RpcOptionKeys
        rpcUser = commandLineProperties.containsProperty(DaoOptionKeys.RPC_USER) ?
                (String) commandLineProperties.getProperty(DaoOptionKeys.RPC_USER) :
                "";
        rpcPassword = commandLineProperties.containsProperty(DaoOptionKeys.RPC_PASSWORD) ?
                (String) commandLineProperties.getProperty(DaoOptionKeys.RPC_PASSWORD) :
                "";
        rpcHost = commandLineProperties.containsProperty(DaoOptionKeys.RPC_HOST) ?
                (String) commandLineProperties.getProperty(DaoOptionKeys.RPC_HOST) :
                "";
        rpcPort = commandLineProperties.containsProperty(DaoOptionKeys.RPC_PORT) ?
                (String) commandLineProperties.getProperty(DaoOptionKeys.RPC_PORT) :
                "";
        rpcBlockNotificationPort = commandLineProperties.containsProperty(DaoOptionKeys.RPC_BLOCK_NOTIFICATION_PORT) ?
                (String) commandLineProperties.getProperty(DaoOptionKeys.RPC_BLOCK_NOTIFICATION_PORT) :
                "";
        dumpBlockchainData = commandLineProperties.containsProperty(DaoOptionKeys.DUMP_BLOCKCHAIN_DATA) ?
                (String) commandLineProperties.getProperty(DaoOptionKeys.DUMP_BLOCKCHAIN_DATA) :
                "";
        fullDaoNode = commandLineProperties.containsProperty(DaoOptionKeys.FULL_DAO_NODE) ?
                (String) commandLineProperties.getProperty(DaoOptionKeys.FULL_DAO_NODE) :
                "";
        genesisTxId = commandLineProperties.containsProperty(DaoOptionKeys.GENESIS_TX_ID) ?
                (String) commandLineProperties.getProperty(DaoOptionKeys.GENESIS_TX_ID) :
                "";
        genesisBlockHeight = commandLineProperties.containsProperty(DaoOptionKeys.GENESIS_BLOCK_HEIGHT) ?
                (String) commandLineProperties.getProperty(DaoOptionKeys.GENESIS_BLOCK_HEIGHT) :
                "-1";
        genesisTotalSupply = commandLineProperties.containsProperty(DaoOptionKeys.GENESIS_TOTAL_SUPPLY) ?
                (String) commandLineProperties.getProperty(DaoOptionKeys.GENESIS_TOTAL_SUPPLY) :
                "-1";
        daoActivated = commandLineProperties.containsProperty(DaoOptionKeys.DAO_ACTIVATED) ?
                (String) commandLineProperties.getProperty(DaoOptionKeys.DAO_ACTIVATED) :
                "true";

        btcNodes = commandLineProperties.containsProperty(BtcOptionKeys.BTC_NODES) ?
                (String) commandLineProperties.getProperty(BtcOptionKeys.BTC_NODES) :
                "";

        useTorForBtc = commandLineProperties.containsProperty(BtcOptionKeys.USE_TOR_FOR_BTC) ?
                (String) commandLineProperties.getProperty(BtcOptionKeys.USE_TOR_FOR_BTC) :
                "";
        userAgent = commandLineProperties.containsProperty(BtcOptionKeys.USER_AGENT) ?
                (String) commandLineProperties.getProperty(BtcOptionKeys.USER_AGENT) :
                "Bisq";
        useAllProvidedNodes = commandLineProperties.containsProperty(BtcOptionKeys.USE_ALL_PROVIDED_NODES) ?
                (String) commandLineProperties.getProperty(BtcOptionKeys.USE_ALL_PROVIDED_NODES) :
                "false";
        numConnectionForBtc = commandLineProperties.containsProperty(BtcOptionKeys.NUM_CONNECTIONS_FOR_BTC) ?
                (String) commandLineProperties.getProperty(BtcOptionKeys.NUM_CONNECTIONS_FOR_BTC) :
                "9";
        ignoreLocalBtcNode = commandLineProperties.containsProperty(BtcOptionKeys.IGNORE_LOCAL_BTC_NODE) ?
                (String) commandLineProperties.getProperty(BtcOptionKeys.IGNORE_LOCAL_BTC_NODE) :
                "false";

        MutablePropertySources propertySources = this.getPropertySources();
        propertySources.addFirst(commandLineProperties);
        try {
            propertySources.addLast(getAppDirProperties());

            final String bannedPriceRelayNodesAsString = getProperty(FilterManager.BANNED_PRICE_RELAY_NODES, "");
            bannedPriceRelayNodes = !bannedPriceRelayNodesAsString.isEmpty() ? Arrays.asList(StringUtils.deleteWhitespace(bannedPriceRelayNodesAsString).split(",")) : null;

            final String bannedSeedNodesAsString = getProperty(FilterManager.BANNED_SEED_NODES, "");
            bannedSeedNodes = !bannedSeedNodesAsString.isEmpty() ? Arrays.asList(StringUtils.deleteWhitespace(bannedSeedNodesAsString).split(",")) : new ArrayList<>();

            final String bannedBtcNodesAsString = getProperty(FilterManager.BANNED_BTC_NODES, "");
            bannedBtcNodes = !bannedBtcNodesAsString.isEmpty() ? Arrays.asList(StringUtils.deleteWhitespace(bannedBtcNodesAsString).split(",")) : null;

            baseCurrencyNetwork = BaseCurrencyNetwork.valueOf(getProperty(BtcOptionKeys.BASE_CURRENCY_NETWORK,
                    getDefaultBaseCurrencyNetwork().name()).toUpperCase());

            btcNetworkDir = Paths.get(appDataDir, baseCurrencyNetwork.name().toLowerCase()).toString();
            File btcNetworkDirFile = new File(btcNetworkDir);
            if (!btcNetworkDirFile.exists())
                //noinspection ResultOfMethodCallIgnored
                btcNetworkDirFile.mkdir();

            // btcNetworkDir used in defaultProperties
            propertySources.addLast(defaultProperties());
        } catch (Exception ex) {
            throw new BisqException(ex);
        }
    }

    public void saveBaseCryptoNetwork(BaseCurrencyNetwork baseCurrencyNetwork) {
        BisqEnvironment.baseCurrencyNetwork = baseCurrencyNetwork;
        setProperty(BtcOptionKeys.BASE_CURRENCY_NETWORK, baseCurrencyNetwork.name());
    }

    public void saveBannedSeedNodes(@Nullable List<String> bannedNodes) {
        setProperty(FilterManager.BANNED_SEED_NODES, bannedNodes == null ? "" : String.join(",", bannedNodes));
    }

    public void saveBannedBtcNodes(@Nullable List<String> bannedNodes) {
        setProperty(FilterManager.BANNED_BTC_NODES, bannedNodes == null ? "" : String.join(",", bannedNodes));
    }

    public void saveBannedPriceRelayNodes(@Nullable List<String> bannedNodes) {
        setProperty(FilterManager.BANNED_PRICE_RELAY_NODES, bannedNodes == null ? "" : String.join(",", bannedNodes));
    }

    protected void setProperty(String key, String value) {
        try {
            Resource resource = getAppDirPropertiesResource();
            File file = resource.getFile();
            Properties properties = new Properties();
            if (file.exists()) {
                Object propertiesObject = getAppDirProperties().getSource();
                if (propertiesObject instanceof Properties) {
                    properties = (Properties) propertiesObject;
                } else {
                    log.warn("propertiesObject not instance of Properties");
                }
            }

            if (!value.isEmpty())
                properties.setProperty(key, value);
            else
                properties.remove(key);

            log.debug("properties=" + properties);

            try (FileOutputStream fileOutputStream = new FileOutputStream(file)) {
                properties.store(fileOutputStream, null);
            } catch (IOException e1) {
                log.error(e1.toString());
                e1.printStackTrace();
                throw new RuntimeException(e1);
            }
        } catch (Exception e2) {
            log.error(e2.toString());
            e2.printStackTrace();
            throw new RuntimeException(e2);
        }
    }

    public boolean getIgnoreLocalBtcNode() {
        return ignoreLocalBtcNode.equalsIgnoreCase("true");
    }

    public String getAppDataDir() {
        return appDataDir;
    }

    private Resource getAppDirPropertiesResource() {
        String location = String.format("file:%s/bisq.properties", appDataDir);
        return resourceLoader.getResource(location);
    }

    PropertySource<?> getAppDirProperties() throws Exception {
        Resource resource = getAppDirPropertiesResource();

        if (!resource.exists())
            return new PropertySource.StubPropertySource(BISQ_APP_DIR_PROPERTY_SOURCE_NAME);

        return new ResourcePropertySource(BISQ_APP_DIR_PROPERTY_SOURCE_NAME, resource);
    }

    private PropertySource<?> homeDirProperties() {
        return new PropertySource.StubPropertySource(BISQ_HOME_DIR_PROPERTY_SOURCE_NAME);
    }

    private PropertySource<?> classpathProperties() {
        return new PropertySource.StubPropertySource(BISQ_CLASSPATH_PROPERTY_SOURCE_NAME);
    }

    private PropertySource<?> defaultProperties() {
        return new PropertiesPropertySource(BISQ_DEFAULT_PROPERTY_SOURCE_NAME, new Properties() {
            {
                setProperty(CommonOptionKeys.LOG_LEVEL_KEY, logLevel);
                setProperty(CommonOptionKeys.USE_DEV_MODE, useDevMode);

                setProperty(NetworkOptionKeys.SEED_NODES_KEY, seedNodes);
                setProperty(NetworkOptionKeys.BAN_LIST, banList);
                setProperty(NetworkOptionKeys.TOR_DIR, Paths.get(btcNetworkDir, "tor").toString());
                setProperty(NetworkOptionKeys.NETWORK_ID, String.valueOf(baseCurrencyNetwork.ordinal()));
                setProperty(NetworkOptionKeys.SOCKS_5_PROXY_BTC_ADDRESS, socks5ProxyBtcAddress);
                setProperty(NetworkOptionKeys.SOCKS_5_PROXY_HTTP_ADDRESS, socks5ProxyHttpAddress);
                setProperty(NetworkOptionKeys.TORRC_FILE, torRcFile);
                setProperty(NetworkOptionKeys.TORRC_OPTIONS, torRcOptions);
                setProperty(NetworkOptionKeys.EXTERNAL_TOR_CONTROL_PORT, externalTorControlPort);
                setProperty(NetworkOptionKeys.EXTERNAL_TOR_PASSWORD, externalTorPassword);
                setProperty(NetworkOptionKeys.EXTERNAL_TOR_COOKIE_FILE, externalTorCookieFile);
                if (externalTorUseSafeCookieAuthentication)
                    setProperty(NetworkOptionKeys.EXTERNAL_TOR_USE_SAFECOOKIE, "true");
                if (torStreamIsolation)
                    setProperty(NetworkOptionKeys.TOR_STREAM_ISOLATION, "true");

                setProperty(NetworkOptionKeys.MSG_THROTTLE_PER_SEC, msgThrottlePerSec);
                setProperty(NetworkOptionKeys.MSG_THROTTLE_PER_10_SEC, msgThrottlePer10Sec);
                setProperty(NetworkOptionKeys.SEND_MSG_THROTTLE_TRIGGER, sendMsgThrottleTrigger);
                setProperty(NetworkOptionKeys.SEND_MSG_THROTTLE_SLEEP, sendMsgThrottleSleep);

                setProperty(AppOptionKeys.APP_DATA_DIR_KEY, appDataDir);
                setProperty(AppOptionKeys.DESKTOP_WITH_HTTP_API, desktopWithHttpApi);
                setProperty(AppOptionKeys.DESKTOP_WITH_GRPC_API, desktopWithGrpcApi);
                setProperty(AppOptionKeys.IGNORE_DEV_MSG_KEY, ignoreDevMsg);
                setProperty(AppOptionKeys.USE_DEV_PRIVILEGE_KEYS, useDevPrivilegeKeys);
                setProperty(AppOptionKeys.REFERRAL_ID, referralId);
                setProperty(AppOptionKeys.DUMP_STATISTICS, dumpStatistics);
                setProperty(AppOptionKeys.APP_NAME_KEY, appName);
                setProperty(AppOptionKeys.MAX_MEMORY, maxMemory);
                setProperty(AppOptionKeys.USER_DATA_DIR_KEY, userDataDir);
                setProperty(AppOptionKeys.PROVIDERS, providers);

                setProperty(DaoOptionKeys.RPC_USER, rpcUser);
                setProperty(DaoOptionKeys.RPC_PASSWORD, rpcPassword);
                setProperty(DaoOptionKeys.RPC_HOST, rpcHost);
                setProperty(DaoOptionKeys.RPC_PORT, rpcPort);
                setProperty(DaoOptionKeys.RPC_BLOCK_NOTIFICATION_PORT, rpcBlockNotificationPort);
                setProperty(DaoOptionKeys.DUMP_BLOCKCHAIN_DATA, dumpBlockchainData);
                setProperty(DaoOptionKeys.FULL_DAO_NODE, fullDaoNode);
                setProperty(DaoOptionKeys.GENESIS_TX_ID, genesisTxId);
                setProperty(DaoOptionKeys.GENESIS_BLOCK_HEIGHT, genesisBlockHeight);
                setProperty(DaoOptionKeys.GENESIS_TOTAL_SUPPLY, genesisTotalSupply);
                setProperty(DaoOptionKeys.DAO_ACTIVATED, daoActivated);

                setProperty(BtcOptionKeys.BTC_NODES, btcNodes);
                setProperty(BtcOptionKeys.USE_TOR_FOR_BTC, useTorForBtc);
                setProperty(BtcOptionKeys.WALLET_DIR, btcNetworkDir);
                setProperty(BtcOptionKeys.USER_AGENT, userAgent);
                setProperty(BtcOptionKeys.USE_ALL_PROVIDED_NODES, useAllProvidedNodes);
                setProperty(BtcOptionKeys.NUM_CONNECTIONS_FOR_BTC, numConnectionForBtc);
                setProperty(BtcOptionKeys.IGNORE_LOCAL_BTC_NODE, ignoreLocalBtcNode);

                setProperty(UserAgent.NAME_KEY, appName);
                setProperty(UserAgent.VERSION_KEY, Version.VERSION);

                setProperty(Storage.STORAGE_DIR, Paths.get(btcNetworkDir, "db").toString());
                setProperty(KeyStorage.KEY_STORAGE_DIR, Paths.get(btcNetworkDir, "keys").toString());
            }
        });
    }
}<|MERGE_RESOLUTION|>--- conflicted
+++ resolved
@@ -191,18 +191,12 @@
     @Getter
     protected List<String> bannedSeedNodes, bannedBtcNodes, bannedPriceRelayNodes;
 
-<<<<<<< HEAD
     protected final String btcNodes, seedNodes, ignoreDevMsg, useDevPrivilegeKeys, useDevMode, useTorForBtc, rpcUser, rpcPassword,
             rpcHost, rpcPort, rpcBlockNotificationPort, dumpBlockchainData, fullDaoNode,
-=======
-    protected final String btcNodes, seedNodes, ignoreDevMsg, useDevPrivilegeKeys, useDevMode, useTorForBtc, rpcUser,
-            rpcPassword, rpcPort, rpcBlockNotificationPort, dumpBlockchainData, fullDaoNode,
->>>>>>> 9d2740eb
             banList, dumpStatistics, maxMemory, socks5ProxyBtcAddress,
             torRcFile, torRcOptions, externalTorControlPort, externalTorPassword, externalTorCookieFile,
-            socks5ProxyHttpAddress, useAllProvidedNodes, numConnectionForBtc, genesisTxId, genesisBlockHeight,
-            genesisTotalSupply, referralId, daoActivated, msgThrottlePerSec, msgThrottlePer10Sec, sendMsgThrottleTrigger,
-            sendMsgThrottleSleep, ignoreLocalBtcNode;
+            socks5ProxyHttpAddress, useAllProvidedNodes, numConnectionForBtc, genesisTxId, genesisBlockHeight, genesisTotalSupply,
+            referralId, daoActivated, msgThrottlePerSec, msgThrottlePer10Sec, sendMsgThrottleTrigger, sendMsgThrottleSleep, ignoreLocalBtcNode;
 
     protected final boolean externalTorUseSafeCookieAuthentication, torStreamIsolation;
 
