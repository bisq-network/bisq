--- conflicted
+++ resolved
@@ -71,18 +71,11 @@
 import static com.google.common.base.Preconditions.checkNotNull;
 
 @Slf4j
-<<<<<<< HEAD
-public abstract class BisqExecutable implements GracefulShutDownHandler, BisqSetup.BisqSetupCompleteListener {
-    static {
-        Utilities.removeCryptographyRestrictions();
-    }
-=======
 public abstract class BisqExecutable implements GracefulShutDownHandler {
 
     private final String fullName;
     private final String scriptName;
     private final String version;
->>>>>>> 6bdbe410
 
     protected Injector injector;
     protected AppModule module;
@@ -276,11 +269,8 @@
 
     protected void startAppSetup() {
         BisqSetup bisqSetup = injector.getInstance(BisqSetup.class);
-        bisqSetup.addBisqSetupCompleteListener(this);
         bisqSetup.start();
     }
-
-    public abstract void onSetupComplete();
 
 
     ///////////////////////////////////////////////////////////////////////////////////////////
@@ -471,18 +461,7 @@
         parser.accepts(AppOptionKeys.REFERRAL_ID,
                 "Optional Referral ID (e.g. for API users or pro market makers)")
                 .withRequiredArg();
-<<<<<<< HEAD
-        parser.accepts(AppOptionKeys.HTTP_API_EXPERIMENTAL_FEATURES_ENABLED,
-                description("Enable experimental features of HTTP API (disabled by default)", null));
-        parser.accepts(AppOptionKeys.HTTP_API_HOST,
-                description("Optional HTTP API host", "127.0.0.1"))
-                .withRequiredArg();
-        parser.accepts(AppOptionKeys.HTTP_API_PORT,
-                description("Optional HTTP API port", "8080"))
-                .withRequiredArg();
-=======
-
->>>>>>> 6bdbe410
+
         parser.accepts(CommonOptionKeys.USE_DEV_MODE,
                 "Enables dev mode which is used for convenience for developer testing")
                 .withRequiredArg()
