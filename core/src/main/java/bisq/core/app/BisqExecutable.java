/*
 * This file is part of Bisq.
 *
 * Bisq is free software: you can redistribute it and/or modify it
 * under the terms of the GNU Affero General Public License as published by
 * the Free Software Foundation, either version 3 of the License, or (at
 * your option) any later version.
 *
 * Bisq is distributed in the hope that it will be useful, but WITHOUT
 * ANY WARRANTY; without even the implied warranty of MERCHANTABILITY or
 * FITNESS FOR A PARTICULAR PURPOSE. See the GNU Affero General Public
 * License for more details.
 *
 * You should have received a copy of the GNU Affero General Public License
 * along with Bisq. If not, see <http://www.gnu.org/licenses/>.
 */

package bisq.core.app;

import bisq.core.btc.setup.WalletsSetup;
import bisq.core.btc.wallet.BsqWalletService;
import bisq.core.btc.wallet.BtcWalletService;
import bisq.core.dao.DaoSetup;
import bisq.core.offer.OpenOfferManager;
import bisq.core.setup.CorePersistedDataHost;
import bisq.core.setup.CoreSetup;
import bisq.core.support.dispute.arbitration.arbitrator.ArbitratorManager;
import bisq.core.trade.TradeManager;
import bisq.core.trade.txproof.xmr.XmrTxProofService;

import bisq.network.p2p.P2PService;

import bisq.common.UserThread;
import bisq.common.app.AppModule;
import bisq.common.app.DevEnv;
import bisq.common.config.BisqHelpFormatter;
import bisq.common.config.Config;
import bisq.common.config.ConfigException;
import bisq.common.handlers.ResultHandler;
import bisq.common.persistence.PersistenceManager;
import bisq.common.proto.persistable.PersistedDataHost;
import bisq.common.setup.GracefulShutDownHandler;
import bisq.common.util.Utilities;

import com.google.inject.Guice;
import com.google.inject.Injector;

import java.nio.file.Paths;

import java.io.File;

import java.util.List;
import java.util.concurrent.atomic.AtomicInteger;

import lombok.extern.slf4j.Slf4j;

import javax.annotation.Nullable;



import sun.misc.Signal;

@Slf4j
public abstract class BisqExecutable implements GracefulShutDownHandler, BisqSetup.BisqSetupListener {

    public static final int EXIT_SUCCESS = 0;
    public static final int EXIT_FAILURE = 1;

    private final String fullName;
    private final String scriptName;
    private final String appName;
    private final String version;

    protected Injector injector;
    protected AppModule module;
    protected Config config;
    private boolean isShutdownInProgress;

    public BisqExecutable(String fullName, String scriptName, String appName, String version) {
        this.fullName = fullName;
        this.scriptName = scriptName;
        this.appName = appName;
        this.version = version;
    }

    public void execute(String[] args) {
        try {
            config = new Config(appName, osUserDataDir(), args);
            if (config.helpRequested) {
                config.printHelp(System.out, new BisqHelpFormatter(fullName, scriptName, version));
                System.exit(EXIT_SUCCESS);
            }
        } catch (ConfigException ex) {
            System.err.println("error: " + ex.getMessage());
            System.exit(EXIT_FAILURE);
        } catch (Throwable ex) {
            System.err.println("fault: An unexpected error occurred. " +
                    "Please file a report at https://bisq.network/issues");
            ex.printStackTrace(System.err);
            System.exit(EXIT_FAILURE);
        }

        doExecute();
    }

    ///////////////////////////////////////////////////////////////////////////////////////////
    // First synchronous execution tasks
    ///////////////////////////////////////////////////////////////////////////////////////////

    protected void doExecute() {
        AsciiLogo.showAsciiLogo();
        configUserThread();
        CoreSetup.setup(config);
        addCapabilities();

        Signal.handle(new Signal("INT"), signal -> {
            gracefulShutDown(() -> {
            });
        });

        Signal.handle(new Signal("TERM"), signal -> {
            gracefulShutDown(() -> {
            });
        });

        // If application is JavaFX application we need to wait until it is initialized
        launchApplication();
    }

    protected abstract void configUserThread();

    protected void addCapabilities() {
    }

    // The onApplicationLaunched call must map to UserThread, so that all following methods are running in the
    // thread the application is running and we don't run into thread interference.
    protected abstract void launchApplication();


    ///////////////////////////////////////////////////////////////////////////////////////////
    // If application is a JavaFX application we need wait for onApplicationLaunched
    ///////////////////////////////////////////////////////////////////////////////////////////

    // Headless versions can call inside launchApplication the onApplicationLaunched() manually
    protected void onApplicationLaunched() {
        setupGuice();
        setupDevEnv();
        readAllPersisted(this::startApplication);
    }


    ///////////////////////////////////////////////////////////////////////////////////////////
    // We continue with a series of synchronous execution tasks
    ///////////////////////////////////////////////////////////////////////////////////////////

    protected void setupGuice() {
        module = getModule();
        injector = getInjector();
        applyInjector();
    }

    protected abstract AppModule getModule();

    protected Injector getInjector() {
        return Guice.createInjector(module);
    }

    protected void applyInjector() {
<<<<<<< HEAD
=======
        // Subclassed might configure classes with the injector here
>>>>>>> 656896d6
    }

    protected void setupDevEnv() {
        DevEnv.setDevMode(config.useDevMode);
        DevEnv.setDaoActivated(config.daoActivated);
    }

    protected void readAllPersisted(Runnable completeHandler) {
        readAllPersisted(null, completeHandler);
    }

    protected void readAllPersisted(@Nullable List<PersistedDataHost> additionalHosts, Runnable completeHandler) {
        List<PersistedDataHost> hosts = CorePersistedDataHost.getPersistedDataHosts(injector);
        if (additionalHosts != null) {
            hosts.addAll(additionalHosts);
        }

        AtomicInteger remaining = new AtomicInteger(hosts.size());
        hosts.forEach(e -> {
            new Thread(() -> {
                e.readPersisted();
                remaining.getAndDecrement();
                if (remaining.get() == 0) {
                    UserThread.execute(completeHandler);
                }

            }, "BisqExecutable-read-" + e.getClass().getSimpleName()).start();
        });
    }

    protected abstract void startApplication();

    // Once the application is ready we get that callback and we start the setup
    protected void onApplicationStarted() {
        startAppSetup();
    }

    protected void startAppSetup() {
        BisqSetup bisqSetup = injector.getInstance(BisqSetup.class);
        bisqSetup.addBisqSetupListener(this);
        bisqSetup.start();
    }

    public abstract void onSetupComplete();


    ///////////////////////////////////////////////////////////////////////////////////////////
    // GracefulShutDownHandler implementation
    ///////////////////////////////////////////////////////////////////////////////////////////

    // This might need to be overwritten in case the application is not using all modules
    @Override
    public void gracefulShutDown(ResultHandler resultHandler) {
        log.info("Start graceful shutDown");
        if (isShutdownInProgress) {
            return;
        }

        isShutdownInProgress = true;

        if (injector == null) {
            log.info("Shut down called before injector was created");
            resultHandler.handleResult();
            System.exit(EXIT_SUCCESS);
        }

        try {
            injector.getInstance(ArbitratorManager.class).shutDown();
            injector.getInstance(TradeManager.class).shutDown();
            injector.getInstance(XmrTxProofService.class).shutDown();
            injector.getInstance(DaoSetup.class).shutDown();
            injector.getInstance(AvoidStandbyModeService.class).shutDown();
            injector.getInstance(OpenOfferManager.class).shutDown(() -> {
                log.info("OpenOfferManager shutdown completed");

                injector.getInstance(BtcWalletService.class).shutDown();
                injector.getInstance(BsqWalletService.class).shutDown();

                // We need to shutdown BitcoinJ before the P2PService as it uses Tor.
                WalletsSetup walletsSetup = injector.getInstance(WalletsSetup.class);
                walletsSetup.shutDownComplete.addListener((ov, o, n) -> {
                    log.info("WalletsSetup shutdown completed");

                    injector.getInstance(P2PService.class).shutDown(() -> {
                        log.info("P2PService shutdown completed");
                        module.close(injector);
                        PersistenceManager.flushAllDataToDisk(() -> {
                            log.info("Graceful shutdown completed. Exiting now.");
                            resultHandler.handleResult();
                            System.exit(EXIT_SUCCESS);
                        });
                    });
                });
                walletsSetup.shutDown();

            });

            // Wait max 20 sec.
            UserThread.runAfter(() -> {
                log.warn("Timeout triggered resultHandler");
                PersistenceManager.flushAllDataToDisk(() -> {
                    log.info("Graceful shutdown resulted in a timeout. Exiting now.");
                    resultHandler.handleResult();
                    System.exit(EXIT_SUCCESS);
                });
            }, 20);
        } catch (Throwable t) {
            log.error("App shutdown failed with exception {}", t.toString());
            t.printStackTrace();
            PersistenceManager.flushAllDataToDisk(() -> {
                log.info("Graceful shutdown resulted in an error. Exiting now.");
                resultHandler.handleResult();
                System.exit(EXIT_FAILURE);
            });
        }
    }

    /**
     * Returns the well-known "user data directory" for the current operating system.
     */
    private static File osUserDataDir() {
        if (Utilities.isWindows())
            return new File(System.getenv("APPDATA"));

        if (Utilities.isOSX())
            return Paths.get(System.getProperty("user.home"), "Library", "Application Support").toFile();

        // *nix
        return Paths.get(System.getProperty("user.home"), ".local", "share").toFile();
    }
}<|MERGE_RESOLUTION|>--- conflicted
+++ resolved
@@ -166,10 +166,7 @@
     }
 
     protected void applyInjector() {
-<<<<<<< HEAD
-=======
         // Subclassed might configure classes with the injector here
->>>>>>> 656896d6
     }
 
     protected void setupDevEnv() {
