--- conflicted
+++ resolved
@@ -53,13 +53,8 @@
                                  BallotListService ballotListService,
                                  MyBlindVoteListService myBlindVoteListService,
                                  BondedRolesService bondedRolesService,
-<<<<<<< HEAD
+                                 BondedReputationService bondedReputationService,
                                  AssetService assetService) {
-=======
-                                 BondedReputationService bondedReputationService,
-                                 AssetService assetService,
-                                 VoteResultService voteResultService) {
->>>>>>> b3c8610f
         super(encryptionService,
                 keyRing,
                 p2PService,
