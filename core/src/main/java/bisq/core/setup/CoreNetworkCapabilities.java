/*
 * This file is part of Bisq.
 *
 * Bisq is free software: you can redistribute it and/or modify it
 * under the terms of the GNU Affero General Public License as published by
 * the Free Software Foundation, either version 3 of the License, or (at
 * your option) any later version.
 *
 * Bisq is distributed in the hope that it will be useful, but WITHOUT
 * ANY WARRANTY; without even the implied warranty of MERCHANTABILITY or
 * FITNESS FOR A PARTICULAR PURPOSE. See the GNU Affero General Public
 * License for more details.
 *
 * You should have received a copy of the GNU Affero General Public License
 * along with Bisq. If not, see <http://www.gnu.org/licenses/>.
 */

package bisq.core.setup;

import bisq.core.app.BisqEnvironment;
import bisq.core.dao.DaoOptionKeys;

import bisq.common.app.Capabilities;
import bisq.common.app.Capability;

import lombok.extern.slf4j.Slf4j;

@Slf4j
public class CoreNetworkCapabilities {
    static void setSupportedCapabilities(BisqEnvironment bisqEnvironment) {
        Capabilities.app.addAll(
                Capability.TRADE_STATISTICS,
                Capability.TRADE_STATISTICS_2,
                Capability.ACCOUNT_AGE_WITNESS,
                Capability.ACK_MSG,
<<<<<<< HEAD
                Capability.BUNDLE_OF_ENVELOPES,
                Capability.SIGNED_ACCOUNT_AGE_WITNESS
=======
                Capability.PROPOSAL,
                Capability.BLIND_VOTE,
                Capability.DAO_STATE,
                Capability.BUNDLE_OF_ENVELOPES,
                Capability.MEDIATION
>>>>>>> 19a1910b
        );

        if (BisqEnvironment.isDaoActivated(bisqEnvironment)) {
            maybeApplyDaoFullMode(bisqEnvironment);
        }
    }

    public static void maybeApplyDaoFullMode(BisqEnvironment bisqEnvironment) {
        // If we set dao full mode at the preferences view we add the capability there. We read the preferences a
        // bit later than we call that method so we have to add DAO_FULL_NODE Capability at preferences as well to
        // be sure it is set in both cases.
        String isFullDaoNode = bisqEnvironment.getProperty(DaoOptionKeys.FULL_DAO_NODE, String.class, "false");
        if (isFullDaoNode != null && !isFullDaoNode.isEmpty() && isFullDaoNode.toLowerCase().equals("true")) {
            log.info("Set Capability.DAO_FULL_NODE");
            Capabilities.app.addAll(Capability.DAO_FULL_NODE);
        } else {
            // A lite node has the capability to receive bsq blocks. We do not want to send BSQ blocks to full nodes
            // as they ignore them anyway.
            log.info("Set Capability.RECEIVE_BSQ_BLOCK");
            Capabilities.app.addAll(Capability.RECEIVE_BSQ_BLOCK);
        }
    }
}<|MERGE_RESOLUTION|>--- conflicted
+++ resolved
@@ -33,16 +33,11 @@
                 Capability.TRADE_STATISTICS_2,
                 Capability.ACCOUNT_AGE_WITNESS,
                 Capability.ACK_MSG,
-<<<<<<< HEAD
-                Capability.BUNDLE_OF_ENVELOPES,
-                Capability.SIGNED_ACCOUNT_AGE_WITNESS
-=======
                 Capability.PROPOSAL,
                 Capability.BLIND_VOTE,
                 Capability.DAO_STATE,
                 Capability.BUNDLE_OF_ENVELOPES,
                 Capability.MEDIATION
->>>>>>> 19a1910b
         );
 
         if (BisqEnvironment.isDaoActivated(bisqEnvironment)) {
