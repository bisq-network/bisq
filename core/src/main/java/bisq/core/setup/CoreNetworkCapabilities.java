--- conflicted
+++ resolved
@@ -28,7 +28,6 @@
 @Slf4j
 public class CoreNetworkCapabilities {
     public static void setSupportedCapabilities(BisqEnvironment bisqEnvironment) {
-<<<<<<< HEAD
         Capabilities.app.addAll(
                 Capability.TRADE_STATISTICS,
                 Capability.TRADE_STATISTICS_2,
@@ -41,16 +40,8 @@
             Capabilities.app.addAll(
                     Capability.PROPOSAL,
                     Capability.BLIND_VOTE,
-                    Capability.BSQ_BLOCK,
                     Capability.DAO_STATE
             );
-=======
-        Capabilities.app.addAll(Capability.TRADE_STATISTICS, Capability.TRADE_STATISTICS_2, Capability.ACCOUNT_AGE_WITNESS, Capability.ACK_MSG);
-        Capabilities.app.addAll(Capability.BUNDLE_OF_ENVELOPES, Capability.SIGNED_ACCOUNT_AGE_WITNESS);
-
-        if (BisqEnvironment.isDaoActivated(bisqEnvironment)) {
-            Capabilities.app.addAll(Capability.PROPOSAL, Capability.BLIND_VOTE, Capability.DAO_STATE);
->>>>>>> d701d2f3
 
             maybeApplyDaoFullMode(bisqEnvironment);
         }
