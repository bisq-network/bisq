/*
 * This file is part of Bisq.
 *
 * Bisq is free software: you can redistribute it and/or modify it
 * under the terms of the GNU Affero General Public License as published by
 * the Free Software Foundation, either version 3 of the License, or (at
 * your option) any later version.
 *
 * Bisq is distributed in the hope that it will be useful, but WITHOUT
 * ANY WARRANTY; without even the implied warranty of MERCHANTABILITY or
 * FITNESS FOR A PARTICULAR PURPOSE. See the GNU Affero General Public
 * License for more details.
 *
 * You should have received a copy of the GNU Affero General Public License
 * along with Bisq. If not, see <http://www.gnu.org/licenses/>.
 */

package bisq.core.setup;

import bisq.core.app.BisqEnvironment;
import bisq.core.dao.DaoOptionKeys;

import bisq.common.app.Capabilities;
import bisq.common.app.Capability;

import lombok.extern.slf4j.Slf4j;

@Slf4j
public class CoreNetworkCapabilities {
    static void setSupportedCapabilities(BisqEnvironment bisqEnvironment) {
        Capabilities.app.addAll(
                Capability.TRADE_STATISTICS,
                Capability.TRADE_STATISTICS_2,
                Capability.ACCOUNT_AGE_WITNESS,
                Capability.ACK_MSG,
<<<<<<< HEAD
                Capability.BUNDLE_OF_ENVELOPES,
                Capability.MEDIATION
=======
                Capability.PROPOSAL,
                Capability.BLIND_VOTE,
                Capability.DAO_STATE,
                Capability.BUNDLE_OF_ENVELOPES
>>>>>>> bb806cfb
        );

        if (BisqEnvironment.isDaoActivated(bisqEnvironment)) {
            maybeApplyDaoFullMode(bisqEnvironment);
        }
    }

    public static void maybeApplyDaoFullMode(BisqEnvironment bisqEnvironment) {
        // If we set dao full mode at the preferences view we add the capability there. We read the preferences a
        // bit later than we call that method so we have to add DAO_FULL_NODE Capability at preferences as well to
        // be sure it is set in both cases.
        String isFullDaoNode = bisqEnvironment.getProperty(DaoOptionKeys.FULL_DAO_NODE, String.class, "false");
        if (isFullDaoNode != null && !isFullDaoNode.isEmpty() && isFullDaoNode.toLowerCase().equals("true")) {
            log.info("Set Capability.DAO_FULL_NODE");
            Capabilities.app.addAll(Capability.DAO_FULL_NODE);
        } else {
            // A lite node has the capability to receive bsq blocks. We do not want to send BSQ blocks to full nodes
            // as they ignore them anyway.
            log.info("Set Capability.RECEIVE_BSQ_BLOCK");
            Capabilities.app.addAll(Capability.RECEIVE_BSQ_BLOCK);
        }
    }
}<|MERGE_RESOLUTION|>--- conflicted
+++ resolved
@@ -33,15 +33,11 @@
                 Capability.TRADE_STATISTICS_2,
                 Capability.ACCOUNT_AGE_WITNESS,
                 Capability.ACK_MSG,
-<<<<<<< HEAD
-                Capability.BUNDLE_OF_ENVELOPES,
-                Capability.MEDIATION
-=======
                 Capability.PROPOSAL,
                 Capability.BLIND_VOTE,
                 Capability.DAO_STATE,
-                Capability.BUNDLE_OF_ENVELOPES
->>>>>>> bb806cfb
+                Capability.BUNDLE_OF_ENVELOPES,
+                Capability.MEDIATION
         );
 
         if (BisqEnvironment.isDaoActivated(bisqEnvironment)) {
