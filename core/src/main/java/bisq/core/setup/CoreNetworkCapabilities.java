--- conflicted
+++ resolved
@@ -39,12 +39,8 @@
                 Capability.BUNDLE_OF_ENVELOPES,
                 Capability.MEDIATION,
                 Capability.SIGNED_ACCOUNT_AGE_WITNESS,
-<<<<<<< HEAD
-                Capability.REFUND_AGENT
-=======
                 Capability.REFUND_AGENT,
                 Capability.TRADE_STATISTICS_HASH_UPDATE
->>>>>>> 00183db5
         );
 
         if (BisqEnvironment.isDaoActivated(bisqEnvironment)) {
