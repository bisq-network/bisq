--- conflicted
+++ resolved
@@ -139,18 +139,11 @@
     private final SignedWitnessService signedWitnessService;
     private final ChargeBackRisk chargeBackRisk;
     private final AccountAgeWitnessStorageService accountAgeWitnessStorageService;
-<<<<<<< HEAD
-    private final FilterManager filterManager;
-    @Getter
-    private final AccountAgeWitnessUtils accountAgeWitnessUtils;
-    @Getter
-=======
     private final Clock clock;
     private final FilterManager filterManager;
     @Getter
     private final AccountAgeWitnessUtils accountAgeWitnessUtils;
 
->>>>>>> d5ef7e66
     private final Map<P2PDataStorage.ByteArray, AccountAgeWitness> accountAgeWitnessMap = new HashMap<>();
 
     // The accountAgeWitnessMap is very large (70k items) and access is a bit expensive. We usually only access less
@@ -180,10 +173,7 @@
         this.signedWitnessService = signedWitnessService;
         this.chargeBackRisk = chargeBackRisk;
         this.accountAgeWitnessStorageService = accountAgeWitnessStorageService;
-<<<<<<< HEAD
-=======
         this.clock = clock;
->>>>>>> d5ef7e66
         this.filterManager = filterManager;
 
         accountAgeWitnessUtils = new AccountAgeWitnessUtils(
