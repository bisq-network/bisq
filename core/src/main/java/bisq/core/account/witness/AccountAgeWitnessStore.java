/*
 * This file is part of Bisq.
 *
 * Bisq is free software: you can redistribute it and/or modify it
 * under the terms of the GNU Affero General Public License as published by
 * the Free Software Foundation, either version 3 of the License, or (at
 * your option) any later version.
 *
 * Bisq is distributed in the hope that it will be useful, but WITHOUT
 * ANY WARRANTY; without even the implied warranty of MERCHANTABILITY or
 * FITNESS FOR A PARTICULAR PURPOSE. See the GNU Affero General Public
 * License for more details.
 *
 * You should have received a copy of the GNU Affero General Public License
 * along with Bisq. If not, see <http://www.gnu.org/licenses/>.
 */

package bisq.core.account.witness;

<<<<<<< HEAD
import bisq.network.p2p.storage.P2PDataStorage;
=======
>>>>>>> 656896d6
import bisq.network.p2p.storage.persistence.PersistableNetworkPayloadStore;

import com.google.protobuf.Message;

import java.util.List;
import java.util.stream.Collectors;

import lombok.extern.slf4j.Slf4j;


/**
 * We store only the payload in the PB file to save disc space. The hash of the payload can be created anyway and
 * is only used as key in the map. So we have a hybrid data structure which is represented as list in the protobuffer
 * definition and provide a hashMap for the domain access.
 */
@Slf4j
<<<<<<< HEAD
public class AccountAgeWitnessStore extends PersistableNetworkPayloadStore {
=======
public class AccountAgeWitnessStore extends PersistableNetworkPayloadStore<AccountAgeWitness> {
>>>>>>> 656896d6

    AccountAgeWitnessStore() {
    }


    ///////////////////////////////////////////////////////////////////////////////////////////
    // PROTO BUFFER
    ///////////////////////////////////////////////////////////////////////////////////////////

    private AccountAgeWitnessStore(List<AccountAgeWitness> list) {
        super(list);
    }

    public Message toProtoMessage() {
        return protobuf.PersistableEnvelope.newBuilder()
                .setAccountAgeWitnessStore(getBuilder())
                .build();
    }

    private protobuf.AccountAgeWitnessStore.Builder getBuilder() {
        final List<protobuf.AccountAgeWitness> protoList = map.values().stream()
                .map(payload -> (AccountAgeWitness) payload)
                .map(AccountAgeWitness::toProtoAccountAgeWitness)
                .collect(Collectors.toList());
        return protobuf.AccountAgeWitnessStore.newBuilder().addAllItems(protoList);
    }

    public static AccountAgeWitnessStore fromProto(protobuf.AccountAgeWitnessStore proto) {
        List<AccountAgeWitness> list = proto.getItemsList().stream()
                .map(AccountAgeWitness::fromProto).collect(Collectors.toList());
        return new AccountAgeWitnessStore(list);
    }
}<|MERGE_RESOLUTION|>--- conflicted
+++ resolved
@@ -17,10 +17,6 @@
 
 package bisq.core.account.witness;
 
-<<<<<<< HEAD
-import bisq.network.p2p.storage.P2PDataStorage;
-=======
->>>>>>> 656896d6
 import bisq.network.p2p.storage.persistence.PersistableNetworkPayloadStore;
 
 import com.google.protobuf.Message;
@@ -37,11 +33,7 @@
  * definition and provide a hashMap for the domain access.
  */
 @Slf4j
-<<<<<<< HEAD
-public class AccountAgeWitnessStore extends PersistableNetworkPayloadStore {
-=======
 public class AccountAgeWitnessStore extends PersistableNetworkPayloadStore<AccountAgeWitness> {
->>>>>>> 656896d6
 
     AccountAgeWitnessStore() {
     }
