/*
 * This file is part of Bisq.
 *
 * Bisq is free software: you can redistribute it and/or modify it
 * under the terms of the GNU Affero General Public License as published by
 * the Free Software Foundation, either version 3 of the License, or (at
 * your option) any later version.
 *
 * Bisq is distributed in the hope that it will be useful, but WITHOUT
 * ANY WARRANTY; without even the implied warranty of MERCHANTABILITY or
 * FITNESS FOR A PARTICULAR PURPOSE. See the GNU Affero General Public
 * License for more details.
 *
 * You should have received a copy of the GNU Affero General Public License
 * along with Bisq. If not, see <http://www.gnu.org/licenses/>.
 */

package bisq.core.account.sign;


import bisq.network.p2p.storage.P2PDataStorage;
<<<<<<< HEAD
import bisq.network.p2p.storage.payload.PersistableNetworkPayload;

import bisq.common.proto.persistable.PersistableEnvelope;
=======
import bisq.network.p2p.storage.persistence.PersistableNetworkPayloadStore;
>>>>>>> ab822865

import com.google.protobuf.Message;

import java.util.List;
import java.util.stream.Collectors;

import lombok.extern.slf4j.Slf4j;


/**
 * We store only the payload in the PB file to save disc space. The hash of the payload can be created anyway and
 * is only used as key in the map. So we have a hybrid data structure which is represented as list in the protobuf
 * definition and provide a hashMap for the domain access.
 */
@Slf4j
<<<<<<< HEAD
public class SignedWitnessStore implements PersistableEnvelope {
    @Getter
    private Map<P2PDataStorage.ByteArray, PersistableNetworkPayload> map = new ConcurrentHashMap<>();
=======
public class SignedWitnessStore extends PersistableNetworkPayloadStore {
>>>>>>> ab822865

    SignedWitnessStore() {
    }


    ///////////////////////////////////////////////////////////////////////////////////////////
    // PROTO BUFFER
    ///////////////////////////////////////////////////////////////////////////////////////////

    private SignedWitnessStore(List<SignedWitness> list) {
        list.forEach(item -> map.put(new P2PDataStorage.ByteArray(item.getHash()), item));
    }

    public Message toProtoMessage() {
        return protobuf.PersistableEnvelope.newBuilder()
                .setSignedWitnessStore(getBuilder())
                .build();
    }

    private protobuf.SignedWitnessStore.Builder getBuilder() {
        final List<protobuf.SignedWitness> protoList = map.values().stream()
                .map(payload -> (SignedWitness) payload)
                .map(SignedWitness::toProtoSignedWitness)
                .collect(Collectors.toList());
        return protobuf.SignedWitnessStore.newBuilder().addAllItems(protoList);
    }

    public static SignedWitnessStore fromProto(protobuf.SignedWitnessStore proto) {
        List<SignedWitness> list = proto.getItemsList().stream()
                .map(SignedWitness::fromProto).collect(Collectors.toList());
        return new SignedWitnessStore(list);
    }

    public boolean containsKey(P2PDataStorage.ByteArray hash) {
        return map.containsKey(hash);
    }
}<|MERGE_RESOLUTION|>--- conflicted
+++ resolved
@@ -19,13 +19,7 @@
 
 
 import bisq.network.p2p.storage.P2PDataStorage;
-<<<<<<< HEAD
-import bisq.network.p2p.storage.payload.PersistableNetworkPayload;
-
-import bisq.common.proto.persistable.PersistableEnvelope;
-=======
 import bisq.network.p2p.storage.persistence.PersistableNetworkPayloadStore;
->>>>>>> ab822865
 
 import com.google.protobuf.Message;
 
@@ -41,13 +35,7 @@
  * definition and provide a hashMap for the domain access.
  */
 @Slf4j
-<<<<<<< HEAD
-public class SignedWitnessStore implements PersistableEnvelope {
-    @Getter
-    private Map<P2PDataStorage.ByteArray, PersistableNetworkPayload> map = new ConcurrentHashMap<>();
-=======
 public class SignedWitnessStore extends PersistableNetworkPayloadStore {
->>>>>>> ab822865
 
     SignedWitnessStore() {
     }
