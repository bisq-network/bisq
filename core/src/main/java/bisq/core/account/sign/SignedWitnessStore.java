--- conflicted
+++ resolved
@@ -18,10 +18,6 @@
 package bisq.core.account.sign;
 
 
-<<<<<<< HEAD
-import bisq.network.p2p.storage.P2PDataStorage;
-=======
->>>>>>> 656896d6
 import bisq.network.p2p.storage.persistence.PersistableNetworkPayloadStore;
 
 import com.google.protobuf.Message;
@@ -38,11 +34,7 @@
  * definition and provide a hashMap for the domain access.
  */
 @Slf4j
-<<<<<<< HEAD
-public class SignedWitnessStore extends PersistableNetworkPayloadStore {
-=======
 public class SignedWitnessStore extends PersistableNetworkPayloadStore<SignedWitness> {
->>>>>>> 656896d6
 
     SignedWitnessStore() {
     }
