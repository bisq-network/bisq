--- conflicted
+++ resolved
@@ -18,9 +18,6 @@
 package bisq.core.account.sign;
 
 import bisq.core.account.witness.AccountAgeWitness;
-<<<<<<< HEAD
-import bisq.core.arbitration.ArbitratorManager;
-=======
 import bisq.core.account.witness.AccountAgeWitnessService;
 import bisq.core.payment.ChargeBackRisk;
 import bisq.core.payment.payload.PaymentAccountPayload;
@@ -30,7 +27,6 @@
 import bisq.core.support.dispute.arbitration.ArbitrationManager;
 import bisq.core.support.dispute.arbitration.BuyerDataItem;
 import bisq.core.support.dispute.arbitration.arbitrator.ArbitratorManager;
->>>>>>> 19a1910b
 
 import bisq.network.p2p.P2PService;
 import bisq.network.p2p.storage.P2PDataStorage;
@@ -74,11 +70,8 @@
     private final KeyRing keyRing;
     private final P2PService p2PService;
     private final ArbitratorManager arbitratorManager;
-<<<<<<< HEAD
-=======
     private final ArbitrationManager arbitrationManager;
     private final ChargeBackRisk chargeBackRisk;
->>>>>>> 19a1910b
 
     private final Map<P2PDataStorage.ByteArray, SignedWitness> signedWitnessMap = new HashMap<>();
 
@@ -92,21 +85,14 @@
                                 P2PService p2PService,
                                 ArbitratorManager arbitratorManager,
                                 SignedWitnessStorageService signedWitnessStorageService,
-<<<<<<< HEAD
-                                AppendOnlyDataStoreService appendOnlyDataStoreService) {
-=======
                                 AppendOnlyDataStoreService appendOnlyDataStoreService,
                                 ArbitrationManager arbitrationManager,
                                 ChargeBackRisk chargeBackRisk) {
->>>>>>> 19a1910b
         this.keyRing = keyRing;
         this.p2PService = p2PService;
         this.arbitratorManager = arbitratorManager;
-<<<<<<< HEAD
-=======
         this.arbitrationManager = arbitrationManager;
         this.chargeBackRisk = chargeBackRisk;
->>>>>>> 19a1910b
 
         // We need to add that early (before onAllServicesInitialized) as it will be used at startup.
         appendOnlyDataStoreService.addService(signedWitnessStorageService);
@@ -344,44 +330,4 @@
             p2PService.addPersistableNetworkPayload(signedWitness, false);
         }
     }
-<<<<<<< HEAD
-=======
-
-    // Arbitrator signing
-    public List<BuyerDataItem> getBuyerPaymentAccounts(long safeDate, PaymentMethod paymentMethod) {
-        return arbitrationManager.getDisputesAsObservableList().stream()
-                .filter(dispute -> dispute.getContract().getPaymentMethodId().equals(paymentMethod.getId()))
-                .filter(this::hasChargebackRisk)
-                .filter(this::isBuyerWinner)
-                .map(this::getBuyerData)
-                .filter(Objects::nonNull)
-                .filter(buyerDataItem -> buyerDataItem.getAccountAgeWitness().getDate() < safeDate)
-                .distinct()
-                .collect(Collectors.toList());
-    }
-
-    private boolean hasChargebackRisk(Dispute dispute) {
-        return chargeBackRisk.hasChargebackRisk(dispute.getContract().getPaymentMethodId(),
-                dispute.getContract().getOfferPayload().getCurrencyCode());
-    }
-
-    private boolean isBuyerWinner(Dispute dispute) {
-        return dispute.getDisputeResultProperty().get().getWinner() == DisputeResult.Winner.BUYER;
-    }
-
-    @Nullable
-    private BuyerDataItem getBuyerData(Dispute dispute) {
-        PubKeyRing buyerPubKeyRing = dispute.getContract().getBuyerPubKeyRing();
-        PaymentAccountPayload buyerPaymentAccountPaload = dispute.getContract().getBuyerPaymentAccountPayload();
-        Optional<AccountAgeWitness> optionalWitness = accountAgeWitnessService
-                .findWitness(buyerPaymentAccountPaload, buyerPubKeyRing);
-        return optionalWitness.map(witness -> new BuyerDataItem(
-                buyerPaymentAccountPaload,
-                witness,
-                dispute.getContract().getTradeAmount(),
-                dispute.getContract().getSellerPubKeyRing().getSignaturePubKey()))
-                .orElse(null);
-    }
-
->>>>>>> 19a1910b
 }