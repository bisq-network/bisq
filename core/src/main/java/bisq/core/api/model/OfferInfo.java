--- conflicted
+++ resolved
@@ -32,10 +32,7 @@
 import lombok.ToString;
 
 import static bisq.core.util.PriceUtil.reformatMarketPrice;
-<<<<<<< HEAD
-=======
 import static bisq.core.util.VolumeUtil.formatVolume;
->>>>>>> 1a3622b9
 import static java.util.Objects.requireNonNull;
 
 @EqualsAndHashCode
@@ -151,18 +148,12 @@
     }
 
     private static OfferInfoBuilder getBuilder(Offer offer, boolean isMyOffer) {
-<<<<<<< HEAD
-        var preciseOfferPrice = reformatMarketPrice(
-                requireNonNull(offer.getPrice()).toPlainString(),
-                offer.getCurrencyCode());
-=======
         var currencyCode = offer.getCurrencyCode();
         var preciseOfferPrice = reformatMarketPrice(
                 requireNonNull(offer.getPrice()).toPlainString(),
                 currencyCode);
         var roundedVolume = formatVolume(requireNonNull(offer.getVolume()));
         var roundedMinVolume = formatVolume(requireNonNull(offer.getMinVolume()));
->>>>>>> 1a3622b9
         return new OfferInfoBuilder()
                 .withId(offer.getId())
                 .withDirection(offer.getDirection().name())
