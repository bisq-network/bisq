--- conflicted
+++ resolved
@@ -408,11 +408,7 @@
         }
     }
 
-<<<<<<< HEAD
-    private void persist() {
-=======
     private void requestPersistence() {
->>>>>>> 656896d6
         persistenceManager.requestPersistence();
     }
 }