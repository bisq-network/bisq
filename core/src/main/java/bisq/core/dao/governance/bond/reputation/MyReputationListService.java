--- conflicted
+++ resolved
@@ -97,11 +97,7 @@
     // Private
     ///////////////////////////////////////////////////////////////////////////////////////////
 
-<<<<<<< HEAD
-    private void persist() {
-=======
     private void requestPersistence() {
->>>>>>> 656896d6
         persistenceManager.requestPersistence();
     }
 }