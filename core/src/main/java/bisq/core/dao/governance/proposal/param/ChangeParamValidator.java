--- conflicted
+++ resolved
@@ -98,18 +98,19 @@
                 break;
 
             case COMPENSATION_REQUEST_MIN_AMOUNT:
-            case REIMBURSEMENT_MIN_AMOUNT:
-                if (paramValue < Restrictions.getMinNonDustOutput().value)
-                    throw new ChangeParamValidationException(Res.get("validation.amountBelowDust", Restrictions.getMinNonDustOutput().value));
                 checkMinMaxForProposedValue(param, paramValue, 2, 2);
                 break;
             case COMPENSATION_REQUEST_MAX_AMOUNT:
-<<<<<<< HEAD
                 checkMinMaxForProposedValue(param, paramValue, 2, 2);
-=======
+                break;
+            case REIMBURSEMENT_MIN_AMOUNT:
+                if (paramValue < Restrictions.getMinNonDustOutput().value) {
+                        throw new ChangeParamValidationException(Res.get("validation.amountBelowDust", Restrictions.getMinNonDustOutput().value));
+                }
+                checkMinMaxForProposedValue(param, paramValue, 2, 2);
+                break;
             case REIMBURSEMENT_MAX_AMOUNT:
-                checkMinMax(param, paramValue, 100, -50);
->>>>>>> 3239b401
+                checkMinMaxForProposedValue(param, paramValue, 2, 2);
                 break;
 
             case QUORUM_COMP_REQUEST:
