--- conflicted
+++ resolved
@@ -767,14 +767,6 @@
         Set<String> allPastParamValues = getAllPastParamValues(Param.RECIPIENT_BTC_ADDRESS);
 
         // If Dao is deactivated we need to add the default address as getAllPastParamValues will not return us any.
-<<<<<<< HEAD
-        allPastParamValues.add(Param.RECIPIENT_BTC_ADDRESS.getDefaultValue());
-
-        // If Dao is deactivated we need to add the past addresses used as well.
-        // This list need to be updated once a new address gets defined.
-        allPastParamValues.add("3EtUWqsGThPtjwUczw27YCo6EWvQdaPUyp"); // burning man 2019
-        allPastParamValues.add("3A8Zc1XioE2HRzYfbb5P8iemCS72M6vRJV"); // burningman2
-=======
         if (allPastParamValues.isEmpty()) {
             allPastParamValues.add(Param.RECIPIENT_BTC_ADDRESS.getDefaultValue());
         }
@@ -785,7 +777,6 @@
             allPastParamValues.add("3EtUWqsGThPtjwUczw27YCo6EWvQdaPUyp"); // burning man 2019
             allPastParamValues.add("3A8Zc1XioE2HRzYfbb5P8iemCS72M6vRJV"); // burningman2
         }
->>>>>>> 45cee2a2
 
         return allPastParamValues;
     }
