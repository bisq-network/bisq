--- conflicted
+++ resolved
@@ -404,24 +404,7 @@
      */
     private Optional<OpReturnType> getOptionalOpReturnType() {
         if (txOutputParser.isBsqOutputFound()) {
-<<<<<<< HEAD
             return txOutputParser.getOptionalVerifiedOpReturnType();
-=======
-            // We want to be sure that the initial assumption of the opReturn type was matching the result after full
-            // validation.
-            Optional<OpReturnType> optionalOpReturnTypeCandidate = txOutputParser.getOptionalOpReturnTypeCandidate();
-            Optional<OpReturnType> optionalVerifiedOpReturnType = txOutputParser.getOptionalVerifiedOpReturnType();
-            if (optionalOpReturnTypeCandidate.isPresent() && optionalVerifiedOpReturnType.isPresent()) {
-                if (optionalOpReturnTypeCandidate.get() == optionalVerifiedOpReturnType.get()) {
-                    return optionalVerifiedOpReturnType;
-                } else {
-                    String msg = "We got a different opReturn type after validation as we expected initially. " +
-                            "optionalOpReturnTypeCandidate=" + optionalOpReturnTypeCandidate +
-                            ", optionalVerifiedOpReturnType=" + txOutputParser.getOptionalVerifiedOpReturnType();
-                    log.warn(msg);
-                }
-            }
->>>>>>> 6873d032
         } else {
             String msg = "We got a tx without any valid BSQ output but with burned BSQ. " +
                     "Burned fee=" + remainingInputValue / 100D + " BSQ.";
