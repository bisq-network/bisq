--- conflicted
+++ resolved
@@ -136,13 +136,7 @@
     }
 
     private void addToMap(AccountAgeWitness accountAgeWitness) {
-<<<<<<< HEAD
-        //log.debug("addToMap hash=" + Utilities.bytesAsHexString(accountAgeWitness.getHash()));
-        if (!accountAgeWitnessMap.containsKey(accountAgeWitness.getHashAsByteArray()))
-            accountAgeWitnessMap.put(accountAgeWitness.getHashAsByteArray(), accountAgeWitness);
-=======
         accountAgeWitnessMap.putIfAbsent(accountAgeWitness.getHashAsByteArray(), accountAgeWitness);
->>>>>>> 98a1d3be
     }
 
 
