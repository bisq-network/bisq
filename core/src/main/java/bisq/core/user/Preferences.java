/*
 * This file is part of Bisq.
 *
 * Bisq is free software: you can redistribute it and/or modify it
 * under the terms of the GNU Affero General Public License as published by
 * the Free Software Foundation, either version 3 of the License, or (at
 * your option) any later version.
 *
 * Bisq is distributed in the hope that it will be useful, but WITHOUT
 * ANY WARRANTY; without even the implied warranty of MERCHANTABILITY or
 * FITNESS FOR A PARTICULAR PURPOSE. See the GNU Affero General Public
 * License for more details.
 *
 * You should have received a copy of the GNU Affero General Public License
 * along with Bisq. If not, see <http://www.gnu.org/licenses/>.
 */

package bisq.core.user;

import bisq.core.btc.nodes.BtcNodes;
import bisq.core.btc.nodes.LocalBitcoinNode;
import bisq.core.btc.wallet.Restrictions;
import bisq.core.locale.Country;
import bisq.core.locale.CountryUtil;
import bisq.core.locale.CryptoCurrency;
import bisq.core.locale.CurrencyUtil;
import bisq.core.locale.FiatCurrency;
import bisq.core.locale.GlobalSettings;
import bisq.core.locale.TradeCurrency;
import bisq.core.payment.PaymentAccount;
import bisq.core.payment.PaymentAccountUtil;
import bisq.core.setup.CoreNetworkCapabilities;

import bisq.network.p2p.network.BridgeAddressProvider;

import bisq.common.config.BaseCurrencyNetwork;
import bisq.common.config.Config;
import bisq.common.persistence.PersistenceManager;
import bisq.common.proto.persistable.PersistedDataHost;
import bisq.common.util.Utilities;

import javax.inject.Inject;
import javax.inject.Named;
import javax.inject.Singleton;

import javafx.beans.property.BooleanProperty;
import javafx.beans.property.IntegerProperty;
import javafx.beans.property.SimpleBooleanProperty;
import javafx.beans.property.SimpleIntegerProperty;

import javafx.collections.FXCollections;
import javafx.collections.ListChangeListener;
import javafx.collections.ObservableList;
import javafx.collections.ObservableMap;

import java.util.ArrayList;
import java.util.Arrays;
import java.util.Collections;
import java.util.List;
import java.util.Locale;
import java.util.Map;
import java.util.Optional;
import java.util.Random;
import java.util.stream.Collectors;

import lombok.Getter;
import lombok.Setter;
import lombok.experimental.Delegate;
import lombok.extern.slf4j.Slf4j;

import org.jetbrains.annotations.NotNull;

import javax.annotation.Nullable;

import static com.google.common.base.Preconditions.checkNotNull;

@Slf4j
@Singleton
public final class Preferences implements PersistedDataHost, BridgeAddressProvider {

    private static final ArrayList<BlockChainExplorer> BTC_MAIN_NET_EXPLORERS = new ArrayList<>(Arrays.asList(
            new BlockChainExplorer("mempool.space (@wiz)", "https://mempool.space/tx/", "https://mempool.space/address/"),
            new BlockChainExplorer("mempool.space Tor V3", "http://mempoolhqx4isw62xs7abwphsq7ldayuidyx2v2oethdhhj6mlo2r6ad.onion/tx/", "http://mempoolhqx4isw62xs7abwphsq7ldayuidyx2v2oethdhhj6mlo2r6ad.onion/address/"),
            new BlockChainExplorer("mempool.emzy.de (@emzy)", "https://mempool.emzy.de/tx/", "https://mempool.emzy.de/address/"),
            new BlockChainExplorer("mempool.emzy.de Tor V3", "http://mempool4t6mypeemozyterviq3i5de4kpoua65r3qkn5i3kknu5l2cad.onion/tx/", "http://mempool4t6mypeemozyterviq3i5de4kpoua65r3qkn5i3kknu5l2cad.onion/address/"),
            new BlockChainExplorer("mempool.bisq.services (@devinbileck)", "https://mempool.bisq.services/tx/", "https://mempool.bisq.services/address/"),
            new BlockChainExplorer("mempool.bisq.services Tor V3", "http://mempoolusb2f67qi7mz2it7n5e77a6komdzx6wftobcduxszkdfun2yd.onion/tx/", "http://mempoolusb2f67qi7mz2it7n5e77a6komdzx6wftobcduxszkdfun2yd.onion/address/"),
            new BlockChainExplorer("Blockstream.info", "https://blockstream.info/tx/", "https://blockstream.info/address/"),
            new BlockChainExplorer("Blockstream.info Tor V3", "http://explorerzydxu5ecjrkwceayqybizmpjjznk5izmitf2modhcusuqlid.onion/tx/", "http://explorerzydxu5ecjrkwceayqybizmpjjznk5izmitf2modhcusuqlid.onion/address/"),
            new BlockChainExplorer("OXT", "https://oxt.me/transaction/", "https://oxt.me/address/"),
            new BlockChainExplorer("Bitaps", "https://bitaps.com/", "https://bitaps.com/"),
            new BlockChainExplorer("Blockcypher", "https://live.blockcypher.com/btc/tx/", "https://live.blockcypher.com/btc/address/"),
            new BlockChainExplorer("Tradeblock", "https://tradeblock.com/bitcoin/tx/", "https://tradeblock.com/bitcoin/address/"),
            new BlockChainExplorer("Biteasy", "https://www.biteasy.com/transactions/", "https://www.biteasy.com/addresses/"),
            new BlockChainExplorer("Blockonomics", "https://www.blockonomics.co/api/tx?txid=", "https://www.blockonomics.co/#/search?q="),
            new BlockChainExplorer("Chainflyer", "http://chainflyer.bitflyer.jp/Transaction/", "http://chainflyer.bitflyer.jp/Address/"),
            new BlockChainExplorer("Smartbit", "https://www.smartbit.com.au/tx/", "https://www.smartbit.com.au/address/"),
            new BlockChainExplorer("SoChain. Wow.", "https://chain.so/tx/BTC/", "https://chain.so/address/BTC/"),
            new BlockChainExplorer("Blockchain.info", "https://blockchain.info/tx/", "https://blockchain.info/address/"),
            new BlockChainExplorer("Insight", "https://insight.bitpay.com/tx/", "https://insight.bitpay.com/address/"),
            new BlockChainExplorer("Blockchair", "https://blockchair.com/bitcoin/transaction/", "https://blockchair.com/bitcoin/address/")
    ));
    private static final ArrayList<BlockChainExplorer> BTC_TEST_NET_EXPLORERS = new ArrayList<>(Arrays.asList(
            new BlockChainExplorer("Blockstream.info", "https://blockstream.info/testnet/tx/", "https://blockstream.info/testnet/address/"),
            new BlockChainExplorer("Blockstream.info Tor V3", "http://explorerzydxu5ecjrkwceayqybizmpjjznk5izmitf2modhcusuqlid.onion/testnet/tx/", "http://explorerzydxu5ecjrkwceayqybizmpjjznk5izmitf2modhcusuqlid.onion/testnet/address/"),
            new BlockChainExplorer("Blockcypher", "https://live.blockcypher.com/btc-testnet/tx/", "https://live.blockcypher.com/btc-testnet/address/"),
            new BlockChainExplorer("Blocktrail", "https://www.blocktrail.com/tBTC/tx/", "https://www.blocktrail.com/tBTC/address/"),
            new BlockChainExplorer("Biteasy", "https://www.biteasy.com/testnet/transactions/", "https://www.biteasy.com/testnet/addresses/"),
            new BlockChainExplorer("Smartbit", "https://testnet.smartbit.com.au/tx/", "https://testnet.smartbit.com.au/address/"),
            new BlockChainExplorer("SoChain. Wow.", "https://chain.so/tx/BTCTEST/", "https://chain.so/address/BTCTEST/"),
            new BlockChainExplorer("Blockchair", "https://blockchair.com/bitcoin/testnet/transaction/", "https://blockchair.com/bitcoin/testnet/address/")
    ));
    private static final ArrayList<BlockChainExplorer> BTC_DAO_TEST_NET_EXPLORERS = new ArrayList<>(Collections.singletonList(
            new BlockChainExplorer("BTC DAO-testnet explorer", "https://bisq.network/explorer/btc/dao_testnet/tx/", "https://bisq.network/explorer/btc/dao_testnet/address/")
    ));

    public static final ArrayList<BlockChainExplorer> BSQ_MAIN_NET_EXPLORERS = new ArrayList<>(Arrays.asList(
            new BlockChainExplorer("mempool.space (@wiz)", "https://mempool.space/bisq/tx/", "https://mempool.space/bisq/address/"),
            new BlockChainExplorer("mempool.emzy.de (@emzy)", "https://mempool.emzy.de/bisq/tx/", "https://mempool.emzy.de/bisq/address/"),
            new BlockChainExplorer("mempool.bisq.services (@devinbileck)", "https://mempool.bisq.services/bisq/tx/", "https://mempool.bisq.services/bisq/address/"),
            new BlockChainExplorer("bsq.vante.me (@mrosseel)", "https://bsq.vante.me/tx.html?tx=", "https://bsq.vante.me/Address.html?addr="),
            new BlockChainExplorer("bsq.sqrrm.net (@sqrrm)", "https://bsq.sqrrm.net/tx.html?tx=", "https://bsq.sqrrm.net/Address.html?addr="),
            new BlockChainExplorer("bsq.bisq.cc (@m52go)", "https://bsq.bisq.cc/tx.html?tx=", "https://bsq.bisq.cc/Address.html?addr=")
    ));

    private static final ArrayList<String> XMR_TX_PROOF_SERVICES_CLEAR_NET = new ArrayList<>(Arrays.asList(
            "xmrblocks.monero.emzy.de", // @emzy
            "explorer.monero.wiz.biz", // @wiz
            "xmrblocks.bisq.services" // @devinbileck
    ));
    private static final ArrayList<String> XMR_TX_PROOF_SERVICES = new ArrayList<>(Arrays.asList(
            "monero3bec7m26vx6si6qo7q7imlaoz45ot5m2b5z2ppgoooo6jx2rqd.onion", // @emzy
            "wizxmr4hbdxdszqm5rfyqvceyca5jq62ppvtuznasnk66wvhhvgm3uyd.onion", // @wiz
            "devinxmrwu4jrfq2zmq5kqjpxb44hx7i7didebkwrtvmvygj4uuop2ad.onion" // @devinbileck
    ));

    public static final boolean USE_SYMMETRIC_SECURITY_DEPOSIT = true;


    // payload is initialized so the default values are available for Property initialization.
    @Setter
    @Delegate(excludes = ExcludesDelegateMethods.class)
    private PreferencesPayload prefPayload = new PreferencesPayload();
    private boolean initialReadDone = false;

    @Getter
    private final BooleanProperty useAnimationsProperty = new SimpleBooleanProperty(prefPayload.isUseAnimations());
    @Getter
    private final IntegerProperty cssThemeProperty = new SimpleIntegerProperty(prefPayload.getCssTheme());

    private final ObservableList<FiatCurrency> fiatCurrenciesAsObservable = FXCollections.observableArrayList();
    private final ObservableList<CryptoCurrency> cryptoCurrenciesAsObservable = FXCollections.observableArrayList();
    private final ObservableList<TradeCurrency> tradeCurrenciesAsObservable = FXCollections.observableArrayList();
    private final ObservableMap<String, Boolean> dontShowAgainMapAsObservable = FXCollections.observableHashMap();

    private final PersistenceManager<PreferencesPayload> persistenceManager;
    private final Config config;
    private final LocalBitcoinNode localBitcoinNode;
    private final String btcNodesFromOptions, referralIdFromOptions,
            rpcUserFromOptions, rpcPwFromOptions;
    private final int blockNotifyPortFromOptions;
    private final boolean fullDaoNodeFromOptions;
    @Getter
    private final BooleanProperty useStandbyModeProperty = new SimpleBooleanProperty(prefPayload.isUseStandbyMode());


    ///////////////////////////////////////////////////////////////////////////////////////////
    // Constructor
    ///////////////////////////////////////////////////////////////////////////////////////////


    @SuppressWarnings("WeakerAccess")
    @Inject
    public Preferences(PersistenceManager<PreferencesPayload> persistenceManager,
                       Config config,
                       LocalBitcoinNode localBitcoinNode,
                       @Named(Config.BTC_NODES) String btcNodesFromOptions,
                       @Named(Config.REFERRAL_ID) String referralId,
                       @Named(Config.FULL_DAO_NODE) boolean fullDaoNode,
                       @Named(Config.RPC_USER) String rpcUser,
                       @Named(Config.RPC_PASSWORD) String rpcPassword,
                       @Named(Config.RPC_BLOCK_NOTIFICATION_PORT) int rpcBlockNotificationPort) {

        this.persistenceManager = persistenceManager;
        this.config = config;
        this.localBitcoinNode = localBitcoinNode;
        this.btcNodesFromOptions = btcNodesFromOptions;
        this.referralIdFromOptions = referralId;
        this.fullDaoNodeFromOptions = fullDaoNode;
        this.rpcUserFromOptions = rpcUser;
        this.rpcPwFromOptions = rpcPassword;
        this.blockNotifyPortFromOptions = rpcBlockNotificationPort;

        useAnimationsProperty.addListener((ov) -> {
            prefPayload.setUseAnimations(useAnimationsProperty.get());
            GlobalSettings.setUseAnimations(prefPayload.isUseAnimations());
            requestPersistence();
        });

        cssThemeProperty.addListener((ov) -> {
            prefPayload.setCssTheme(cssThemeProperty.get());
            requestPersistence();
        });

        useStandbyModeProperty.addListener((ov) -> {
            prefPayload.setUseStandbyMode(useStandbyModeProperty.get());
            requestPersistence();
        });

        fiatCurrenciesAsObservable.addListener((javafx.beans.Observable ov) -> {
            prefPayload.getFiatCurrencies().clear();
            prefPayload.getFiatCurrencies().addAll(fiatCurrenciesAsObservable);
            prefPayload.getFiatCurrencies().sort(TradeCurrency::compareTo);
            requestPersistence();
        });
        cryptoCurrenciesAsObservable.addListener((javafx.beans.Observable ov) -> {
            prefPayload.getCryptoCurrencies().clear();
            prefPayload.getCryptoCurrencies().addAll(cryptoCurrenciesAsObservable);
            prefPayload.getCryptoCurrencies().sort(TradeCurrency::compareTo);
            requestPersistence();
        });

        fiatCurrenciesAsObservable.addListener(this::updateTradeCurrencies);
        cryptoCurrenciesAsObservable.addListener(this::updateTradeCurrencies);
    }

    @Override
    public void readPersisted() {
        BaseCurrencyNetwork baseCurrencyNetwork = Config.baseCurrencyNetwork();
        TradeCurrency preferredTradeCurrency;

        PreferencesPayload persisted = persistenceManager.getPersisted("PreferencesPayload");
        if (persisted != null) {
            prefPayload = persisted;
            persistenceManager.initialize(prefPayload, PersistenceManager.Priority.HIGH);

            GlobalSettings.setLocale(new Locale(prefPayload.getUserLanguage(), prefPayload.getUserCountry().code));
            GlobalSettings.setUseAnimations(prefPayload.isUseAnimations());
            preferredTradeCurrency = checkNotNull(prefPayload.getPreferredTradeCurrency(), "preferredTradeCurrency must not be null");
            setPreferredTradeCurrency(preferredTradeCurrency);
            setFiatCurrencies(prefPayload.getFiatCurrencies());
            setCryptoCurrencies(prefPayload.getCryptoCurrencies());
            setBsqBlockChainExplorer(prefPayload.getBsqBlockChainExplorer());
        } else {
            prefPayload = new PreferencesPayload();
            persistenceManager.initialize(prefPayload, PersistenceManager.Priority.HIGH);

            prefPayload.setUserLanguage(GlobalSettings.getLocale().getLanguage());
            prefPayload.setUserCountry(CountryUtil.getDefaultCountry());
            GlobalSettings.setLocale(new Locale(prefPayload.getUserLanguage(), prefPayload.getUserCountry().code));
            preferredTradeCurrency = checkNotNull(CurrencyUtil.getCurrencyByCountryCode(prefPayload.getUserCountry().code),
                    "preferredTradeCurrency must not be null");
            prefPayload.setPreferredTradeCurrency(preferredTradeCurrency);
            setFiatCurrencies(CurrencyUtil.getMainFiatCurrencies());
            setCryptoCurrencies(CurrencyUtil.getMainCryptoCurrencies());

            if ("BTC".equals(baseCurrencyNetwork.getCurrencyCode())) {
                setBlockChainExplorerMainNet(BTC_MAIN_NET_EXPLORERS.get(0));
                setBlockChainExplorerTestNet(BTC_TEST_NET_EXPLORERS.get(0));
            } else {
                throw new RuntimeException("BaseCurrencyNetwork not defined. BaseCurrencyNetwork=" + baseCurrencyNetwork);
            }

            prefPayload.setDirectoryChooserPath(Utilities.getSystemHomeDirectory());

            prefPayload.setOfferBookChartScreenCurrencyCode(preferredTradeCurrency.getCode());
            prefPayload.setTradeChartsScreenCurrencyCode(preferredTradeCurrency.getCode());
            prefPayload.setBuyScreenCurrencyCode(preferredTradeCurrency.getCode());
            prefPayload.setSellScreenCurrencyCode(preferredTradeCurrency.getCode());
        }

        // We don't want to pass Preferences to all popups where the don't show again checkbox is used, so we use
        // that static lookup class to avoid static access to the Preferences directly.
        DontShowAgainLookup.setPreferences(this);

        GlobalSettings.setDefaultTradeCurrency(preferredTradeCurrency);

        // set all properties
        useAnimationsProperty.set(prefPayload.isUseAnimations());
        useStandbyModeProperty.set(prefPayload.isUseStandbyMode());
        cssThemeProperty.set(prefPayload.getCssTheme());

        // if no valid Bitcoin block explorer is set, select the 1st valid Bitcoin block explorer
        ArrayList<BlockChainExplorer> btcExplorers = getBlockChainExplorers();
        if (!blockExplorerExists(btcExplorers, getBlockChainExplorer()))
            setBlockChainExplorer(btcExplorers.get(0));

        // if no valid BSQ block explorer is set, randomly select a valid BSQ block explorer
        ArrayList<BlockChainExplorer> bsqExplorers = getBsqBlockChainExplorers();
        if (!blockExplorerExists(bsqExplorers, getBsqBlockChainExplorer()))
            setBsqBlockChainExplorer(bsqExplorers.get((new Random()).nextInt(bsqExplorers.size())));

        tradeCurrenciesAsObservable.addAll(prefPayload.getFiatCurrencies());
        tradeCurrenciesAsObservable.addAll(prefPayload.getCryptoCurrencies());
        dontShowAgainMapAsObservable.putAll(getDontShowAgainMap());

        // Override settings with options if set
        if (config.useTorForBtcOptionSetExplicitly)
            setUseTorForBitcoinJ(config.useTorForBtc);

        if (btcNodesFromOptions != null && !btcNodesFromOptions.isEmpty()) {
            if (getBitcoinNodes() != null && !getBitcoinNodes().equals(btcNodesFromOptions)) {
                log.warn("The Bitcoin node(s) from the program argument and the one(s) persisted in the UI are different. " +
                        "The Bitcoin node(s) {} from the program argument will be used.", btcNodesFromOptions);
            }
            setBitcoinNodes(btcNodesFromOptions);
            setBitcoinNodesOptionOrdinal(BtcNodes.BitcoinNodesOption.CUSTOM.ordinal());
        }
        if (referralIdFromOptions != null && !referralIdFromOptions.isEmpty())
            setReferralId(referralIdFromOptions);

        if (prefPayload.getIgnoreDustThreshold() < Restrictions.getMinNonDustOutput().value) {
            setIgnoreDustThreshold(600);
        }

        // For users from old versions the 4 flags a false but we want to have it true by default
        // PhoneKeyAndToken is also null so we can use that to enable the flags
        if (prefPayload.getPhoneKeyAndToken() == null) {
            setUseSoundForMobileNotifications(true);
            setUseTradeNotifications(true);
            setUseMarketNotifications(true);
            setUsePriceNotifications(true);
        }

        if (prefPayload.getAutoConfirmSettingsList().isEmpty()) {
            List<String> defaultXmrTxProofServices = getDefaultXmrTxProofServices();
            AutoConfirmSettings.getDefault(defaultXmrTxProofServices, "XMR")
                    .ifPresent(xmrAutoConfirmSettings -> {
                        getAutoConfirmSettingsList().add(xmrAutoConfirmSettings);
                    });
        }

        // We set the capability in CoreNetworkCapabilities if the program argument is set.
        // If we have set it in the preferences view we handle it here.
        CoreNetworkCapabilities.maybeApplyDaoFullMode(config);

        initialReadDone = true;
        requestPersistence();
    }

    ///////////////////////////////////////////////////////////////////////////////////////////
    // API
    ///////////////////////////////////////////////////////////////////////////////////////////

    public void dontShowAgain(String key, boolean dontShowAgain) {
        prefPayload.getDontShowAgainMap().put(key, dontShowAgain);
        requestPersistence();
        dontShowAgainMapAsObservable.put(key, dontShowAgain);
    }

    public void resetDontShowAgain() {
        prefPayload.getDontShowAgainMap().clear();
        requestPersistence();
        dontShowAgainMapAsObservable.clear();
    }


    ///////////////////////////////////////////////////////////////////////////////////////////
    // Setter
    ///////////////////////////////////////////////////////////////////////////////////////////

    public void setUseAnimations(boolean useAnimations) {
        this.useAnimationsProperty.set(useAnimations);
    }

    public void setCssTheme(boolean useDarkMode) {
        this.cssThemeProperty.set(useDarkMode ? 1 : 0);
    }

    public void addFiatCurrency(FiatCurrency tradeCurrency) {
        if (!fiatCurrenciesAsObservable.contains(tradeCurrency))
            fiatCurrenciesAsObservable.add(tradeCurrency);
    }

    public void removeFiatCurrency(FiatCurrency tradeCurrency) {
        if (tradeCurrenciesAsObservable.size() > 1) {
            fiatCurrenciesAsObservable.remove(tradeCurrency);

            if (prefPayload.getPreferredTradeCurrency() != null &&
                    prefPayload.getPreferredTradeCurrency().equals(tradeCurrency))
                setPreferredTradeCurrency(tradeCurrenciesAsObservable.get(0));
        } else {
            log.error("you cannot remove the last currency");
        }
    }

    public void addCryptoCurrency(CryptoCurrency tradeCurrency) {
        if (!cryptoCurrenciesAsObservable.contains(tradeCurrency))
            cryptoCurrenciesAsObservable.add(tradeCurrency);
    }

    public void removeCryptoCurrency(CryptoCurrency tradeCurrency) {
        if (tradeCurrenciesAsObservable.size() > 1) {
            cryptoCurrenciesAsObservable.remove(tradeCurrency);

            if (prefPayload.getPreferredTradeCurrency() != null &&
                    prefPayload.getPreferredTradeCurrency().equals(tradeCurrency))
                setPreferredTradeCurrency(tradeCurrenciesAsObservable.get(0));
        } else {
            log.error("you cannot remove the last currency");
        }
    }

    public void setBlockChainExplorer(BlockChainExplorer blockChainExplorer) {
        if (Config.baseCurrencyNetwork().isMainnet())
            setBlockChainExplorerMainNet(blockChainExplorer);
        else
            setBlockChainExplorerTestNet(blockChainExplorer);
    }

    public void setTacAccepted(boolean tacAccepted) {
        prefPayload.setTacAccepted(tacAccepted);
        requestPersistence();
    }

    public void setTacAcceptedV120(boolean tacAccepted) {
        prefPayload.setTacAcceptedV120(tacAccepted);
        requestPersistence();
    }

    public Optional<AutoConfirmSettings> findAutoConfirmSettings(String currencyCode) {
        return prefPayload.getAutoConfirmSettingsList().stream()
                .filter(e -> e.getCurrencyCode().equals(currencyCode))
                .findAny();
    }

    public void setAutoConfServiceAddresses(String currencyCode, List<String> serviceAddresses) {
        findAutoConfirmSettings(currencyCode).ifPresent(e -> {
            e.setServiceAddresses(serviceAddresses);
            requestPersistence();
        });
    }

    public void setAutoConfEnabled(String currencyCode, boolean enabled) {
        findAutoConfirmSettings(currencyCode).ifPresent(e -> {
            e.setEnabled(enabled);
            requestPersistence();
        });
    }

    public void setAutoConfRequiredConfirmations(String currencyCode, int requiredConfirmations) {
        findAutoConfirmSettings(currencyCode).ifPresent(e -> {
            e.setRequiredConfirmations(requiredConfirmations);
            requestPersistence();
        });
    }

    public void setAutoConfTradeLimit(String currencyCode, long tradeLimit) {
        findAutoConfirmSettings(currencyCode).ifPresent(e -> {
            e.setTradeLimit(tradeLimit);
            requestPersistence();
        });
    }

    private void requestPersistence() {
        if (initialReadDone)
            persistenceManager.requestPersistence();
    }

    public void setUserLanguage(@NotNull String userLanguageCode) {
        prefPayload.setUserLanguage(userLanguageCode);
        if (prefPayload.getUserCountry() != null && prefPayload.getUserLanguage() != null)
            GlobalSettings.setLocale(new Locale(prefPayload.getUserLanguage(), prefPayload.getUserCountry().code));
        requestPersistence();
    }

    public void setUserCountry(@NotNull Country userCountry) {
        prefPayload.setUserCountry(userCountry);
        if (prefPayload.getUserLanguage() != null)
            GlobalSettings.setLocale(new Locale(prefPayload.getUserLanguage(), userCountry.code));
        requestPersistence();
    }

    public void setPreferredTradeCurrency(TradeCurrency preferredTradeCurrency) {
        if (preferredTradeCurrency != null) {
            prefPayload.setPreferredTradeCurrency(preferredTradeCurrency);
            GlobalSettings.setDefaultTradeCurrency(preferredTradeCurrency);
            requestPersistence();
        }
    }

    public void setUseTorForBitcoinJ(boolean useTorForBitcoinJ) {
        prefPayload.setUseTorForBitcoinJ(useTorForBitcoinJ);
        requestPersistence();
    }

    public void setShowOwnOffersInOfferBook(boolean showOwnOffersInOfferBook) {
        prefPayload.setShowOwnOffersInOfferBook(showOwnOffersInOfferBook);
        requestPersistence();
    }

    public void setMaxPriceDistanceInPercent(double maxPriceDistanceInPercent) {
        prefPayload.setMaxPriceDistanceInPercent(maxPriceDistanceInPercent);
        requestPersistence();
    }

    public void setBackupDirectory(String backupDirectory) {
        prefPayload.setBackupDirectory(backupDirectory);
        requestPersistence();
    }

    public void setAutoSelectArbitrators(boolean autoSelectArbitrators) {
        prefPayload.setAutoSelectArbitrators(autoSelectArbitrators);
        requestPersistence();
    }

    public void setUsePercentageBasedPrice(boolean usePercentageBasedPrice) {
        prefPayload.setUsePercentageBasedPrice(usePercentageBasedPrice);
        requestPersistence();
    }

    public void setTagForPeer(String fullAddress, String tag) {
        prefPayload.getPeerTagMap().put(fullAddress, tag);
        requestPersistence();
    }

    public void setOfferBookChartScreenCurrencyCode(String offerBookChartScreenCurrencyCode) {
        prefPayload.setOfferBookChartScreenCurrencyCode(offerBookChartScreenCurrencyCode);
        requestPersistence();
    }

    public void setBuyScreenCurrencyCode(String buyScreenCurrencyCode) {
        prefPayload.setBuyScreenCurrencyCode(buyScreenCurrencyCode);
        requestPersistence();
    }

    public void setSellScreenCurrencyCode(String sellScreenCurrencyCode) {
        prefPayload.setSellScreenCurrencyCode(sellScreenCurrencyCode);
        requestPersistence();
    }

    public void setIgnoreTradersList(List<String> ignoreTradersList) {
        prefPayload.setIgnoreTradersList(ignoreTradersList);
        requestPersistence();
    }

    public void setDirectoryChooserPath(String directoryChooserPath) {
        prefPayload.setDirectoryChooserPath(directoryChooserPath);
        requestPersistence();
    }

    public void setTradeChartsScreenCurrencyCode(String tradeChartsScreenCurrencyCode) {
        prefPayload.setTradeChartsScreenCurrencyCode(tradeChartsScreenCurrencyCode);
        requestPersistence();
    }

    public void setTradeStatisticsTickUnitIndex(int tradeStatisticsTickUnitIndex) {
        prefPayload.setTradeStatisticsTickUnitIndex(tradeStatisticsTickUnitIndex);
        requestPersistence();
    }

    public void setSortMarketCurrenciesNumerically(boolean sortMarketCurrenciesNumerically) {
        prefPayload.setSortMarketCurrenciesNumerically(sortMarketCurrenciesNumerically);
        requestPersistence();
    }

    public void setBitcoinNodes(String bitcoinNodes) {
        prefPayload.setBitcoinNodes(bitcoinNodes);
        requestPersistence();
    }

    public void setUseCustomWithdrawalTxFee(boolean useCustomWithdrawalTxFee) {
        prefPayload.setUseCustomWithdrawalTxFee(useCustomWithdrawalTxFee);
        requestPersistence();
    }

    public void setWithdrawalTxFeeInBytes(long withdrawalTxFeeInBytes) {
        prefPayload.setWithdrawalTxFeeInBytes(withdrawalTxFeeInBytes);
        requestPersistence();
    }

    public void setBuyerSecurityDepositAsPercent(double buyerSecurityDepositAsPercent, PaymentAccount paymentAccount) {
        double max = Restrictions.getMaxBuyerSecurityDepositAsPercent();
        double min = Restrictions.getMinBuyerSecurityDepositAsPercent();

        if (PaymentAccountUtil.isCryptoCurrencyAccount(paymentAccount))
            prefPayload.setBuyerSecurityDepositAsPercentForCrypto(Math.min(max, Math.max(min, buyerSecurityDepositAsPercent)));
        else
            prefPayload.setBuyerSecurityDepositAsPercent(Math.min(max, Math.max(min, buyerSecurityDepositAsPercent)));
        requestPersistence();
    }

    public void setSelectedPaymentAccountForCreateOffer(@Nullable PaymentAccount paymentAccount) {
        prefPayload.setSelectedPaymentAccountForCreateOffer(paymentAccount);
        requestPersistence();
    }

    public void setPayFeeInBtc(boolean payFeeInBtc) {
        prefPayload.setPayFeeInBtc(payFeeInBtc);
        requestPersistence();
    }

    private void setFiatCurrencies(List<FiatCurrency> currencies) {
        fiatCurrenciesAsObservable.setAll(currencies.stream()
                .map(fiatCurrency -> new FiatCurrency(fiatCurrency.getCurrency()))
                .distinct().collect(Collectors.toList()));
    }

    private void setCryptoCurrencies(List<CryptoCurrency> currencies) {
        cryptoCurrenciesAsObservable.setAll(currencies.stream().distinct().collect(Collectors.toList()));
    }

    public void setBsqBlockChainExplorer(BlockChainExplorer bsqBlockChainExplorer) {
        prefPayload.setBsqBlockChainExplorer(bsqBlockChainExplorer);
        requestPersistence();
    }

    private void setBlockChainExplorerTestNet(BlockChainExplorer blockChainExplorerTestNet) {
        prefPayload.setBlockChainExplorerTestNet(blockChainExplorerTestNet);
        requestPersistence();
    }

    private void setBlockChainExplorerMainNet(BlockChainExplorer blockChainExplorerMainNet) {
        prefPayload.setBlockChainExplorerMainNet(blockChainExplorerMainNet);
        requestPersistence();
    }

    public void setResyncSpvRequested(boolean resyncSpvRequested) {
        prefPayload.setResyncSpvRequested(resyncSpvRequested);
        // We call that before shutdown so we dont want a delay here
<<<<<<< HEAD
        persist();
=======
        requestPersistence();
>>>>>>> 656896d6
    }

    public void setBridgeAddresses(List<String> bridgeAddresses) {
        prefPayload.setBridgeAddresses(bridgeAddresses);
        // We call that before shutdown so we dont want a delay here
<<<<<<< HEAD
        persist();
=======
        requestPersistence();
>>>>>>> 656896d6
    }

    // Only used from PB but keep it explicit as it may be used from the client and then we want to persist
    public void setPeerTagMap(Map<String, String> peerTagMap) {
        prefPayload.setPeerTagMap(peerTagMap);
        requestPersistence();
    }

    public void setBridgeOptionOrdinal(int bridgeOptionOrdinal) {
        prefPayload.setBridgeOptionOrdinal(bridgeOptionOrdinal);
        requestPersistence();
    }

    public void setTorTransportOrdinal(int torTransportOrdinal) {
        prefPayload.setTorTransportOrdinal(torTransportOrdinal);
        requestPersistence();
    }

    public void setCustomBridges(String customBridges) {
        prefPayload.setCustomBridges(customBridges);
        requestPersistence();
    }

    public void setBitcoinNodesOptionOrdinal(int bitcoinNodesOptionOrdinal) {
        prefPayload.setBitcoinNodesOptionOrdinal(bitcoinNodesOptionOrdinal);
        requestPersistence();
    }

    public void setReferralId(String referralId) {
        prefPayload.setReferralId(referralId);
        requestPersistence();
    }

    public void setPhoneKeyAndToken(String phoneKeyAndToken) {
        prefPayload.setPhoneKeyAndToken(phoneKeyAndToken);
        requestPersistence();
    }

    public void setUseSoundForMobileNotifications(boolean value) {
        prefPayload.setUseSoundForMobileNotifications(value);
        requestPersistence();
    }

    public void setUseTradeNotifications(boolean value) {
        prefPayload.setUseTradeNotifications(value);
        requestPersistence();
    }

    public void setUseMarketNotifications(boolean value) {
        prefPayload.setUseMarketNotifications(value);
        requestPersistence();
    }

    public void setUsePriceNotifications(boolean value) {
        prefPayload.setUsePriceNotifications(value);
        requestPersistence();
    }

    public void setUseStandbyMode(boolean useStandbyMode) {
        this.useStandbyModeProperty.set(useStandbyMode);
    }

    public void setTakeOfferSelectedPaymentAccountId(String value) {
        prefPayload.setTakeOfferSelectedPaymentAccountId(value);
        requestPersistence();
    }

    public void setDaoFullNode(boolean value) {
        // We only persist if we have not set the program argument
        if (config.fullDaoNodeOptionSetExplicitly) {
            prefPayload.setDaoFullNode(value);
            requestPersistence();
        }
    }

    public void setRpcUser(String value) {
        // We only persist if we have not set the program argument
        if (!rpcUserFromOptions.isEmpty()) {
            prefPayload.setRpcUser(value);
            requestPersistence();
        }
        prefPayload.setRpcUser(value);
        requestPersistence();
    }

    public void setRpcPw(String value) {
        // We only persist if we have not set the program argument
        if (rpcPwFromOptions.isEmpty()) {
            prefPayload.setRpcPw(value);
            requestPersistence();
        }
    }

    public void setBlockNotifyPort(int value) {
        // We only persist if we have not set the program argument
        if (blockNotifyPortFromOptions == Config.UNSPECIFIED_PORT) {
            prefPayload.setBlockNotifyPort(value);
            requestPersistence();
        }
    }

    public void setIgnoreDustThreshold(int value) {
        prefPayload.setIgnoreDustThreshold(value);
        requestPersistence();
    }


    ///////////////////////////////////////////////////////////////////////////////////////////
    // Getter
    ///////////////////////////////////////////////////////////////////////////////////////////

    public BooleanProperty useAnimationsProperty() {
        return useAnimationsProperty;
    }

    public ObservableList<FiatCurrency> getFiatCurrenciesAsObservable() {
        return fiatCurrenciesAsObservable;
    }

    public ObservableList<CryptoCurrency> getCryptoCurrenciesAsObservable() {
        return cryptoCurrenciesAsObservable;
    }

    public ObservableList<TradeCurrency> getTradeCurrenciesAsObservable() {
        return tradeCurrenciesAsObservable;
    }

    public ObservableMap<String, Boolean> getDontShowAgainMapAsObservable() {
        return dontShowAgainMapAsObservable;
    }

    public BlockChainExplorer getBlockChainExplorer() {
        BaseCurrencyNetwork baseCurrencyNetwork = Config.baseCurrencyNetwork();
        switch (baseCurrencyNetwork) {
            case BTC_MAINNET:
                return prefPayload.getBlockChainExplorerMainNet();
            case BTC_TESTNET:
            case BTC_REGTEST:
                return prefPayload.getBlockChainExplorerTestNet();
            case BTC_DAO_TESTNET:
                return BTC_DAO_TEST_NET_EXPLORERS.get(0);
            case BTC_DAO_BETANET:
                return prefPayload.getBlockChainExplorerMainNet();
            case BTC_DAO_REGTEST:
                return BTC_DAO_TEST_NET_EXPLORERS.get(0);
            default:
                throw new RuntimeException("BaseCurrencyNetwork not defined. BaseCurrencyNetwork=" + baseCurrencyNetwork);
        }
    }

    public ArrayList<BlockChainExplorer> getBlockChainExplorers() {
        BaseCurrencyNetwork baseCurrencyNetwork = Config.baseCurrencyNetwork();
        switch (baseCurrencyNetwork) {
            case BTC_MAINNET:
                return BTC_MAIN_NET_EXPLORERS;
            case BTC_TESTNET:
            case BTC_REGTEST:
                return BTC_TEST_NET_EXPLORERS;
            case BTC_DAO_TESTNET:
                return BTC_DAO_TEST_NET_EXPLORERS;
            case BTC_DAO_BETANET:
                return BTC_MAIN_NET_EXPLORERS;
            case BTC_DAO_REGTEST:
                return BTC_DAO_TEST_NET_EXPLORERS;
            default:
                throw new RuntimeException("BaseCurrencyNetwork not defined. BaseCurrencyNetwork=" + baseCurrencyNetwork);
        }
    }

    public ArrayList<BlockChainExplorer> getBsqBlockChainExplorers() {
        return BSQ_MAIN_NET_EXPLORERS;
    }

    public boolean showAgain(String key) {
        return !prefPayload.getDontShowAgainMap().containsKey(key) || !prefPayload.getDontShowAgainMap().get(key);
    }

    public boolean getUseTorForBitcoinJ() {
        // We override the useTorForBitcoinJ and set it to false if we will use a
        // localhost Bitcoin node or if we are not on mainnet, unless the useTorForBtc
        // parameter is explicitly provided. On testnet there are very few Bitcoin tor
        // nodes and we don't provide tor nodes.

        if ((!Config.baseCurrencyNetwork().isMainnet()
                || localBitcoinNode.shouldBeUsed())
                && !config.useTorForBtcOptionSetExplicitly)
            return false;
        else
            return prefPayload.isUseTorForBitcoinJ();
    }

    public double getBuyerSecurityDepositAsPercent(PaymentAccount paymentAccount) {
        double value = PaymentAccountUtil.isCryptoCurrencyAccount(paymentAccount) ?
                prefPayload.getBuyerSecurityDepositAsPercentForCrypto() : prefPayload.getBuyerSecurityDepositAsPercent();

        if (value < Restrictions.getMinBuyerSecurityDepositAsPercent()) {
            value = Restrictions.getMinBuyerSecurityDepositAsPercent();
            setBuyerSecurityDepositAsPercent(value, paymentAccount);
        }

        return value == 0 ? Restrictions.getDefaultBuyerSecurityDepositAsPercent() : value;
    }

    //TODO remove and use isPayFeeInBtc instead
    public boolean getPayFeeInBtc() {
        return prefPayload.isPayFeeInBtc();
    }

    @Override
    @Nullable
    public List<String> getBridgeAddresses() {
        return prefPayload.getBridgeAddresses();
    }

    public long getWithdrawalTxFeeInBytes() {
        return Math.max(prefPayload.getWithdrawalTxFeeInBytes(), Config.baseCurrencyNetwork().getDefaultMinFeePerByte());
    }

    public boolean isDaoFullNode() {
        if (config.fullDaoNodeOptionSetExplicitly) {
            return fullDaoNodeFromOptions;
        } else {
            return prefPayload.isDaoFullNode();
        }
    }

    public String getRpcUser() {
        if (!rpcUserFromOptions.isEmpty()) {
            return rpcUserFromOptions;
        } else {
            return prefPayload.getRpcUser();
        }
    }

    public String getRpcPw() {
        if (!rpcPwFromOptions.isEmpty()) {
            return rpcPwFromOptions;
        } else {
            return prefPayload.getRpcPw();
        }
    }

    public int getBlockNotifyPort() {
        if (blockNotifyPortFromOptions != Config.UNSPECIFIED_PORT) {
            try {
                return blockNotifyPortFromOptions;
            } catch (Throwable ignore) {
                return 0;
            }

        } else {
            return prefPayload.getBlockNotifyPort();
        }
    }

    public List<String> getDefaultXmrTxProofServices() {
        if (config.useLocalhostForP2P) {
            return XMR_TX_PROOF_SERVICES_CLEAR_NET;
        } else {
            return XMR_TX_PROOF_SERVICES;
        }
    }


    ///////////////////////////////////////////////////////////////////////////////////////////
    // Private
    ///////////////////////////////////////////////////////////////////////////////////////////

    private void updateTradeCurrencies(ListChangeListener.Change<? extends TradeCurrency> change) {
        change.next();
        if (change.wasAdded() && change.getAddedSize() == 1 && initialReadDone)
            tradeCurrenciesAsObservable.add(change.getAddedSubList().get(0));
        else if (change.wasRemoved() && change.getRemovedSize() == 1 && initialReadDone)
            tradeCurrenciesAsObservable.remove(change.getRemoved().get(0));
    }

    private boolean blockExplorerExists(ArrayList<BlockChainExplorer> explorers,
                                        BlockChainExplorer explorer) {
        if (explorer != null && explorers != null && explorers.size() > 0)
            for (int i = 0; i < explorers.size(); i++)
                if (explorers.get(i).name.equals(explorer.name))
                    return true;
        return false;
    }

    private interface ExcludesDelegateMethods {
        void setTacAccepted(boolean tacAccepted);

        void setUseAnimations(boolean useAnimations);

        void setCssTheme(int cssTheme);

        void setUserLanguage(@NotNull String userLanguageCode);

        void setUserCountry(@NotNull Country userCountry);

        void setPreferredTradeCurrency(TradeCurrency preferredTradeCurrency);

        void setUseTorForBitcoinJ(boolean useTorForBitcoinJ);

        void setShowOwnOffersInOfferBook(boolean showOwnOffersInOfferBook);

        void setMaxPriceDistanceInPercent(double maxPriceDistanceInPercent);

        void setBackupDirectory(String backupDirectory);

        void setAutoSelectArbitrators(boolean autoSelectArbitrators);

        void setUsePercentageBasedPrice(boolean usePercentageBasedPrice);

        void setTagForPeer(String hostName, String tag);

        void setOfferBookChartScreenCurrencyCode(String offerBookChartScreenCurrencyCode);

        void setBuyScreenCurrencyCode(String buyScreenCurrencyCode);

        void setSellScreenCurrencyCode(String sellScreenCurrencyCode);

        void setIgnoreTradersList(List<String> ignoreTradersList);

        void setDirectoryChooserPath(String directoryChooserPath);

        void setTradeChartsScreenCurrencyCode(String tradeChartsScreenCurrencyCode);

        void setTradeStatisticsTickUnitIndex(int tradeStatisticsTickUnitIndex);

        void setSortMarketCurrenciesNumerically(boolean sortMarketCurrenciesNumerically);

        void setBitcoinNodes(String bitcoinNodes);

        void setUseCustomWithdrawalTxFee(boolean useCustomWithdrawalTxFee);

        void setWithdrawalTxFeeInBytes(long withdrawalTxFeeInBytes);

        void setSelectedPaymentAccountForCreateOffer(@Nullable PaymentAccount paymentAccount);

        void setBsqBlockChainExplorer(BlockChainExplorer bsqBlockChainExplorer);

        void setPayFeeInBtc(boolean payFeeInBtc);

        void setFiatCurrencies(List<FiatCurrency> currencies);

        void setCryptoCurrencies(List<CryptoCurrency> currencies);

        void setBlockChainExplorerTestNet(BlockChainExplorer blockChainExplorerTestNet);

        void setBlockChainExplorerMainNet(BlockChainExplorer blockChainExplorerMainNet);

        void setResyncSpvRequested(boolean resyncSpvRequested);

        void setDontShowAgainMap(Map<String, Boolean> dontShowAgainMap);

        void setPeerTagMap(Map<String, String> peerTagMap);

        void setBridgeAddresses(List<String> bridgeAddresses);

        void setBridgeOptionOrdinal(int bridgeOptionOrdinal);

        void setTorTransportOrdinal(int torTransportOrdinal);

        void setCustomBridges(String customBridges);

        void setBitcoinNodesOptionOrdinal(int bitcoinNodesOption);

        void setReferralId(String referralId);

        void setPhoneKeyAndToken(String phoneKeyAndToken);

        void setUseSoundForMobileNotifications(boolean value);

        void setUseTradeNotifications(boolean value);

        void setUseMarketNotifications(boolean value);

        void setUsePriceNotifications(boolean value);

        List<String> getBridgeAddresses();

        long getWithdrawalTxFeeInBytes();

        void setUseStandbyMode(boolean useStandbyMode);

        void setTakeOfferSelectedPaymentAccountId(String value);

        void setIgnoreDustThreshold(int value);

        void setBuyerSecurityDepositAsPercent(double buyerSecurityDepositAsPercent);

        double getBuyerSecurityDepositAsPercent();

        void setDaoFullNode(boolean value);

        void setRpcUser(String value);

        void setRpcPw(String value);

        void setBlockNotifyPort(int value);

        boolean isDaoFullNode();

        String getRpcUser();

        String getRpcPw();

        int getBlockNotifyPort();

        void setTacAcceptedV120(boolean tacAccepted);

        void setAutoConfirmSettings(AutoConfirmSettings autoConfirmSettings);
    }
}<|MERGE_RESOLUTION|>--- conflicted
+++ resolved
@@ -618,21 +618,13 @@
     public void setResyncSpvRequested(boolean resyncSpvRequested) {
         prefPayload.setResyncSpvRequested(resyncSpvRequested);
         // We call that before shutdown so we dont want a delay here
-<<<<<<< HEAD
-        persist();
-=======
-        requestPersistence();
->>>>>>> 656896d6
+        requestPersistence();
     }
 
     public void setBridgeAddresses(List<String> bridgeAddresses) {
         prefPayload.setBridgeAddresses(bridgeAddresses);
         // We call that before shutdown so we dont want a delay here
-<<<<<<< HEAD
-        persist();
-=======
-        requestPersistence();
->>>>>>> 656896d6
+        requestPersistence();
     }
 
     // Only used from PB but keep it explicit as it may be used from the client and then we want to persist
