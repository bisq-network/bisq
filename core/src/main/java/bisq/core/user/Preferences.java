/*
 * This file is part of Bisq.
 *
 * Bisq is free software: you can redistribute it and/or modify it
 * under the terms of the GNU Affero General Public License as published by
 * the Free Software Foundation, either version 3 of the License, or (at
 * your option) any later version.
 *
 * Bisq is distributed in the hope that it will be useful, but WITHOUT
 * ANY WARRANTY; without even the implied warranty of MERCHANTABILITY or
 * FITNESS FOR A PARTICULAR PURPOSE. See the GNU Affero General Public
 * License for more details.
 *
 * You should have received a copy of the GNU Affero General Public License
 * along with Bisq. If not, see <http://www.gnu.org/licenses/>.
 */

package bisq.core.user;

import bisq.core.app.AppOptionKeys;
import bisq.core.app.BisqEnvironment;
import bisq.core.btc.BaseCurrencyNetwork;
import bisq.core.btc.BtcOptionKeys;
import bisq.core.btc.nodes.BtcNodes;
import bisq.core.btc.wallet.Restrictions;
import bisq.core.dao.DaoOptionKeys;
import bisq.core.locale.Country;
import bisq.core.locale.CountryUtil;
import bisq.core.locale.CryptoCurrency;
import bisq.core.locale.CurrencyUtil;
import bisq.core.locale.FiatCurrency;
import bisq.core.locale.GlobalSettings;
import bisq.core.locale.TradeCurrency;
import bisq.core.payment.PaymentAccount;

import bisq.network.p2p.network.BridgeAddressProvider;

import bisq.common.proto.persistable.PersistedDataHost;
import bisq.common.storage.Storage;
import bisq.common.util.Utilities;

import org.bitcoinj.core.Coin;

import javax.inject.Inject;
import javax.inject.Named;

import javafx.beans.property.BooleanProperty;
import javafx.beans.property.LongProperty;
import javafx.beans.property.SimpleBooleanProperty;
import javafx.beans.property.SimpleLongProperty;

import javafx.collections.FXCollections;
import javafx.collections.ListChangeListener;
import javafx.collections.ObservableList;

import java.util.ArrayList;
import java.util.Arrays;
import java.util.List;
import java.util.Locale;
import java.util.Map;
import java.util.stream.Collectors;

import lombok.Getter;
import lombok.Setter;
import lombok.experimental.Delegate;
import lombok.extern.slf4j.Slf4j;

import org.jetbrains.annotations.NotNull;

import javax.annotation.Nullable;

import static com.google.common.base.Preconditions.checkNotNull;

@Slf4j
public final class Preferences implements PersistedDataHost, BridgeAddressProvider {

    private static final ArrayList<BlockChainExplorer> BTC_MAIN_NET_EXPLORERS = new ArrayList<>(Arrays.asList(
            new BlockChainExplorer("Blockstream.info", "https://blockstream.info/tx/", "https://blockstream.info/address/"),
            new BlockChainExplorer("Blockstream.info Tor V3", "http://explorerzydxu5ecjrkwceayqybizmpjjznk5izmitf2modhcusuqlid.onion/tx/", "http://explorerzydxu5ecjrkwceayqybizmpjjznk5izmitf2modhcusuqlid.onion/address/"),
            new BlockChainExplorer("OXT", "https://oxt.me/transaction/", "https://oxt.me/address/"),
            new BlockChainExplorer("Bitaps", "https://bitaps.com/", "https://bitaps.com/"),
            new BlockChainExplorer("Blockcypher", "https://live.blockcypher.com/btc/tx/", "https://live.blockcypher.com/btc/address/"),
            new BlockChainExplorer("Tradeblock", "https://tradeblock.com/bitcoin/tx/", "https://tradeblock.com/bitcoin/address/"),
            new BlockChainExplorer("Biteasy", "https://www.biteasy.com/transactions/", "https://www.biteasy.com/addresses/"),
            new BlockChainExplorer("Blockonomics", "https://www.blockonomics.co/api/tx?txid=", "https://www.blockonomics.co/#/search?q="),
            new BlockChainExplorer("Chainflyer", "http://chainflyer.bitflyer.jp/Transaction/", "http://chainflyer.bitflyer.jp/Address/"),
            new BlockChainExplorer("Smartbit", "https://www.smartbit.com.au/tx/", "https://www.smartbit.com.au/address/"),
            new BlockChainExplorer("SoChain. Wow.", "https://chain.so/tx/BTC/", "https://chain.so/address/BTC/"),
            new BlockChainExplorer("Blockchain.info", "https://blockchain.info/tx/", "https://blockchain.info/address/"),
            new BlockChainExplorer("Insight", "https://insight.bitpay.com/tx/", "https://insight.bitpay.com/address/")
    )
    );
    private static final ArrayList<BlockChainExplorer> BTC_TEST_NET_EXPLORERS = new ArrayList<>(Arrays.asList(
            new BlockChainExplorer("Blockstream.info", "https://blockstream.info/testnet/tx/", "https://blockstream.info/testnet/address/"),
            new BlockChainExplorer("Blockstream.info Tor V3", "http://explorerzydxu5ecjrkwceayqybizmpjjznk5izmitf2modhcusuqlid.onion/testnet/tx/", "http://explorerzydxu5ecjrkwceayqybizmpjjznk5izmitf2modhcusuqlid.onion/testnet/address/"),
            new BlockChainExplorer("Blockcypher", "https://live.blockcypher.com/btc-testnet/tx/", "https://live.blockcypher.com/btc-testnet/address/"),
            new BlockChainExplorer("Blocktrail", "https://www.blocktrail.com/tBTC/tx/", "https://www.blocktrail.com/tBTC/address/"),
            new BlockChainExplorer("Biteasy", "https://www.biteasy.com/testnet/transactions/", "https://www.biteasy.com/testnet/addresses/"),
            new BlockChainExplorer("Smartbit", "https://testnet.smartbit.com.au/tx/", "https://testnet.smartbit.com.au/address/"),
            new BlockChainExplorer("SoChain. Wow.", "https://chain.so/tx/BTCTEST/", "https://chain.so/address/BTCTEST/")
    ));

    public static final BlockChainExplorer BSQ_MAIN_NET_EXPLORER = new BlockChainExplorer("BSQ", "https://explorer.bisq.network/tx.html?tx=",
            "https://explorer.bisq.network/Address.html?addr=");
    public static final BlockChainExplorer BSQ_TEST_NET_EXPLORER = new BlockChainExplorer("BSQ", "https://explorer.bisq.network/testnet/tx.html?tx=",
            "https://explorer.bisq.network/testnet/Address.html?addr=");

    private static final ArrayList<BlockChainExplorer> LTC_MAIN_NET_EXPLORERS = new ArrayList<>(Arrays.asList(
            new BlockChainExplorer("Blockcypher", "https://live.blockcypher.com/ltc/tx/", "https://live.blockcypher.com/ltc/address/"),
            new BlockChainExplorer("CryptoID", "https://chainz.cryptoid.info/ltc/tx.dws?", "https://chainz.cryptoid.info/ltc/address.dws?"),
            new BlockChainExplorer("Abe Search", "http://explorer.litecoin.net/tx/", "http://explorer.litecoin.net/address/"),
            new BlockChainExplorer("SoChain", "https://chain.so/tx/LTC/", "https://chain.so/address/LTC/"),
            new BlockChainExplorer("Blockr.io", "http://ltc.blockr.io/tx/info/", "http://ltc.blockr.io/address/info/")
    ));

    private static final ArrayList<BlockChainExplorer> LTC_TEST_NET_EXPLORERS = new ArrayList<>(Arrays.asList(
            new BlockChainExplorer("SoChain", "https://chain.so/tx/LTCTEST/", "https://chain.so/address/LTCTEST/")
    ));

    private static final ArrayList<BlockChainExplorer> DASH_MAIN_NET_EXPLORERS = new ArrayList<>(Arrays.asList(
            new BlockChainExplorer("SoChain", "https://chain.so/tx/dash/", "https://chain.so/address/dash/")
    ));
    private static final ArrayList<BlockChainExplorer> DASH_TEST_NET_EXPLORERS = new ArrayList<>(Arrays.asList(
            new BlockChainExplorer("SoChain", "https://chain.so/tx/DASHTEST/", "https://chain.so/address/DASHTEST/")
    ));


    // payload is initialized so the default values are available for Property initialization.
    @Setter
    @Delegate(excludes = ExcludesDelegateMethods.class)
    private PreferencesPayload prefPayload = new PreferencesPayload();
    private boolean initialReadDone = false;

    @Getter
    private final BooleanProperty useAnimationsProperty = new SimpleBooleanProperty(prefPayload.isUseAnimations());
    @Getter
    private final BooleanProperty useCustomWithdrawalTxFeeProperty = new SimpleBooleanProperty(prefPayload.isUseCustomWithdrawalTxFee());
    @Getter
    private final LongProperty withdrawalTxFeeInBytesProperty = new SimpleLongProperty(prefPayload.getWithdrawalTxFeeInBytes());

    private final ObservableList<FiatCurrency> fiatCurrenciesAsObservable = FXCollections.observableArrayList();
    private final ObservableList<CryptoCurrency> cryptoCurrenciesAsObservable = FXCollections.observableArrayList();
    private final ObservableList<TradeCurrency> tradeCurrenciesAsObservable = FXCollections.observableArrayList();

    private final Storage<PreferencesPayload> storage;
    private final BisqEnvironment bisqEnvironment;
    private final String btcNodesFromOptions, useTorFlagFromOptions, referralIdFromOptions, fullDaoNodeFromOptions,
            rpcUserFromOptions, rpcPasswordFromOptions;
    @Getter
    private final BooleanProperty useStandbyModeProperty = new SimpleBooleanProperty(prefPayload.isUseStandbyMode());


    ///////////////////////////////////////////////////////////////////////////////////////////
    // Constructor
    ///////////////////////////////////////////////////////////////////////////////////////////


    @SuppressWarnings("WeakerAccess")
    @Inject
    public Preferences(Storage<PreferencesPayload> storage,
                       BisqEnvironment bisqEnvironment,
                       @Named(BtcOptionKeys.BTC_NODES) String btcNodesFromOptions,
                       @Named(BtcOptionKeys.USE_TOR_FOR_BTC) String useTorFlagFromOptions,
                       @Named(AppOptionKeys.REFERRAL_ID) String referralId,
                       @Named(DaoOptionKeys.FULL_DAO_NODE) String fullDaoNode,
                       @Named(DaoOptionKeys.RPC_USER) String rpcUser,
                       @Named(DaoOptionKeys.RPC_PASSWORD) String rpcPassword) {


        this.storage = storage;
        this.bisqEnvironment = bisqEnvironment;
        this.btcNodesFromOptions = btcNodesFromOptions;
        this.useTorFlagFromOptions = useTorFlagFromOptions;
        this.referralIdFromOptions = referralId;
        this.fullDaoNodeFromOptions = fullDaoNode;
        this.rpcUserFromOptions = rpcUser;
        this.rpcPasswordFromOptions = rpcPassword;

        useAnimationsProperty.addListener((ov) -> {
            prefPayload.setUseAnimations(useAnimationsProperty.get());
            GlobalSettings.setUseAnimations(prefPayload.isUseAnimations());
            persist();
        });

        useStandbyModeProperty.addListener((ov) -> {
            prefPayload.setUseStandbyMode(useStandbyModeProperty.get());
            persist();
        });

        fiatCurrenciesAsObservable.addListener((javafx.beans.Observable ov) -> {
            prefPayload.getFiatCurrencies().clear();
            prefPayload.getFiatCurrencies().addAll(fiatCurrenciesAsObservable);
            prefPayload.getFiatCurrencies().sort(TradeCurrency::compareTo);
            persist();
        });
        cryptoCurrenciesAsObservable.addListener((javafx.beans.Observable ov) -> {
            prefPayload.getCryptoCurrencies().clear();
            prefPayload.getCryptoCurrencies().addAll(cryptoCurrenciesAsObservable);
            prefPayload.getCryptoCurrencies().sort(TradeCurrency::compareTo);
            persist();
        });

        useCustomWithdrawalTxFeeProperty.addListener((ov) -> {
            prefPayload.setUseCustomWithdrawalTxFee(useCustomWithdrawalTxFeeProperty.get());
            persist();
        });

        withdrawalTxFeeInBytesProperty.addListener((ov) -> {
            prefPayload.setWithdrawalTxFeeInBytes(withdrawalTxFeeInBytesProperty.get());
            persist();
        });

        fiatCurrenciesAsObservable.addListener(this::updateTradeCurrencies);
        cryptoCurrenciesAsObservable.addListener(this::updateTradeCurrencies);
    }

    @Override
    public void readPersisted() {
        PreferencesPayload persisted = storage.initAndGetPersistedWithFileName("PreferencesPayload", 100);
        BaseCurrencyNetwork baseCurrencyNetwork = BisqEnvironment.getBaseCurrencyNetwork();
        TradeCurrency preferredTradeCurrency;
        if (persisted != null) {
            prefPayload = persisted;
            GlobalSettings.setLocale(new Locale(prefPayload.getUserLanguage(), prefPayload.getUserCountry().code));
            GlobalSettings.setUseAnimations(prefPayload.isUseAnimations());
            preferredTradeCurrency = checkNotNull(prefPayload.getPreferredTradeCurrency(), "preferredTradeCurrency must not be null");
            setPreferredTradeCurrency(preferredTradeCurrency);
            setFiatCurrencies(prefPayload.getFiatCurrencies());
            setCryptoCurrencies(prefPayload.getCryptoCurrencies());
        } else {
            prefPayload = new PreferencesPayload();
            prefPayload.setUserLanguage(GlobalSettings.getLocale().getLanguage());
            prefPayload.setUserCountry(CountryUtil.getDefaultCountry());
            GlobalSettings.setLocale(new Locale(prefPayload.getUserLanguage(), prefPayload.getUserCountry().code));
            preferredTradeCurrency = checkNotNull(CurrencyUtil.getCurrencyByCountryCode(prefPayload.getUserCountry().code),
                    "preferredTradeCurrency must not be null");
            prefPayload.setPreferredTradeCurrency(preferredTradeCurrency);
            setFiatCurrencies(CurrencyUtil.getMainFiatCurrencies());
            setCryptoCurrencies(CurrencyUtil.getMainCryptoCurrencies());

            switch (baseCurrencyNetwork.getCurrencyCode()) {
                case "BTC":
                    setBlockChainExplorerMainNet(BTC_MAIN_NET_EXPLORERS.get(0));
                    setBlockChainExplorerTestNet(BTC_TEST_NET_EXPLORERS.get(0));
                    break;
                case "LTC":
                    setBlockChainExplorerMainNet(LTC_MAIN_NET_EXPLORERS.get(0));
                    setBlockChainExplorerTestNet(LTC_TEST_NET_EXPLORERS.get(0));
                    break;
                case "DASH":
                    setBlockChainExplorerMainNet(DASH_MAIN_NET_EXPLORERS.get(0));
                    setBlockChainExplorerTestNet(DASH_TEST_NET_EXPLORERS.get(0));
                    break;
                default:
                    throw new RuntimeException("BaseCurrencyNetwork not defined. BaseCurrencyNetwork=" + baseCurrencyNetwork);
            }

            prefPayload.setDirectoryChooserPath(Utilities.getSystemHomeDirectory());

            prefPayload.setOfferBookChartScreenCurrencyCode(preferredTradeCurrency.getCode());
            prefPayload.setTradeChartsScreenCurrencyCode(preferredTradeCurrency.getCode());
            prefPayload.setBuyScreenCurrencyCode(preferredTradeCurrency.getCode());
            prefPayload.setSellScreenCurrencyCode(preferredTradeCurrency.getCode());
        }

        prefPayload.setBsqBlockChainExplorer(baseCurrencyNetwork.isMainnet() ? BSQ_MAIN_NET_EXPLORER : BSQ_TEST_NET_EXPLORER);

        // We don't want to pass Preferences to all popups where the dont show again checkbox is used, so we use
        // that static lookup class to avoid static access to the Preferences directly.
        DontShowAgainLookup.setPreferences(this);

        GlobalSettings.setDefaultTradeCurrency(preferredTradeCurrency);

        // set all properties
        useAnimationsProperty.set(prefPayload.isUseAnimations());
        useStandbyModeProperty.set(prefPayload.isUseStandbyMode());
        useCustomWithdrawalTxFeeProperty.set(prefPayload.isUseCustomWithdrawalTxFee());
        withdrawalTxFeeInBytesProperty.set(prefPayload.getWithdrawalTxFeeInBytes());

        tradeCurrenciesAsObservable.addAll(prefPayload.getFiatCurrencies());
        tradeCurrenciesAsObservable.addAll(prefPayload.getCryptoCurrencies());

        // Override settings with options if set
        if (useTorFlagFromOptions != null && !useTorFlagFromOptions.isEmpty()) {
            if (useTorFlagFromOptions.equals("false"))
                setUseTorForBitcoinJ(false);
            else if (useTorFlagFromOptions.equals("true"))
                setUseTorForBitcoinJ(true);
        }

        if (btcNodesFromOptions != null && !btcNodesFromOptions.isEmpty()) {
            if (getBitcoinNodes() != null && !getBitcoinNodes().equals(btcNodesFromOptions)) {
                log.warn("The Bitcoin node(s) from the program argument and the one(s) persisted in the UI are different. " +
                        "The Bitcoin node(s) {} from the program argument will be used.", btcNodesFromOptions);
            }
            setBitcoinNodes(btcNodesFromOptions);
            setBitcoinNodesOptionOrdinal(BtcNodes.BitcoinNodesOption.CUSTOM.ordinal());
        }
        if (referralIdFromOptions != null && !referralIdFromOptions.isEmpty())
            setReferralId(referralIdFromOptions);

        if (fullDaoNodeFromOptions != null && !fullDaoNodeFromOptions.isEmpty())
            setDaoFullNode(fullDaoNodeFromOptions.toLowerCase().equals("true"));

        if (rpcUserFromOptions != null && !rpcUserFromOptions.isEmpty())
            setRpcUser(rpcUserFromOptions);

        if (rpcPasswordFromOptions != null && !rpcPasswordFromOptions.isEmpty())
            setRpcPw(rpcPasswordFromOptions);

        // For users from old versions the 4 flags a false but we want to have it true by default
        // PhoneKeyAndToken is also null so we can use that to enable the flags
        if (prefPayload.getPhoneKeyAndToken() == null) {
            setUseSoundForMobileNotifications(true);
            setUseTradeNotifications(true);
            setUseMarketNotifications(true);
            setUsePriceNotifications(true);
        }

        initialReadDone = true;
        persist();
    }

    ///////////////////////////////////////////////////////////////////////////////////////////
    // API
    ///////////////////////////////////////////////////////////////////////////////////////////

    public void dontShowAgain(String key, boolean dontShowAgain) {
        prefPayload.getDontShowAgainMap().put(key, dontShowAgain);
        persist();
    }

    public void resetDontShowAgain() {
        prefPayload.getDontShowAgainMap().clear();
        persist();
    }


    ///////////////////////////////////////////////////////////////////////////////////////////
    // Setter
    ///////////////////////////////////////////////////////////////////////////////////////////

    public void setUseAnimations(boolean useAnimations) {
        this.useAnimationsProperty.set(useAnimations);
    }

    public void addFiatCurrency(FiatCurrency tradeCurrency) {
        if (!fiatCurrenciesAsObservable.contains(tradeCurrency))
            fiatCurrenciesAsObservable.add(tradeCurrency);
    }

    public void removeFiatCurrency(FiatCurrency tradeCurrency) {
        if (tradeCurrenciesAsObservable.size() > 1) {
            if (fiatCurrenciesAsObservable.contains(tradeCurrency))
                fiatCurrenciesAsObservable.remove(tradeCurrency);

            if (prefPayload.getPreferredTradeCurrency() != null &&
                    prefPayload.getPreferredTradeCurrency().equals(tradeCurrency))
                setPreferredTradeCurrency(tradeCurrenciesAsObservable.get(0));
        } else {
            log.error("you cannot remove the last currency");
        }
    }

    public void addCryptoCurrency(CryptoCurrency tradeCurrency) {
        if (!cryptoCurrenciesAsObservable.contains(tradeCurrency))
            cryptoCurrenciesAsObservable.add(tradeCurrency);
    }

    public void removeCryptoCurrency(CryptoCurrency tradeCurrency) {
        if (tradeCurrenciesAsObservable.size() > 1) {
            if (cryptoCurrenciesAsObservable.contains(tradeCurrency))
                cryptoCurrenciesAsObservable.remove(tradeCurrency);

            if (prefPayload.getPreferredTradeCurrency() != null &&
                    prefPayload.getPreferredTradeCurrency().equals(tradeCurrency))
                setPreferredTradeCurrency(tradeCurrenciesAsObservable.get(0));
        } else {
            log.error("you cannot remove the last currency");
        }
    }

    public void setBlockChainExplorer(BlockChainExplorer blockChainExplorer) {
        if (BisqEnvironment.getBaseCurrencyNetwork().isMainnet())
            setBlockChainExplorerMainNet(blockChainExplorer);
        else
            setBlockChainExplorerTestNet(blockChainExplorer);
    }

    public void setTacAccepted(boolean tacAccepted) {
        prefPayload.setTacAccepted(tacAccepted);
        persist();
    }

    private void persist() {
        if (initialReadDone)
            storage.queueUpForSave(prefPayload);
    }

    public void setUserLanguage(@NotNull String userLanguageCode) {
        prefPayload.setUserLanguage(userLanguageCode);
        if (prefPayload.getUserCountry() != null && prefPayload.getUserLanguage() != null)
            GlobalSettings.setLocale(new Locale(prefPayload.getUserLanguage(), prefPayload.getUserCountry().code));
        persist();
    }

    public void setUserCountry(@NotNull Country userCountry) {
        prefPayload.setUserCountry(userCountry);
        if (prefPayload.getUserLanguage() != null)
            GlobalSettings.setLocale(new Locale(prefPayload.getUserLanguage(), userCountry.code));
        persist();
    }

    public void setPreferredTradeCurrency(TradeCurrency preferredTradeCurrency) {
        if (preferredTradeCurrency != null) {
            prefPayload.setPreferredTradeCurrency(preferredTradeCurrency);
            GlobalSettings.setDefaultTradeCurrency(preferredTradeCurrency);
            persist();
        }
    }

    public void setUseTorForBitcoinJ(boolean useTorForBitcoinJ) {
        prefPayload.setUseTorForBitcoinJ(useTorForBitcoinJ);
        persist();
    }

    public void setShowOwnOffersInOfferBook(boolean showOwnOffersInOfferBook) {
        prefPayload.setShowOwnOffersInOfferBook(showOwnOffersInOfferBook);
        persist();
    }

    public void setMaxPriceDistanceInPercent(double maxPriceDistanceInPercent) {
        prefPayload.setMaxPriceDistanceInPercent(maxPriceDistanceInPercent);
        persist();
    }

    public void setBackupDirectory(String backupDirectory) {
        prefPayload.setBackupDirectory(backupDirectory);
        persist();
    }

    public void setAutoSelectArbitrators(boolean autoSelectArbitrators) {
        prefPayload.setAutoSelectArbitrators(autoSelectArbitrators);
        persist();
    }

    public void setUsePercentageBasedPrice(boolean usePercentageBasedPrice) {
        prefPayload.setUsePercentageBasedPrice(usePercentageBasedPrice);
        persist();
    }

    public void setTagForPeer(String hostName, String tag) {
        prefPayload.getPeerTagMap().put(hostName, tag);
        persist();
    }

    public void setOfferBookChartScreenCurrencyCode(String offerBookChartScreenCurrencyCode) {
        prefPayload.setOfferBookChartScreenCurrencyCode(offerBookChartScreenCurrencyCode);
        persist();
    }

    public void setBuyScreenCurrencyCode(String buyScreenCurrencyCode) {
        prefPayload.setBuyScreenCurrencyCode(buyScreenCurrencyCode);
        persist();
    }

    public void setSellScreenCurrencyCode(String sellScreenCurrencyCode) {
        prefPayload.setSellScreenCurrencyCode(sellScreenCurrencyCode);
        persist();
    }

    public void setIgnoreTradersList(List<String> ignoreTradersList) {
        prefPayload.setIgnoreTradersList(ignoreTradersList);
        persist();
    }

    public void setDirectoryChooserPath(String directoryChooserPath) {
        prefPayload.setDirectoryChooserPath(directoryChooserPath);
        persist();
    }

    public void setTradeChartsScreenCurrencyCode(String tradeChartsScreenCurrencyCode) {
        prefPayload.setTradeChartsScreenCurrencyCode(tradeChartsScreenCurrencyCode);
        persist();
    }

    public void setTradeStatisticsTickUnitIndex(int tradeStatisticsTickUnitIndex) {
        prefPayload.setTradeStatisticsTickUnitIndex(tradeStatisticsTickUnitIndex);
        persist();
    }

    public void setSortMarketCurrenciesNumerically(boolean sortMarketCurrenciesNumerically) {
        prefPayload.setSortMarketCurrenciesNumerically(sortMarketCurrenciesNumerically);
        persist();
    }

    public void setBitcoinNodes(String bitcoinNodes) {
        prefPayload.setBitcoinNodes(bitcoinNodes);
        persist();
    }

    public void setUseCustomWithdrawalTxFee(boolean useCustomWithdrawalTxFee) {
        useCustomWithdrawalTxFeeProperty.set(useCustomWithdrawalTxFee);
    }

    public void setWithdrawalTxFeeInBytes(long withdrawalTxFeeInBytes) {
        withdrawalTxFeeInBytesProperty.set(withdrawalTxFeeInBytes);
    }

    public void setBuyerSecurityDepositAsLong(long buyerSecurityDepositAsLong) {
        prefPayload.setBuyerSecurityDepositAsLong(Math.min(Restrictions.getMaxBuyerSecurityDeposit().value,
                Math.max(Restrictions.getMinBuyerSecurityDeposit().value,
                        buyerSecurityDepositAsLong)));
        persist();
    }

    public void setSelectedPaymentAccountForCreateOffer(@Nullable PaymentAccount paymentAccount) {
        prefPayload.setSelectedPaymentAccountForCreateOffer(paymentAccount);
        persist();
    }

    public void setPayFeeInBtc(boolean payFeeInBtc) {
        prefPayload.setPayFeeInBtc(payFeeInBtc);
        persist();
    }

    private void setFiatCurrencies(List<FiatCurrency> currencies) {
        fiatCurrenciesAsObservable.setAll(currencies.stream()
                .map(fiatCurrency -> new FiatCurrency(fiatCurrency.getCurrency()))
                .distinct().collect(Collectors.toList()));
    }

    private void setCryptoCurrencies(List<CryptoCurrency> currencies) {
        cryptoCurrenciesAsObservable.setAll(currencies.stream().distinct().collect(Collectors.toList()));
    }

    public void setBlockChainExplorerTestNet(BlockChainExplorer blockChainExplorerTestNet) {
        prefPayload.setBlockChainExplorerTestNet(blockChainExplorerTestNet);
        persist();
    }

    public void setBlockChainExplorerMainNet(BlockChainExplorer blockChainExplorerMainNet) {
        prefPayload.setBlockChainExplorerMainNet(blockChainExplorerMainNet);
        persist();
    }

    public void setResyncSpvRequested(boolean resyncSpvRequested) {
        prefPayload.setResyncSpvRequested(resyncSpvRequested);
        // We call that before shutdown so we dont want a delay here
        storage.queueUpForSave(prefPayload, 1);
    }

    public void setBridgeAddresses(List<String> bridgeAddresses) {
        prefPayload.setBridgeAddresses(bridgeAddresses);
        // We call that before shutdown so we dont want a delay here
        storage.queueUpForSave(prefPayload, 1);
    }

    // Only used from PB but keep it explicit as maybe it get used from the client and then we want to persist
    public void setPeerTagMap(Map<String, String> peerTagMap) {
        prefPayload.setPeerTagMap(peerTagMap);
        persist();
    }

    public void setBridgeOptionOrdinal(int bridgeOptionOrdinal) {
        prefPayload.setBridgeOptionOrdinal(bridgeOptionOrdinal);
        persist();
    }

    public void setTorTransportOrdinal(int torTransportOrdinal) {
        prefPayload.setTorTransportOrdinal(torTransportOrdinal);
        persist();
    }

    public void setCustomBridges(String customBridges) {
        prefPayload.setCustomBridges(customBridges);
        persist();
    }

    public void setBitcoinNodesOptionOrdinal(int bitcoinNodesOptionOrdinal) {
        prefPayload.setBitcoinNodesOptionOrdinal(bitcoinNodesOptionOrdinal);
        persist();
    }

    public void setReferralId(String referralId) {
        prefPayload.setReferralId(referralId);
        persist();
    }

    public void setPhoneKeyAndToken(String phoneKeyAndToken) {
        prefPayload.setPhoneKeyAndToken(phoneKeyAndToken);
        persist();
    }

    public void setUseSoundForMobileNotifications(boolean value) {
        prefPayload.setUseSoundForMobileNotifications(value);
        persist();
    }

    public void setUseTradeNotifications(boolean value) {
        prefPayload.setUseTradeNotifications(value);
        persist();
    }

    public void setUseMarketNotifications(boolean value) {
        prefPayload.setUseMarketNotifications(value);
        persist();
    }

    public void setUsePriceNotifications(boolean value) {
        prefPayload.setUsePriceNotifications(value);
        persist();
    }

    public void setUseStandbyMode(boolean useStandbyMode) {
        this.useStandbyModeProperty.set(useStandbyMode);
    }

    public void setDaoFullNode(boolean value) {
        prefPayload.setDaoFullNode(value);
        persist();
    }

    public void setRpcUser(String value) {
        prefPayload.setRpcUser(value);
        persist();
    }

    public void setRpcPw(String value) {
        prefPayload.setRpcPw(value);
        persist();
    }

    public void setTakeOfferSelectedPaymentAccountId(String value) {
        prefPayload.setTakeOfferSelectedPaymentAccountId(value);
        persist();
    }


    ///////////////////////////////////////////////////////////////////////////////////////////
    // Getter
    ///////////////////////////////////////////////////////////////////////////////////////////

    public BooleanProperty useAnimationsProperty() {
        return useAnimationsProperty;
    }

    public ObservableList<FiatCurrency> getFiatCurrenciesAsObservable() {
        return fiatCurrenciesAsObservable;
    }

    public ObservableList<CryptoCurrency> getCryptoCurrenciesAsObservable() {
        return cryptoCurrenciesAsObservable;
    }

    public ObservableList<TradeCurrency> getTradeCurrenciesAsObservable() {
        return tradeCurrenciesAsObservable;
    }

    public BlockChainExplorer getBlockChainExplorer() {
        if (BisqEnvironment.getBaseCurrencyNetwork().isMainnet())
            return prefPayload.getBlockChainExplorerMainNet();
        else
            return prefPayload.getBlockChainExplorerTestNet();
    }

    public ArrayList<BlockChainExplorer> getBlockChainExplorers() {
        final BaseCurrencyNetwork baseCurrencyNetwork = BisqEnvironment.getBaseCurrencyNetwork();
        switch (baseCurrencyNetwork) {
            case BTC_MAINNET:
                return BTC_MAIN_NET_EXPLORERS;
            case BTC_TESTNET:
            case BTC_REGTEST:
                return BTC_TEST_NET_EXPLORERS;
            case LTC_MAINNET:
                return LTC_MAIN_NET_EXPLORERS;
            case LTC_TESTNET:
            case LTC_REGTEST:
                return LTC_TEST_NET_EXPLORERS;
            case DASH_MAINNET:
                return DASH_MAIN_NET_EXPLORERS;
            case DASH_REGTEST:
            case DASH_TESTNET:
                return DASH_TEST_NET_EXPLORERS;
            default:
                throw new RuntimeException("BaseCurrencyNetwork not defined. BaseCurrencyNetwork=" + baseCurrencyNetwork);
        }
    }

    public boolean showAgain(String key) {
        return !prefPayload.getDontShowAgainMap().containsKey(key) || !prefPayload.getDontShowAgainMap().get(key);
    }

    public boolean getUseTorForBitcoinJ() {
        // We override the useTorForBitcoinJ and set it to false if we detected a localhost node or if we are not on mainnet.
        // At testnet there are very few Bitcoin tor nodes and we don't provide tor nodes.
        if (!BisqEnvironment.getBaseCurrencyNetwork().isMainnet()
                || bisqEnvironment.isBitcoinLocalhostNodeRunning())
            return false;
        else
            return prefPayload.isUseTorForBitcoinJ();
    }


    public BooleanProperty useCustomWithdrawalTxFeeProperty() {
        return useCustomWithdrawalTxFeeProperty;
    }

    public LongProperty withdrawalTxFeeInBytesProperty() {
        return withdrawalTxFeeInBytesProperty;
    }

    public Coin getBuyerSecurityDepositAsCoin() {
        return Coin.valueOf(prefPayload.getBuyerSecurityDepositAsLong());
    }

<<<<<<< HEAD
=======
    //TODO remove and use isPayFeeInBtc instead
    public boolean getPayFeeInBtc() {
        return prefPayload.isPayFeeInBtc();
    }

>>>>>>> 6bdbe410
    @Override
    @Nullable
    public List<String> getBridgeAddresses() {
        return prefPayload.getBridgeAddresses();
    }

    public long getWithdrawalTxFeeInBytes() {
        return Math.max(prefPayload.getWithdrawalTxFeeInBytes(), BisqEnvironment.getBaseCurrencyNetwork().getDefaultMinFeePerByte());
    }


    ///////////////////////////////////////////////////////////////////////////////////////////
    // Private
    ///////////////////////////////////////////////////////////////////////////////////////////

    private void updateTradeCurrencies(ListChangeListener.Change<? extends TradeCurrency> change) {
        change.next();
        if (change.wasAdded() && change.getAddedSize() == 1 && initialReadDone)
            tradeCurrenciesAsObservable.add(change.getAddedSubList().get(0));
        else if (change.wasRemoved() && change.getRemovedSize() == 1 && initialReadDone)
            tradeCurrenciesAsObservable.remove(change.getRemoved().get(0));
    }

    private interface ExcludesDelegateMethods {
        void setTacAccepted(boolean tacAccepted);

        void setUseAnimations(boolean useAnimations);

        void setUserLanguage(@NotNull String userLanguageCode);

        void setUserCountry(@NotNull Country userCountry);

        void setPreferredTradeCurrency(TradeCurrency preferredTradeCurrency);

        void setUseTorForBitcoinJ(boolean useTorForBitcoinJ);

        void setShowOwnOffersInOfferBook(boolean showOwnOffersInOfferBook);

        void setMaxPriceDistanceInPercent(double maxPriceDistanceInPercent);

        void setBackupDirectory(String backupDirectory);

        void setAutoSelectArbitrators(boolean autoSelectArbitrators);

        void setUsePercentageBasedPrice(boolean usePercentageBasedPrice);

        void setTagForPeer(String hostName, String tag);

        void setOfferBookChartScreenCurrencyCode(String offerBookChartScreenCurrencyCode);

        void setBuyScreenCurrencyCode(String buyScreenCurrencyCode);

        void setSellScreenCurrencyCode(String sellScreenCurrencyCode);

        void setIgnoreTradersList(List<String> ignoreTradersList);

        void setDirectoryChooserPath(String directoryChooserPath);

        void setTradeChartsScreenCurrencyCode(String tradeChartsScreenCurrencyCode);

        void setTradeStatisticsTickUnitIndex(int tradeStatisticsTickUnitIndex);

        void setSortMarketCurrenciesNumerically(boolean sortMarketCurrenciesNumerically);

        void setBitcoinNodes(String bitcoinNodes);

        void setUseCustomWithdrawalTxFee(boolean useCustomWithdrawalTxFee);

        void setWithdrawalTxFeeInBytes(long withdrawalTxFeeInBytes);

        void setBuyerSecurityDepositAsLong(long buyerSecurityDepositAsLong);

        void setSelectedPaymentAccountForCreateOffer(@Nullable PaymentAccount paymentAccount);

        void setBsqBlockChainExplorer(BlockChainExplorer bsqBlockChainExplorer);

        void setPayFeeInBtc(boolean payFeeInBtc);

        void setFiatCurrencies(List<FiatCurrency> currencies);

        void setCryptoCurrencies(List<CryptoCurrency> currencies);

        void setBlockChainExplorerTestNet(BlockChainExplorer blockChainExplorerTestNet);

        void setBlockChainExplorerMainNet(BlockChainExplorer blockChainExplorerMainNet);

        void setResyncSpvRequested(boolean resyncSpvRequested);

        void setDontShowAgainMap(Map<String, Boolean> dontShowAgainMap);

        void setPeerTagMap(Map<String, String> peerTagMap);

        void setBridgeAddresses(List<String> bridgeAddresses);

        void setBridgeOptionOrdinal(int bridgeOptionOrdinal);

        void setTorTransportOrdinal(int torTransportOrdinal);

        void setCustomBridges(String customBridges);

        void setBitcoinNodesOptionOrdinal(int bitcoinNodesOption);

        void setReferralId(String referralId);

        void setPhoneKeyAndToken(String phoneKeyAndToken);

        void setUseSoundForMobileNotifications(boolean value);

        void setUseTradeNotifications(boolean value);

        void setUseMarketNotifications(boolean value);

        void setUsePriceNotifications(boolean value);

        List<String> getBridgeAddresses();

        long getWithdrawalTxFeeInBytes();

        void setUseStandbyMode(boolean useStandbyMode);

        void setDaoFullNode(boolean value);

        void setRpcUser(String value);

        void setRpcPw(String value);

        void setTakeOfferSelectedPaymentAccountId(String value);
    }
}<|MERGE_RESOLUTION|>--- conflicted
+++ resolved
@@ -714,14 +714,11 @@
         return Coin.valueOf(prefPayload.getBuyerSecurityDepositAsLong());
     }
 
-<<<<<<< HEAD
-=======
     //TODO remove and use isPayFeeInBtc instead
     public boolean getPayFeeInBtc() {
         return prefPayload.isPayFeeInBtc();
     }
 
->>>>>>> 6bdbe410
     @Override
     @Nullable
     public List<String> getBridgeAddresses() {
