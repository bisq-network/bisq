/*
 * This file is part of Bisq.
 *
 * Bisq is free software: you can redistribute it and/or modify it
 * under the terms of the GNU Affero General Public License as published by
 * the Free Software Foundation, either version 3 of the License, or (at
 * your option) any later version.
 *
 * Bisq is distributed in the hope that it will be useful, but WITHOUT
 * ANY WARRANTY; without even the implied warranty of MERCHANTABILITY or
 * FITNESS FOR A PARTICULAR PURPOSE. See the GNU Affero General Public
 * License for more details.
 *
 * You should have received a copy of the GNU Affero General Public License
 * along with Bisq. If not, see <http://www.gnu.org/licenses/>.
 */

package bisq.core.user;

import bisq.core.btc.nodes.BtcNodes;
import bisq.core.btc.nodes.LocalBitcoinNode;
import bisq.core.btc.wallet.Restrictions;
import bisq.core.locale.Country;
import bisq.core.locale.CountryUtil;
import bisq.core.locale.CryptoCurrency;
import bisq.core.locale.CurrencyUtil;
import bisq.core.locale.FiatCurrency;
import bisq.core.locale.GlobalSettings;
import bisq.core.locale.TradeCurrency;
import bisq.core.payment.PaymentAccount;
import bisq.core.payment.PaymentAccountUtil;
import bisq.core.provider.fee.FeeService;
import bisq.core.setup.CoreNetworkCapabilities;

import bisq.network.p2p.network.BridgeAddressProvider;

import bisq.common.config.BaseCurrencyNetwork;
import bisq.common.config.Config;
import bisq.common.persistence.PersistenceManager;
import bisq.common.proto.persistable.PersistedDataHost;
import bisq.common.util.Utilities;

import javax.inject.Inject;
import javax.inject.Named;
import javax.inject.Singleton;

import javafx.beans.property.BooleanProperty;
import javafx.beans.property.IntegerProperty;
import javafx.beans.property.SimpleBooleanProperty;
import javafx.beans.property.SimpleIntegerProperty;

import javafx.collections.FXCollections;
import javafx.collections.ListChangeListener;
import javafx.collections.ObservableList;
import javafx.collections.ObservableMap;

import java.util.ArrayList;
import java.util.Arrays;
import java.util.Collections;
import java.util.List;
import java.util.Locale;
import java.util.Map;
import java.util.Optional;
import java.util.Random;
import java.util.stream.Collectors;

import lombok.Getter;
import lombok.Setter;
import lombok.experimental.Delegate;
import lombok.extern.slf4j.Slf4j;

import org.jetbrains.annotations.NotNull;

import javax.annotation.Nullable;

import static com.google.common.base.Preconditions.checkNotNull;

@Slf4j
@Singleton
public final class Preferences implements PersistedDataHost, BridgeAddressProvider {

    private static final ArrayList<BlockChainExplorer> BTC_MAIN_NET_EXPLORERS = new ArrayList<>(Arrays.asList(
            new BlockChainExplorer("mempool.space (@wiz)", "https://mempool.space/tx/", "https://mempool.space/address/"),
            new BlockChainExplorer("mempool.space Tor V3", "http://mempoolhqx4isw62xs7abwphsq7ldayuidyx2v2oethdhhj6mlo2r6ad.onion/tx/", "http://mempoolhqx4isw62xs7abwphsq7ldayuidyx2v2oethdhhj6mlo2r6ad.onion/address/"),
            new BlockChainExplorer("mempool.emzy.de (@emzy)", "https://mempool.emzy.de/tx/", "https://mempool.emzy.de/address/"),
            new BlockChainExplorer("mempool.emzy.de Tor V3", "http://mempool4t6mypeemozyterviq3i5de4kpoua65r3qkn5i3kknu5l2cad.onion/tx/", "http://mempool4t6mypeemozyterviq3i5de4kpoua65r3qkn5i3kknu5l2cad.onion/address/"),
            new BlockChainExplorer("mempool.bisq.services (@devinbileck)", "https://mempool.bisq.services/tx/", "https://mempool.bisq.services/address/"),
            new BlockChainExplorer("mempool.bisq.services Tor V3", "http://mempoolcutehjtynu4k4rd746acmssvj2vz4jbz4setb72clbpx2dfqd.onion/tx/", "http://mempoolcutehjtynu4k4rd746acmssvj2vz4jbz4setb72clbpx2dfqd.onion/address/"),
            new BlockChainExplorer("mempool Tor V3 (@runbtc)", "http://runbtcx3wfygbq2wdde6qzjnpyrqn3gvbks7t5jdymmunxttdvvttpyd.onion/tx/", "http://runbtcx3wfygbq2wdde6qzjnpyrqn3gvbks7t5jdymmunxttdvvttpyd.onion/address/"),
            new BlockChainExplorer("Blockstream.info", "https://blockstream.info/tx/", "https://blockstream.info/address/"),
            new BlockChainExplorer("Blockstream.info Tor V3", "http://explorerzydxu5ecjrkwceayqybizmpjjznk5izmitf2modhcusuqlid.onion/tx/", "http://explorerzydxu5ecjrkwceayqybizmpjjznk5izmitf2modhcusuqlid.onion/address/"),
            new BlockChainExplorer("OXT", "https://oxt.me/transaction/", "https://oxt.me/address/"),
            new BlockChainExplorer("Bitaps", "https://bitaps.com/", "https://bitaps.com/"),
            new BlockChainExplorer("Blockcypher", "https://live.blockcypher.com/btc/tx/", "https://live.blockcypher.com/btc/address/"),
            new BlockChainExplorer("Tradeblock", "https://tradeblock.com/bitcoin/tx/", "https://tradeblock.com/bitcoin/address/"),
            new BlockChainExplorer("Biteasy", "https://www.biteasy.com/transactions/", "https://www.biteasy.com/addresses/"),
            new BlockChainExplorer("Blockonomics", "https://www.blockonomics.co/api/tx?txid=", "https://www.blockonomics.co/#/search?q="),
            new BlockChainExplorer("Chainflyer", "http://chainflyer.bitflyer.jp/Transaction/", "http://chainflyer.bitflyer.jp/Address/"),
            new BlockChainExplorer("Smartbit", "https://www.smartbit.com.au/tx/", "https://www.smartbit.com.au/address/"),
            new BlockChainExplorer("SoChain. Wow.", "https://chain.so/tx/BTC/", "https://chain.so/address/BTC/"),
            new BlockChainExplorer("Blockchain.info", "https://blockchain.info/tx/", "https://blockchain.info/address/"),
            new BlockChainExplorer("Insight", "https://insight.bitpay.com/tx/", "https://insight.bitpay.com/address/"),
            new BlockChainExplorer("Blockchair", "https://blockchair.com/bitcoin/transaction/", "https://blockchair.com/bitcoin/address/")
    ));
    private static final ArrayList<BlockChainExplorer> BTC_TEST_NET_EXPLORERS = new ArrayList<>(Arrays.asList(
            new BlockChainExplorer("Blockstream.info", "https://blockstream.info/testnet/tx/", "https://blockstream.info/testnet/address/"),
            new BlockChainExplorer("Blockstream.info Tor V3", "http://explorerzydxu5ecjrkwceayqybizmpjjznk5izmitf2modhcusuqlid.onion/testnet/tx/", "http://explorerzydxu5ecjrkwceayqybizmpjjznk5izmitf2modhcusuqlid.onion/testnet/address/"),
            new BlockChainExplorer("Blockcypher", "https://live.blockcypher.com/btc-testnet/tx/", "https://live.blockcypher.com/btc-testnet/address/"),
            new BlockChainExplorer("Blocktrail", "https://www.blocktrail.com/tBTC/tx/", "https://www.blocktrail.com/tBTC/address/"),
            new BlockChainExplorer("Biteasy", "https://www.biteasy.com/testnet/transactions/", "https://www.biteasy.com/testnet/addresses/"),
            new BlockChainExplorer("Smartbit", "https://testnet.smartbit.com.au/tx/", "https://testnet.smartbit.com.au/address/"),
            new BlockChainExplorer("SoChain. Wow.", "https://chain.so/tx/BTCTEST/", "https://chain.so/address/BTCTEST/"),
            new BlockChainExplorer("Blockchair", "https://blockchair.com/bitcoin/testnet/transaction/", "https://blockchair.com/bitcoin/testnet/address/")
    ));
    private static final ArrayList<BlockChainExplorer> BTC_DAO_TEST_NET_EXPLORERS = new ArrayList<>(Collections.singletonList(
            new BlockChainExplorer("BTC DAO-testnet explorer", "https://bisq.network/explorer/btc/dao_testnet/tx/", "https://bisq.network/explorer/btc/dao_testnet/address/")
    ));

    public static final ArrayList<BlockChainExplorer> BSQ_MAIN_NET_EXPLORERS = new ArrayList<>(Arrays.asList(
            new BlockChainExplorer("bisq.mempool.emzy.de (@emzy)", "https://bisq.mempool.emzy.de/tx/", "https://bisq.mempool.emzy.de/address/"),
            new BlockChainExplorer("mempool.bisq.services (@devinbileck)", "https://mempool.bisq.services/bisq/tx/", "https://mempool.bisq.services/bisq/address/")
    ));

    private static final ArrayList<String> XMR_TX_PROOF_SERVICES_CLEAR_NET = new ArrayList<>(Arrays.asList(
            "xmrblocks.bisq.services" // @devinbileck
    ));
    private static final ArrayList<String> XMR_TX_PROOF_SERVICES = new ArrayList<>(Arrays.asList(
<<<<<<< HEAD
            "monero3bec7m26vx6si6qo7q7imlaoz45ot5m2b5z2ppgoooo6jx2rqd.onion", // @emzy
            "devinxmrwu4jrfq2zmq5kqjpxb44hx7i7didebkwrtvmvygj4uuop2ad.onion", // @devinbileck
            "xmrexplrthytnunr4jasr3vnjc6jo5idsyxzv74a7ep7dy7lwcv2eoyd.onion"  // @runbtc
=======
            "devinxmrwu4jrfq2zmq5kqjpxb44hx7i7didebkwrtvmvygj4uuop2ad.onion" // @devinbileck
>>>>>>> 492e91c0
    ));


    private static final ArrayList<String> TX_BROADCAST_SERVICES_CLEAR_NET = new ArrayList<>(Arrays.asList(
            "https://mempool.space/api/tx",         // @wiz
            "https://mempool.emzy.de/api/tx",       // @emzy
            "https://mempool.bisq.services/api/tx"  // @devinbileck
    ));

    private static final ArrayList<String> TX_BROADCAST_SERVICES = new ArrayList<>(Arrays.asList(
            "http://mempoolhqx4isw62xs7abwphsq7ldayuidyx2v2oethdhhj6mlo2r6ad.onion/api/tx",     // @wiz
            "http://mempool4t6mypeemozyterviq3i5de4kpoua65r3qkn5i3kknu5l2cad.onion/api/tx",     // @emzy
            "http://mempoolcutehjtynu4k4rd746acmssvj2vz4jbz4setb72clbpx2dfqd.onion/api/tx",     // @devinbileck
            "http://runbtcx3wfygbq2wdde6qzjnpyrqn3gvbks7t5jdymmunxttdvvttpyd.onion/api/tx"      // @runbtc
    ));

    public static final boolean USE_SYMMETRIC_SECURITY_DEPOSIT = true;
    public static final int CLEAR_DATA_AFTER_DAYS_INITIAL = 99999; // feature effectively disabled until user agrees to settings notification
    public static final int CLEAR_DATA_AFTER_DAYS_DEFAULT = 60; // used when user has agreed to settings notification
    public static final long INITIAL_TRADE_LIMIT = 10000000L;

    // payload is initialized so the default values are available for Property initialization.
    @Setter
    @Delegate(excludes = ExcludesDelegateMethods.class)
    private PreferencesPayload prefPayload = new PreferencesPayload();
    private boolean initialReadDone = false;

    @Getter
    private final BooleanProperty useAnimationsProperty = new SimpleBooleanProperty(prefPayload.isUseAnimations());
    @Getter
    private final IntegerProperty cssThemeProperty = new SimpleIntegerProperty(prefPayload.getCssTheme());

    private final ObservableList<FiatCurrency> fiatCurrenciesAsObservable = FXCollections.observableArrayList();
    private final ObservableList<CryptoCurrency> cryptoCurrenciesAsObservable = FXCollections.observableArrayList();
    private final ObservableList<TradeCurrency> tradeCurrenciesAsObservable = FXCollections.observableArrayList();
    private final ObservableMap<String, Boolean> dontShowAgainMapAsObservable = FXCollections.observableHashMap();

    private final PersistenceManager<PreferencesPayload> persistenceManager;
    private final Config config;
    private final FeeService feeService;
    private final LocalBitcoinNode localBitcoinNode;
    private final String btcNodesFromOptions, referralIdFromOptions,
            rpcUserFromOptions, rpcPwFromOptions;
    private final int blockNotifyPortFromOptions;
    private final boolean fullDaoNodeFromOptions, fullAccountingNodeFromOptions;
    @Getter
    private final BooleanProperty useStandbyModeProperty = new SimpleBooleanProperty(prefPayload.isUseStandbyMode());


    ///////////////////////////////////////////////////////////////////////////////////////////
    // Constructor
    ///////////////////////////////////////////////////////////////////////////////////////////

    @Inject
    public Preferences(PersistenceManager<PreferencesPayload> persistenceManager,
                       Config config,
                       FeeService feeService,
                       LocalBitcoinNode localBitcoinNode,
                       @Named(Config.BTC_NODES) String btcNodesFromOptions,
                       @Named(Config.REFERRAL_ID) String referralId,
                       @Named(Config.FULL_DAO_NODE) boolean fullDaoNode,
                       @Named(Config.IS_BM_FULL_NODE) boolean fullAccountingNode,
                       @Named(Config.RPC_USER) String rpcUser,
                       @Named(Config.RPC_PASSWORD) String rpcPassword,
                       @Named(Config.RPC_BLOCK_NOTIFICATION_PORT) int rpcBlockNotificationPort) {

        this.persistenceManager = persistenceManager;
        this.config = config;
        this.feeService = feeService;
        this.localBitcoinNode = localBitcoinNode;
        this.btcNodesFromOptions = btcNodesFromOptions;
        this.referralIdFromOptions = referralId;
        this.fullDaoNodeFromOptions = fullDaoNode;
        this.fullAccountingNodeFromOptions = fullAccountingNode;
        this.rpcUserFromOptions = rpcUser;
        this.rpcPwFromOptions = rpcPassword;
        this.blockNotifyPortFromOptions = rpcBlockNotificationPort;

        useAnimationsProperty.addListener((ov) -> {
            prefPayload.setUseAnimations(useAnimationsProperty.get());
            GlobalSettings.setUseAnimations(prefPayload.isUseAnimations());
            requestPersistence();
        });

        cssThemeProperty.addListener((ov) -> {
            prefPayload.setCssTheme(cssThemeProperty.get());
            requestPersistence();
        });

        useStandbyModeProperty.addListener((ov) -> {
            prefPayload.setUseStandbyMode(useStandbyModeProperty.get());
            requestPersistence();
        });

        fiatCurrenciesAsObservable.addListener((javafx.beans.Observable ov) -> {
            prefPayload.getFiatCurrencies().clear();
            prefPayload.getFiatCurrencies().addAll(fiatCurrenciesAsObservable);
            prefPayload.getFiatCurrencies().sort(TradeCurrency::compareTo);
            requestPersistence();
        });
        cryptoCurrenciesAsObservable.addListener((javafx.beans.Observable ov) -> {
            prefPayload.getCryptoCurrencies().clear();
            prefPayload.getCryptoCurrencies().addAll(cryptoCurrenciesAsObservable);
            prefPayload.getCryptoCurrencies().sort(TradeCurrency::compareTo);
            requestPersistence();
        });

        fiatCurrenciesAsObservable.addListener(this::updateTradeCurrencies);
        cryptoCurrenciesAsObservable.addListener(this::updateTradeCurrencies);
    }

    @Override
    public void readPersisted(Runnable completeHandler) {
        persistenceManager.readPersisted("PreferencesPayload",
                persisted -> {
                    initFromPersistedPreferences(persisted);
                    completeHandler.run();
                },
                () -> {
                    initNewPreferences();
                    completeHandler.run();
                });
    }

    private void initFromPersistedPreferences(PreferencesPayload persisted) {
        prefPayload = persisted;
        GlobalSettings.setLocale(new Locale(prefPayload.getUserLanguage(), prefPayload.getUserCountry().code));
        GlobalSettings.setUseAnimations(prefPayload.isUseAnimations());
        TradeCurrency preferredTradeCurrency = checkNotNull(prefPayload.getPreferredTradeCurrency(), "preferredTradeCurrency must not be null");
        setPreferredTradeCurrency(preferredTradeCurrency);
        setFiatCurrencies(prefPayload.getFiatCurrencies());
        setCryptoCurrencies(prefPayload.getCryptoCurrencies());
        setBsqBlockChainExplorer(prefPayload.getBsqBlockChainExplorer());
        GlobalSettings.setDefaultTradeCurrency(preferredTradeCurrency);

        // If a user has updated and the field was not set and get set to 0 by protobuf
        // As there is no way to detect that a primitive value field was set we cannot apply
        // a "marker" value like -1 to it. We also do not want to wrap the value in a new
        // proto message as thats too much for that feature... So we accept that if the user
        // sets the value to 0 it will be overwritten by the default at next startup.
        if (prefPayload.getBsqAverageTrimThreshold() == 0) {
            prefPayload.setBsqAverageTrimThreshold(0.05);
        }

        setupPreferences();
    }

    private void initNewPreferences() {
        prefPayload = new PreferencesPayload();
        prefPayload.setUserLanguage(GlobalSettings.getLocale().getLanguage());
        prefPayload.setUserCountry(CountryUtil.getDefaultCountry());
        GlobalSettings.setLocale(new Locale(prefPayload.getUserLanguage(), prefPayload.getUserCountry().code));

        TradeCurrency preferredTradeCurrency = CurrencyUtil.getCurrencyByCountryCode("US"); // default fallback option
        try {
            preferredTradeCurrency = CurrencyUtil.getCurrencyByCountryCode(prefPayload.getUserCountry().code);
        } catch (IllegalArgumentException ia) {
            log.warn("Could not determine currency for country {} [{}]", prefPayload.getUserCountry().code, ia.toString());
        }
        prefPayload.setPreferredTradeCurrency(preferredTradeCurrency);
        setFiatCurrencies(CurrencyUtil.getMainFiatCurrencies());
        setCryptoCurrencies(CurrencyUtil.getMainCryptoCurrencies());

        BaseCurrencyNetwork baseCurrencyNetwork = Config.baseCurrencyNetwork();
        if ("BTC".equals(baseCurrencyNetwork.getCurrencyCode())) {
            setBlockChainExplorerMainNet(BTC_MAIN_NET_EXPLORERS.get(0));
            setBlockChainExplorerTestNet(BTC_TEST_NET_EXPLORERS.get(0));
        } else {
            throw new RuntimeException("BaseCurrencyNetwork not defined. BaseCurrencyNetwork=" + baseCurrencyNetwork);
        }

        prefPayload.setDirectoryChooserPath(Utilities.getSystemHomeDirectory());

        prefPayload.setOfferBookChartScreenCurrencyCode(preferredTradeCurrency.getCode());
        prefPayload.setTradeChartsScreenCurrencyCode(preferredTradeCurrency.getCode());
        prefPayload.setBuyScreenCurrencyCode(preferredTradeCurrency.getCode());
        prefPayload.setSellScreenCurrencyCode(preferredTradeCurrency.getCode());
        GlobalSettings.setDefaultTradeCurrency(preferredTradeCurrency);
        setupPreferences();
    }

    private void setupPreferences() {
        persistenceManager.initialize(prefPayload, PersistenceManager.Source.PRIVATE);

        // We don't want to pass Preferences to all popups where the don't show again checkbox is used, so we use
        // that static lookup class to avoid static access to the Preferences directly.
        DontShowAgainLookup.setPreferences(this);

        // set all properties
        useAnimationsProperty.set(prefPayload.isUseAnimations());
        useStandbyModeProperty.set(prefPayload.isUseStandbyMode());
        cssThemeProperty.set(prefPayload.getCssTheme());

        // a list of previously-used federated explorers
        // if user preference references any deprecated explorers we need to select a new valid explorer
        String deprecatedExplorers = "(bsq.bisq.cc|bsq.vante.me|bsq.emzy.de|bsq.sqrrm.net|bsq.bisq.services|bsq.ninja).*";

        // if no valid Bitcoin block explorer is set, select the 1st valid Bitcoin block explorer
        ArrayList<BlockChainExplorer> btcExplorers = getBlockChainExplorers();
        if (getBlockChainExplorer() == null ||
                getBlockChainExplorer().name.length() == 0 ||
                getBlockChainExplorer().name.matches(deprecatedExplorers)) {
            setBlockChainExplorer(btcExplorers.get(0));
        }

        // if no valid BSQ block explorer is set, randomly select a valid BSQ block explorer
        ArrayList<BlockChainExplorer> bsqExplorers = getBsqBlockChainExplorers();
        if (getBsqBlockChainExplorer() == null ||
                getBsqBlockChainExplorer().name.length() == 0 ||
                getBsqBlockChainExplorer().name.matches(deprecatedExplorers)) {
            setBsqBlockChainExplorer(bsqExplorers.get((new Random()).nextInt(bsqExplorers.size())));
        }

        tradeCurrenciesAsObservable.addAll(prefPayload.getFiatCurrencies());
        tradeCurrenciesAsObservable.addAll(prefPayload.getCryptoCurrencies());
        dontShowAgainMapAsObservable.putAll(getDontShowAgainMap());

        // Override settings with options if set
        if (config.useTorForBtcOptionSetExplicitly)
            setUseTorForBitcoinJ(config.useTorForBtc);

        if (btcNodesFromOptions != null && !btcNodesFromOptions.isEmpty()) {
            if (getBitcoinNodes() != null && !getBitcoinNodes().equals(btcNodesFromOptions)) {
                log.warn("The Bitcoin node(s) from the program argument and the one(s) persisted in the UI are different. " +
                        "The Bitcoin node(s) {} from the program argument will be used.", btcNodesFromOptions);
            }
            setBitcoinNodes(btcNodesFromOptions);
            setBitcoinNodesOptionOrdinal(BtcNodes.BitcoinNodesOption.CUSTOM.ordinal());
        }
        if (referralIdFromOptions != null && !referralIdFromOptions.isEmpty())
            setReferralId(referralIdFromOptions);

        if (prefPayload.getIgnoreDustThreshold() < Restrictions.getMinNonDustOutput().value) {
            setIgnoreDustThreshold(600);
        }

        if (prefPayload.getClearDataAfterDays() < 1) {
            setClearDataAfterDays(Preferences.CLEAR_DATA_AFTER_DAYS_INITIAL);
        }

        // For users from old versions the 4 flags a false but we want to have it true by default
        // PhoneKeyAndToken is also null so we can use that to enable the flags
        if (prefPayload.getPhoneKeyAndToken() == null) {
            setUseSoundForMobileNotifications(true);
            setUseTradeNotifications(true);
            setUseMarketNotifications(true);
            setUsePriceNotifications(true);
        }

        if (prefPayload.getAutoConfirmSettingsList().isEmpty()) {
            List<String> defaultXmrTxProofServices = getDefaultXmrTxProofServices();
            AutoConfirmSettings.getDefault(defaultXmrTxProofServices, "XMR")
                    .ifPresent(xmrAutoConfirmSettings -> {
                        getAutoConfirmSettingsList().add(xmrAutoConfirmSettings);
                    });
        }

        // We set the capability in CoreNetworkCapabilities if the program argument is set.
        // If we have set it in the preferences view we handle it here.
        CoreNetworkCapabilities.maybeApplyDaoFullMode(config);

        initialReadDone = true;
        requestPersistence();
    }


    ///////////////////////////////////////////////////////////////////////////////////////////
    // API
    ///////////////////////////////////////////////////////////////////////////////////////////

    public void dontShowAgain(String key, boolean dontShowAgain) {
        prefPayload.getDontShowAgainMap().put(key, dontShowAgain);
        requestPersistence();
        dontShowAgainMapAsObservable.put(key, dontShowAgain);
    }

    public void resetDontShowAgain() {
        prefPayload.getDontShowAgainMap().clear();
        dontShowAgainMapAsObservable.clear();
        requestPersistence();
    }


    ///////////////////////////////////////////////////////////////////////////////////////////
    // Setter
    ///////////////////////////////////////////////////////////////////////////////////////////

    public void setUseAnimations(boolean useAnimations) {
        this.useAnimationsProperty.set(useAnimations);
    }

    public void setCssTheme(boolean useDarkMode) {
        this.cssThemeProperty.set(useDarkMode ? 1 : 0);
    }

    public void addFiatCurrency(FiatCurrency tradeCurrency) {
        if (!fiatCurrenciesAsObservable.contains(tradeCurrency))
            fiatCurrenciesAsObservable.add(tradeCurrency);
    }

    public void removeFiatCurrency(FiatCurrency tradeCurrency) {
        if (tradeCurrenciesAsObservable.size() > 1) {
            fiatCurrenciesAsObservable.remove(tradeCurrency);

            if (prefPayload.getPreferredTradeCurrency() != null &&
                    prefPayload.getPreferredTradeCurrency().equals(tradeCurrency))
                setPreferredTradeCurrency(tradeCurrenciesAsObservable.get(0));
        } else {
            log.error("you cannot remove the last currency");
        }
    }

    public void addCryptoCurrency(CryptoCurrency tradeCurrency) {
        if (!cryptoCurrenciesAsObservable.contains(tradeCurrency))
            cryptoCurrenciesAsObservable.add(tradeCurrency);
    }

    public void removeCryptoCurrency(CryptoCurrency tradeCurrency) {
        if (tradeCurrenciesAsObservable.size() > 1) {
            cryptoCurrenciesAsObservable.remove(tradeCurrency);

            if (prefPayload.getPreferredTradeCurrency() != null &&
                    prefPayload.getPreferredTradeCurrency().equals(tradeCurrency))
                setPreferredTradeCurrency(tradeCurrenciesAsObservable.get(0));
        } else {
            log.error("you cannot remove the last currency");
        }
    }

    public void setBlockChainExplorer(BlockChainExplorer blockChainExplorer) {
        if (Config.baseCurrencyNetwork().isMainnet())
            setBlockChainExplorerMainNet(blockChainExplorer);
        else
            setBlockChainExplorerTestNet(blockChainExplorer);
    }

    public void setTacAccepted(boolean tacAccepted) {
        prefPayload.setTacAccepted(tacAccepted);
        requestPersistence();
    }

    public void setTacAcceptedV120(boolean tacAccepted) {
        prefPayload.setTacAcceptedV120(tacAccepted);
        requestPersistence();
    }

    public void setBsqAverageTrimThreshold(double bsqAverageTrimThreshold) {
        prefPayload.setBsqAverageTrimThreshold(bsqAverageTrimThreshold);
        requestPersistence();
    }

    public Optional<AutoConfirmSettings> findAutoConfirmSettings(String currencyCode) {
        return prefPayload.getAutoConfirmSettingsList().stream()
                .filter(e -> e.getCurrencyCode().equals(currencyCode))
                .findAny();
    }

    public void setAutoConfServiceAddresses(String currencyCode, List<String> serviceAddresses) {
        findAutoConfirmSettings(currencyCode).ifPresent(e -> {
            e.setServiceAddresses(serviceAddresses);
            requestPersistence();
        });
    }

    public void setAutoConfEnabled(String currencyCode, boolean enabled) {
        findAutoConfirmSettings(currencyCode).ifPresent(e -> {
            e.setEnabled(enabled);
            requestPersistence();
        });
    }

    public void setAutoConfRequiredConfirmations(String currencyCode, int requiredConfirmations) {
        findAutoConfirmSettings(currencyCode).ifPresent(e -> {
            e.setRequiredConfirmations(requiredConfirmations);
            requestPersistence();
        });
    }

    public void setAutoConfTradeLimit(String currencyCode, long tradeLimit) {
        findAutoConfirmSettings(currencyCode).ifPresent(e -> {
            e.setTradeLimit(tradeLimit);
            requestPersistence();
        });
    }

    public void setHideNonAccountPaymentMethods(boolean hideNonAccountPaymentMethods) {
        prefPayload.setHideNonAccountPaymentMethods(hideNonAccountPaymentMethods);
        requestPersistence();
    }

    private void requestPersistence() {
        if (initialReadDone)
            persistenceManager.requestPersistence();
    }

    public void setUserLanguage(@NotNull String userLanguageCode) {
        prefPayload.setUserLanguage(userLanguageCode);
        if (prefPayload.getUserCountry() != null && prefPayload.getUserLanguage() != null)
            GlobalSettings.setLocale(new Locale(prefPayload.getUserLanguage(), prefPayload.getUserCountry().code));
        requestPersistence();
    }

    public void setUserCountry(@NotNull Country userCountry) {
        prefPayload.setUserCountry(userCountry);
        if (prefPayload.getUserLanguage() != null)
            GlobalSettings.setLocale(new Locale(prefPayload.getUserLanguage(), userCountry.code));
        requestPersistence();
    }

    public void setPreferredTradeCurrency(TradeCurrency preferredTradeCurrency) {
        if (preferredTradeCurrency != null) {
            prefPayload.setPreferredTradeCurrency(preferredTradeCurrency);
            GlobalSettings.setDefaultTradeCurrency(preferredTradeCurrency);
            requestPersistence();
        }
    }

    public void setUseTorForBitcoinJ(boolean useTorForBitcoinJ) {
        prefPayload.setUseTorForBitcoinJ(useTorForBitcoinJ);
        requestPersistence();
    }

    public void setShowOwnOffersInOfferBook(boolean showOwnOffersInOfferBook) {
        prefPayload.setShowOwnOffersInOfferBook(showOwnOffersInOfferBook);
        requestPersistence();
    }

    public void setMaxPriceDistanceInPercent(double maxPriceDistanceInPercent) {
        prefPayload.setMaxPriceDistanceInPercent(maxPriceDistanceInPercent);
        requestPersistence();
    }

    public void setBackupDirectory(String backupDirectory) {
        prefPayload.setBackupDirectory(backupDirectory);
        requestPersistence();
    }

    public void setAutoSelectArbitrators(boolean autoSelectArbitrators) {
        prefPayload.setAutoSelectArbitrators(autoSelectArbitrators);
        requestPersistence();
    }

    public void setUsePercentageBasedPrice(boolean usePercentageBasedPrice) {
        prefPayload.setUsePercentageBasedPrice(usePercentageBasedPrice);
        requestPersistence();
    }

    public void setTagForPeer(String fullAddress, String tag) {
        prefPayload.getPeerTagMap().put(fullAddress, tag);
        requestPersistence();
    }

    public void setOfferBookChartScreenCurrencyCode(String offerBookChartScreenCurrencyCode) {
        prefPayload.setOfferBookChartScreenCurrencyCode(offerBookChartScreenCurrencyCode);
        requestPersistence();
    }

    public void setBuyScreenCurrencyCode(String buyScreenCurrencyCode) {
        prefPayload.setBuyScreenCurrencyCode(buyScreenCurrencyCode);
        requestPersistence();
    }

    public void setSellScreenCurrencyCode(String sellScreenCurrencyCode) {
        prefPayload.setSellScreenCurrencyCode(sellScreenCurrencyCode);
        requestPersistence();
    }

    public void setBuyScreenCryptoCurrencyCode(String buyScreenCurrencyCode) {
        prefPayload.setBuyScreenCryptoCurrencyCode(buyScreenCurrencyCode);
        requestPersistence();
    }

    public void setSellScreenCryptoCurrencyCode(String sellScreenCurrencyCode) {
        prefPayload.setSellScreenCryptoCurrencyCode(sellScreenCurrencyCode);
        requestPersistence();
    }

    public void setIgnoreTradersList(List<String> ignoreTradersList) {
        prefPayload.setIgnoreTradersList(ignoreTradersList);
        requestPersistence();
    }

    public void setDirectoryChooserPath(String directoryChooserPath) {
        prefPayload.setDirectoryChooserPath(directoryChooserPath);
        requestPersistence();
    }

    public void setTradeChartsScreenCurrencyCode(String tradeChartsScreenCurrencyCode) {
        prefPayload.setTradeChartsScreenCurrencyCode(tradeChartsScreenCurrencyCode);
        requestPersistence();
    }

    public void setTradeStatisticsTickUnitIndex(int tradeStatisticsTickUnitIndex) {
        prefPayload.setTradeStatisticsTickUnitIndex(tradeStatisticsTickUnitIndex);
        requestPersistence();
    }

    public void setSortMarketCurrenciesNumerically(boolean sortMarketCurrenciesNumerically) {
        prefPayload.setSortMarketCurrenciesNumerically(sortMarketCurrenciesNumerically);
        requestPersistence();
    }

    public void setBitcoinNodes(String bitcoinNodes) {
        prefPayload.setBitcoinNodes(bitcoinNodes);
        requestPersistence();
    }

    public void setUseCustomWithdrawalTxFee(boolean useCustomWithdrawalTxFee) {
        prefPayload.setUseCustomWithdrawalTxFee(useCustomWithdrawalTxFee);
        requestPersistence();
    }

    public void setWithdrawalTxFeeInVbytes(long withdrawalTxFeeInVbytes) {
        prefPayload.setWithdrawalTxFeeInVbytes(withdrawalTxFeeInVbytes);
        requestPersistence();
    }

    public void setBuyerSecurityDepositAsPercent(double buyerSecurityDepositAsPercent, PaymentAccount paymentAccount) {
        double max = Restrictions.getMaxBuyerSecurityDepositAsPercent();
        double min = Restrictions.getMinBuyerSecurityDepositAsPercent();

        if (PaymentAccountUtil.isCryptoCurrencyAccount(paymentAccount))
            prefPayload.setBuyerSecurityDepositAsPercentForCrypto(Math.min(max, Math.max(min, buyerSecurityDepositAsPercent)));
        else
            prefPayload.setBuyerSecurityDepositAsPercent(Math.min(max, Math.max(min, buyerSecurityDepositAsPercent)));
        requestPersistence();
    }

    public void setSelectedPaymentAccountForCreateOffer(@Nullable PaymentAccount paymentAccount) {
        prefPayload.setSelectedPaymentAccountForCreateOffer(paymentAccount);
        requestPersistence();
    }

    public void setPayFeeInBtc(boolean payFeeInBtc) {
        prefPayload.setPayFeeInBtc(payFeeInBtc);
        requestPersistence();
    }

    private void setFiatCurrencies(List<FiatCurrency> currencies) {
        fiatCurrenciesAsObservable.setAll(currencies.stream()
                .map(fiatCurrency -> new FiatCurrency(fiatCurrency.getCurrency()))
                .distinct().collect(Collectors.toList()));
        requestPersistence();
    }

    private void setCryptoCurrencies(List<CryptoCurrency> currencies) {
        cryptoCurrenciesAsObservable.setAll(currencies.stream().distinct().collect(Collectors.toList()));
        requestPersistence();
    }

    public void setBsqBlockChainExplorer(BlockChainExplorer bsqBlockChainExplorer) {
        prefPayload.setBsqBlockChainExplorer(bsqBlockChainExplorer);
        requestPersistence();
    }

    private void setBlockChainExplorerTestNet(BlockChainExplorer blockChainExplorerTestNet) {
        prefPayload.setBlockChainExplorerTestNet(blockChainExplorerTestNet);
        requestPersistence();
    }

    private void setBlockChainExplorerMainNet(BlockChainExplorer blockChainExplorerMainNet) {
        prefPayload.setBlockChainExplorerMainNet(blockChainExplorerMainNet);
        requestPersistence();
    }

    public void setResyncSpvRequested(boolean resyncSpvRequested) {
        prefPayload.setResyncSpvRequested(resyncSpvRequested);
        // We call that before shutdown so we dont want a delay here
        requestPersistence();
    }

    public void setBridgeAddresses(List<String> bridgeAddresses) {
        prefPayload.setBridgeAddresses(bridgeAddresses);
        // We call that before shutdown so we dont want a delay here
        persistenceManager.forcePersistNow();
    }

    // Only used from PB but keep it explicit as it may be used from the client and then we want to persist
    public void setPeerTagMap(Map<String, String> peerTagMap) {
        prefPayload.setPeerTagMap(peerTagMap);
        requestPersistence();
    }

    public void setBridgeOptionOrdinal(int bridgeOptionOrdinal) {
        prefPayload.setBridgeOptionOrdinal(bridgeOptionOrdinal);
        persistenceManager.forcePersistNow();
    }

    public void setTorTransportOrdinal(int torTransportOrdinal) {
        prefPayload.setTorTransportOrdinal(torTransportOrdinal);
        persistenceManager.forcePersistNow();
    }

    public void setCustomBridges(String customBridges) {
        prefPayload.setCustomBridges(customBridges);
        persistenceManager.forcePersistNow();
    }

    public void setBitcoinNodesOptionOrdinal(int bitcoinNodesOptionOrdinal) {
        prefPayload.setBitcoinNodesOptionOrdinal(bitcoinNodesOptionOrdinal);
        requestPersistence();
    }

    public void setReferralId(String referralId) {
        prefPayload.setReferralId(referralId);
        requestPersistence();
    }

    public void setPhoneKeyAndToken(String phoneKeyAndToken) {
        prefPayload.setPhoneKeyAndToken(phoneKeyAndToken);
        requestPersistence();
    }

    public void setUseSoundForMobileNotifications(boolean value) {
        prefPayload.setUseSoundForMobileNotifications(value);
        requestPersistence();
    }

    public void setUseTradeNotifications(boolean value) {
        prefPayload.setUseTradeNotifications(value);
        requestPersistence();
    }

    public void setUseMarketNotifications(boolean value) {
        prefPayload.setUseMarketNotifications(value);
        requestPersistence();
    }

    public void setUsePriceNotifications(boolean value) {
        prefPayload.setUsePriceNotifications(value);
        requestPersistence();
    }

    public void setUseStandbyMode(boolean useStandbyMode) {
        this.useStandbyModeProperty.set(useStandbyMode);
    }

    public void setTakeOfferSelectedPaymentAccountId(String value) {
        prefPayload.setTakeOfferSelectedPaymentAccountId(value);
        requestPersistence();
    }

    public void setDaoFullNode(boolean value) {
        // We only persist if we have not set the program argument
        if (!config.fullDaoNodeOptionSetExplicitly) {
            prefPayload.setDaoFullNode(value);
            requestPersistence();
        }
    }

    public void setRpcUser(String value) {
        // We only persist if we have not set the program argument
        if (!rpcUserFromOptions.isEmpty()) {
            prefPayload.setRpcUser(value);
        }
        prefPayload.setRpcUser(value);
        requestPersistence();
    }

    public void setRpcPw(String value) {
        // We only persist if we have not set the program argument
        if (rpcPwFromOptions.isEmpty()) {
            prefPayload.setRpcPw(value);
            requestPersistence();
        }
    }

    public void setBlockNotifyPort(int value) {
        // We only persist if we have not set the program argument
        if (blockNotifyPortFromOptions == Config.UNSPECIFIED_PORT) {
            prefPayload.setBlockNotifyPort(value);
            requestPersistence();
        }
    }

    public void setIgnoreDustThreshold(int value) {
        prefPayload.setIgnoreDustThreshold(value);
        requestPersistence();
    }

    public void setClearDataAfterDays(int value) {
        prefPayload.setClearDataAfterDays(value);
        requestPersistence();
    }

    public void setShowOffersMatchingMyAccounts(boolean value) {
        prefPayload.setShowOffersMatchingMyAccounts(value);
        requestPersistence();
    }

    public void setDenyApiTaker(boolean value) {
        prefPayload.setDenyApiTaker(value);
        requestPersistence();
    }

    public void setNotifyOnPreRelease(boolean value) {
        prefPayload.setNotifyOnPreRelease(value);
        requestPersistence();
    }

    public void setUseFullModeDaoMonitor(boolean value) {
        prefPayload.setUseFullModeDaoMonitor(value);
        requestPersistence();
    }

    public void setUseBitcoinUrisInQrCodes(boolean value) {
        prefPayload.setUseBitcoinUrisInQrCodes(value);
        requestPersistence();
    }

    public void setUserHasRaisedTradeLimit(boolean value) {
        prefPayload.setUserHasRaisedTradeLimit(value);
        requestPersistence();
    }

    public void setUserDefinedTradeLimit(long value) {
        prefPayload.setUserDefinedTradeLimit(value);
        requestPersistence();
    }

    public void setProcessBurningManAccountingData(boolean processBurningManAccountingData) {
        prefPayload.setProcessBurningManAccountingData(processBurningManAccountingData);
        requestPersistence();
    }

    public void setFullBMAccountingNode(boolean isFullBMAccountingNode) {
        prefPayload.setFullBMAccountingNode(isFullBMAccountingNode);
        requestPersistence();
    }


    ///////////////////////////////////////////////////////////////////////////////////////////
    // Getter
    ///////////////////////////////////////////////////////////////////////////////////////////

    public BooleanProperty useAnimationsProperty() {
        return useAnimationsProperty;
    }

    public ObservableList<FiatCurrency> getFiatCurrenciesAsObservable() {
        return fiatCurrenciesAsObservable;
    }

    public ObservableList<CryptoCurrency> getCryptoCurrenciesAsObservable() {
        return cryptoCurrenciesAsObservable;
    }

    public ObservableList<TradeCurrency> getTradeCurrenciesAsObservable() {
        return tradeCurrenciesAsObservable;
    }

    public ObservableMap<String, Boolean> getDontShowAgainMapAsObservable() {
        return dontShowAgainMapAsObservable;
    }

    public BlockChainExplorer getBlockChainExplorer() {
        BaseCurrencyNetwork baseCurrencyNetwork = Config.baseCurrencyNetwork();
        switch (baseCurrencyNetwork) {
            case BTC_MAINNET:
                return prefPayload.getBlockChainExplorerMainNet();
            case BTC_TESTNET:
            case BTC_REGTEST:
                return prefPayload.getBlockChainExplorerTestNet();
            case BTC_DAO_TESTNET:
                return BTC_DAO_TEST_NET_EXPLORERS.get(0);
            case BTC_DAO_BETANET:
                return prefPayload.getBlockChainExplorerMainNet();
            case BTC_DAO_REGTEST:
                return BTC_DAO_TEST_NET_EXPLORERS.get(0);
            default:
                throw new RuntimeException("BaseCurrencyNetwork not defined. BaseCurrencyNetwork=" + baseCurrencyNetwork);
        }
    }

    public ArrayList<BlockChainExplorer> getBlockChainExplorers() {
        BaseCurrencyNetwork baseCurrencyNetwork = Config.baseCurrencyNetwork();
        switch (baseCurrencyNetwork) {
            case BTC_MAINNET:
                return BTC_MAIN_NET_EXPLORERS;
            case BTC_TESTNET:
            case BTC_REGTEST:
                return BTC_TEST_NET_EXPLORERS;
            case BTC_DAO_TESTNET:
                return BTC_DAO_TEST_NET_EXPLORERS;
            case BTC_DAO_BETANET:
                return BTC_MAIN_NET_EXPLORERS;
            case BTC_DAO_REGTEST:
                return BTC_DAO_TEST_NET_EXPLORERS;
            default:
                throw new RuntimeException("BaseCurrencyNetwork not defined. BaseCurrencyNetwork=" + baseCurrencyNetwork);
        }
    }

    public ArrayList<BlockChainExplorer> getBsqBlockChainExplorers() {
        return BSQ_MAIN_NET_EXPLORERS;
    }

    public boolean showAgain(String key) {
        return !prefPayload.getDontShowAgainMap().containsKey(key) || !prefPayload.getDontShowAgainMap().get(key);
    }

    public boolean getUseTorForBitcoinJ() {
        // We override the useTorForBitcoinJ and set it to false if we will use a
        // localhost Bitcoin node or if we are not on mainnet, unless the useTorForBtc
        // parameter is explicitly provided. On testnet there are very few Bitcoin tor
        // nodes and we don't provide tor nodes.

        if ((!Config.baseCurrencyNetwork().isMainnet()
                || localBitcoinNode.shouldBeUsed())
                && !config.useTorForBtcOptionSetExplicitly)
            return false;
        else
            return prefPayload.isUseTorForBitcoinJ();
    }

    public double getBuyerSecurityDepositAsPercent(PaymentAccount paymentAccount) {
        double value = PaymentAccountUtil.isCryptoCurrencyAccount(paymentAccount) ?
                prefPayload.getBuyerSecurityDepositAsPercentForCrypto() : prefPayload.getBuyerSecurityDepositAsPercent();

        if (value < Restrictions.getMinBuyerSecurityDepositAsPercent()) {
            value = Restrictions.getMinBuyerSecurityDepositAsPercent();
            setBuyerSecurityDepositAsPercent(value, paymentAccount);
        }

        return value == 0 ? Restrictions.getDefaultBuyerSecurityDepositAsPercent() : value;
    }

    //TODO remove and use isPayFeeInBtc instead
    public boolean getPayFeeInBtc() {
        return prefPayload.isPayFeeInBtc();
    }

    @Override
    @Nullable
    public List<String> getBridgeAddresses() {
        return prefPayload.getBridgeAddresses();
    }

    public long getWithdrawalTxFeeInVbytes() {
        return Math.max(prefPayload.getWithdrawalTxFeeInVbytes(),
                feeService.getMinFeePerVByte());
    }

    public boolean isDaoFullNode() {
        if (config.fullDaoNodeOptionSetExplicitly) {
            return fullDaoNodeFromOptions;
        } else {
            return prefPayload.isDaoFullNode();
        }
    }

    public String getRpcUser() {
        if (!rpcUserFromOptions.isEmpty()) {
            return rpcUserFromOptions;
        } else {
            return prefPayload.getRpcUser();
        }
    }

    public String getRpcPw() {
        if (!rpcPwFromOptions.isEmpty()) {
            return rpcPwFromOptions;
        } else {
            return prefPayload.getRpcPw();
        }
    }

    public int getBlockNotifyPort() {
        if (blockNotifyPortFromOptions != Config.UNSPECIFIED_PORT) {
            try {
                return blockNotifyPortFromOptions;
            } catch (Throwable ignore) {
                return 0;
            }

        } else {
            return prefPayload.getBlockNotifyPort();
        }
    }

    public List<String> getDefaultXmrTxProofServices() {
        if (config.useLocalhostForP2P) {
            return XMR_TX_PROOF_SERVICES_CLEAR_NET;
        } else {
            return XMR_TX_PROOF_SERVICES;
        }
    }

    public List<String> getDefaultTxBroadcastServices() {
        if (config.useLocalhostForP2P) {
            return TX_BROADCAST_SERVICES_CLEAR_NET;
        } else {
            return TX_BROADCAST_SERVICES;
        }
    }

    public boolean isProcessBurningManAccountingData() {
        return fullAccountingNodeFromOptions || prefPayload.isProcessBurningManAccountingData();
    }

    public boolean isFullBMAccountingNode() {
        return prefPayload.isFullBMAccountingNode();
    }


    ///////////////////////////////////////////////////////////////////////////////////////////
    // Private
    ///////////////////////////////////////////////////////////////////////////////////////////

    private void updateTradeCurrencies(ListChangeListener.Change<? extends TradeCurrency> change) {
        change.next();
        if (change.wasAdded() && change.getAddedSize() == 1 && initialReadDone)
            tradeCurrenciesAsObservable.add(change.getAddedSubList().get(0));
        else if (change.wasRemoved() && change.getRemovedSize() == 1 && initialReadDone)
            tradeCurrenciesAsObservable.remove(change.getRemoved().get(0));

        requestPersistence();
    }

    private interface ExcludesDelegateMethods {
        void setTacAccepted(boolean tacAccepted);

        void setUseAnimations(boolean useAnimations);

        void setCssTheme(int cssTheme);

        void setUserLanguage(@NotNull String userLanguageCode);

        void setUserCountry(@NotNull Country userCountry);

        void setPreferredTradeCurrency(TradeCurrency preferredTradeCurrency);

        void setUseTorForBitcoinJ(boolean useTorForBitcoinJ);

        void setShowOwnOffersInOfferBook(boolean showOwnOffersInOfferBook);

        void setMaxPriceDistanceInPercent(double maxPriceDistanceInPercent);

        void setBackupDirectory(String backupDirectory);

        void setAutoSelectArbitrators(boolean autoSelectArbitrators);

        void setUsePercentageBasedPrice(boolean usePercentageBasedPrice);

        void setTagForPeer(String hostName, String tag);

        void setOfferBookChartScreenCurrencyCode(String offerBookChartScreenCurrencyCode);

        void setBuyScreenCurrencyCode(String buyScreenCurrencyCode);

        void setSellScreenCurrencyCode(String sellScreenCurrencyCode);

        void setIgnoreTradersList(List<String> ignoreTradersList);

        void setDirectoryChooserPath(String directoryChooserPath);

        void setTradeChartsScreenCurrencyCode(String tradeChartsScreenCurrencyCode);

        void setTradeStatisticsTickUnitIndex(int tradeStatisticsTickUnitIndex);

        void setSortMarketCurrenciesNumerically(boolean sortMarketCurrenciesNumerically);

        void setBitcoinNodes(String bitcoinNodes);

        void setUseCustomWithdrawalTxFee(boolean useCustomWithdrawalTxFee);

        void setWithdrawalTxFeeInVbytes(long withdrawalTxFeeInVbytes);

        void setSelectedPaymentAccountForCreateOffer(@Nullable PaymentAccount paymentAccount);

        void setBsqBlockChainExplorer(BlockChainExplorer bsqBlockChainExplorer);

        void setPayFeeInBtc(boolean payFeeInBtc);

        void setFiatCurrencies(List<FiatCurrency> currencies);

        void setCryptoCurrencies(List<CryptoCurrency> currencies);

        void setBlockChainExplorerTestNet(BlockChainExplorer blockChainExplorerTestNet);

        void setBlockChainExplorerMainNet(BlockChainExplorer blockChainExplorerMainNet);

        void setResyncSpvRequested(boolean resyncSpvRequested);

        void setDontShowAgainMap(Map<String, Boolean> dontShowAgainMap);

        void setPeerTagMap(Map<String, String> peerTagMap);

        void setBridgeAddresses(List<String> bridgeAddresses);

        void setBridgeOptionOrdinal(int bridgeOptionOrdinal);

        void setTorTransportOrdinal(int torTransportOrdinal);

        void setCustomBridges(String customBridges);

        void setBitcoinNodesOptionOrdinal(int bitcoinNodesOption);

        void setReferralId(String referralId);

        void setPhoneKeyAndToken(String phoneKeyAndToken);

        void setUseSoundForMobileNotifications(boolean value);

        void setUseTradeNotifications(boolean value);

        void setUseMarketNotifications(boolean value);

        void setUsePriceNotifications(boolean value);

        List<String> getBridgeAddresses();

        long getWithdrawalTxFeeInVbytes();

        void setUseStandbyMode(boolean useStandbyMode);

        void setTakeOfferSelectedPaymentAccountId(String value);

        void setIgnoreDustThreshold(int value);

        void setBuyerSecurityDepositAsPercent(double buyerSecurityDepositAsPercent);

        double getBuyerSecurityDepositAsPercent();

        boolean isProcessBurningManAccountingData();

        boolean isFullBMAccountingNode();

        void setDaoFullNode(boolean value);

        void setRpcUser(String value);

        void setRpcPw(String value);

        void setBlockNotifyPort(int value);

        boolean isDaoFullNode();

        String getRpcUser();

        String getRpcPw();

        int getBlockNotifyPort();

        void setTacAcceptedV120(boolean tacAccepted);

        void setBsqAverageTrimThreshold(double bsqAverageTrimThreshold);

        void setAutoConfirmSettings(AutoConfirmSettings autoConfirmSettings);

        void setHideNonAccountPaymentMethods(boolean hideNonAccountPaymentMethods);

        void setShowOffersMatchingMyAccounts(boolean value);

        void setDenyApiTaker(boolean value);

        void setNotifyOnPreRelease(boolean value);

        void setUseFullModeDaoMonitor(boolean value);

        void setUseBitcoinUrisInQrCodes(boolean value);

        void setClearDataAfterDays(int value);

        void setBuyScreenCryptoCurrencyCode(String buyScreenCurrencyCode);

        void setSellScreenCryptoCurrencyCode(String sellScreenCurrencyCode);

        void setUserDefinedTradeLimit(long userDefinedTradeLimit);

        void setUserHasRaisedTradeLimit(boolean userHasRaisedTradeLimit);

        void setProcessBurningManAccountingData(boolean processBurningManAccountingData);

        void setFullBMAccountingNode(boolean isFullBMAccountingNode);
    }
}<|MERGE_RESOLUTION|>--- conflicted
+++ resolved
@@ -125,13 +125,8 @@
             "xmrblocks.bisq.services" // @devinbileck
     ));
     private static final ArrayList<String> XMR_TX_PROOF_SERVICES = new ArrayList<>(Arrays.asList(
-<<<<<<< HEAD
-            "monero3bec7m26vx6si6qo7q7imlaoz45ot5m2b5z2ppgoooo6jx2rqd.onion", // @emzy
             "devinxmrwu4jrfq2zmq5kqjpxb44hx7i7didebkwrtvmvygj4uuop2ad.onion", // @devinbileck
             "xmrexplrthytnunr4jasr3vnjc6jo5idsyxzv74a7ep7dy7lwcv2eoyd.onion"  // @runbtc
-=======
-            "devinxmrwu4jrfq2zmq5kqjpxb44hx7i7didebkwrtvmvygj4uuop2ad.onion" // @devinbileck
->>>>>>> 492e91c0
     ));
 
 
