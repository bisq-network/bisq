/*
 * This file is part of Bisq.
 *
 * Bisq is free software: you can redistribute it and/or modify it
 * under the terms of the GNU Affero General Public License as published by
 * the Free Software Foundation, either version 3 of the License, or (at
 * your option) any later version.
 *
 * Bisq is distributed in the hope that it will be useful, but WITHOUT
 * ANY WARRANTY; without even the implied warranty of MERCHANTABILITY or
 * FITNESS FOR A PARTICULAR PURPOSE. See the GNU Affero General Public
 * License for more details.
 *
 * You should have received a copy of the GNU Affero General Public License
 * along with Bisq. If not, see <http://www.gnu.org/licenses/>.
 */

package bisq.core.user;

import bisq.core.btc.nodes.BtcNodes;
import bisq.core.btc.nodes.LocalBitcoinNode;
import bisq.core.btc.wallet.Restrictions;
import bisq.core.locale.Country;
import bisq.core.locale.CountryUtil;
import bisq.core.locale.CryptoCurrency;
import bisq.core.locale.CurrencyUtil;
import bisq.core.locale.FiatCurrency;
import bisq.core.locale.GlobalSettings;
import bisq.core.locale.TradeCurrency;
import bisq.core.payment.PaymentAccount;
import bisq.core.payment.PaymentAccountUtil;
import bisq.core.setup.CoreNetworkCapabilities;

import bisq.network.p2p.network.BridgeAddressProvider;

import bisq.common.config.BaseCurrencyNetwork;
import bisq.common.config.Config;
import bisq.common.proto.persistable.PersistedDataHost;
import bisq.common.storage.Storage;
import bisq.common.util.Utilities;

import javax.inject.Inject;
import javax.inject.Named;
import javax.inject.Singleton;

import javafx.beans.property.BooleanProperty;
import javafx.beans.property.IntegerProperty;
import javafx.beans.property.SimpleBooleanProperty;
import javafx.beans.property.SimpleIntegerProperty;

import javafx.collections.FXCollections;
import javafx.collections.ListChangeListener;
import javafx.collections.ObservableList;
import javafx.collections.ObservableMap;

import java.util.ArrayList;
import java.util.Arrays;
import java.util.Collections;
import java.util.List;
import java.util.Locale;
import java.util.Map;
import java.util.Optional;
import java.util.Random;
import java.util.stream.Collectors;

import lombok.Getter;
import lombok.Setter;
import lombok.experimental.Delegate;
import lombok.extern.slf4j.Slf4j;

import org.jetbrains.annotations.NotNull;

import javax.annotation.Nullable;

import static com.google.common.base.Preconditions.checkNotNull;

@Slf4j
@Singleton
public final class Preferences implements PersistedDataHost, BridgeAddressProvider {

    private static final ArrayList<BlockChainExplorer> BTC_MAIN_NET_EXPLORERS = new ArrayList<>(Arrays.asList(
            new BlockChainExplorer("mempool.space (@wiz)", "https://mempool.space/tx/", "https://mempool.space/address/"),
            new BlockChainExplorer("mempool.space Tor V3", "http://mempoolhqx4isw62xs7abwphsq7ldayuidyx2v2oethdhhj6mlo2r6ad.onion/tx/", "http://mempoolhqx4isw62xs7abwphsq7ldayuidyx2v2oethdhhj6mlo2r6ad.onion/address/"),
            new BlockChainExplorer("mempool.emzy.de (@emzy)", "https://mempool.emzy.de/tx/", "https://mempool.emzy.de/address/"),
            new BlockChainExplorer("mempool.emzy.de Tor V3", "http://mempool4t6mypeemozyterviq3i5de4kpoua65r3qkn5i3kknu5l2cad.onion/tx/", "http://mempool4t6mypeemozyterviq3i5de4kpoua65r3qkn5i3kknu5l2cad.onion/address/"),
            new BlockChainExplorer("mempool.bisq.services (@devinbileck)", "https://mempool.bisq.services/tx/", "https://mempool.bisq.services/address/"),
            new BlockChainExplorer("mempool.bisq.services Tor V3", "http://mempoolusb2f67qi7mz2it7n5e77a6komdzx6wftobcduxszkdfun2yd.onion/tx/", "http://mempoolusb2f67qi7mz2it7n5e77a6komdzx6wftobcduxszkdfun2yd.onion/address/"),
            new BlockChainExplorer("Blockstream.info", "https://blockstream.info/tx/", "https://blockstream.info/address/"),
            new BlockChainExplorer("Blockstream.info Tor V3", "http://explorerzydxu5ecjrkwceayqybizmpjjznk5izmitf2modhcusuqlid.onion/tx/", "http://explorerzydxu5ecjrkwceayqybizmpjjznk5izmitf2modhcusuqlid.onion/address/"),
            new BlockChainExplorer("OXT", "https://oxt.me/transaction/", "https://oxt.me/address/"),
            new BlockChainExplorer("Bitaps", "https://bitaps.com/", "https://bitaps.com/"),
            new BlockChainExplorer("Blockcypher", "https://live.blockcypher.com/btc/tx/", "https://live.blockcypher.com/btc/address/"),
            new BlockChainExplorer("Tradeblock", "https://tradeblock.com/bitcoin/tx/", "https://tradeblock.com/bitcoin/address/"),
            new BlockChainExplorer("Biteasy", "https://www.biteasy.com/transactions/", "https://www.biteasy.com/addresses/"),
            new BlockChainExplorer("Blockonomics", "https://www.blockonomics.co/api/tx?txid=", "https://www.blockonomics.co/#/search?q="),
            new BlockChainExplorer("Chainflyer", "http://chainflyer.bitflyer.jp/Transaction/", "http://chainflyer.bitflyer.jp/Address/"),
            new BlockChainExplorer("Smartbit", "https://www.smartbit.com.au/tx/", "https://www.smartbit.com.au/address/"),
            new BlockChainExplorer("SoChain. Wow.", "https://chain.so/tx/BTC/", "https://chain.so/address/BTC/"),
            new BlockChainExplorer("Blockchain.info", "https://blockchain.info/tx/", "https://blockchain.info/address/"),
            new BlockChainExplorer("Insight", "https://insight.bitpay.com/tx/", "https://insight.bitpay.com/address/"),
            new BlockChainExplorer("Blockchair", "https://blockchair.com/bitcoin/transaction/", "https://blockchair.com/bitcoin/address/")
    ));
    private static final ArrayList<BlockChainExplorer> BTC_TEST_NET_EXPLORERS = new ArrayList<>(Arrays.asList(
            new BlockChainExplorer("Blockstream.info", "https://blockstream.info/testnet/tx/", "https://blockstream.info/testnet/address/"),
            new BlockChainExplorer("Blockstream.info Tor V3", "http://explorerzydxu5ecjrkwceayqybizmpjjznk5izmitf2modhcusuqlid.onion/testnet/tx/", "http://explorerzydxu5ecjrkwceayqybizmpjjznk5izmitf2modhcusuqlid.onion/testnet/address/"),
            new BlockChainExplorer("Blockcypher", "https://live.blockcypher.com/btc-testnet/tx/", "https://live.blockcypher.com/btc-testnet/address/"),
            new BlockChainExplorer("Blocktrail", "https://www.blocktrail.com/tBTC/tx/", "https://www.blocktrail.com/tBTC/address/"),
            new BlockChainExplorer("Biteasy", "https://www.biteasy.com/testnet/transactions/", "https://www.biteasy.com/testnet/addresses/"),
            new BlockChainExplorer("Smartbit", "https://testnet.smartbit.com.au/tx/", "https://testnet.smartbit.com.au/address/"),
            new BlockChainExplorer("SoChain. Wow.", "https://chain.so/tx/BTCTEST/", "https://chain.so/address/BTCTEST/"),
            new BlockChainExplorer("Blockchair", "https://blockchair.com/bitcoin/testnet/transaction/", "https://blockchair.com/bitcoin/testnet/address/")
    ));
    private static final ArrayList<BlockChainExplorer> BTC_DAO_TEST_NET_EXPLORERS = new ArrayList<>(Collections.singletonList(
            new BlockChainExplorer("BTC DAO-testnet explorer", "https://bisq.network/explorer/btc/dao_testnet/tx/", "https://bisq.network/explorer/btc/dao_testnet/address/")
    ));

    public static final ArrayList<BlockChainExplorer> BSQ_MAIN_NET_EXPLORERS = new ArrayList<>(Arrays.asList(
            new BlockChainExplorer("bsq.ninja (@wiz)", "https://bsq.ninja/tx.html?tx=", "https://bsq.ninja/Address.html?addr="),
            new BlockChainExplorer("bsq.sqrrm.net (@sqrrm)", "https://bsq.sqrrm.net/tx.html?tx=", "https://bsq.sqrrm.net/Address.html?addr="),
            new BlockChainExplorer("bsq.bisq.services (@devinbileck)", "https://bsq.bisq.services/tx.html?tx=", "https://bsq.bisq.services/Address.html?addr="),
            new BlockChainExplorer("bsq.vante.me (@mrosseel)", "https://bsq.vante.me/tx.html?tx=", "https://bsq.vante.me/Address.html?addr="),
            new BlockChainExplorer("bsq.emzy.de (@emzy)", "https://bsq.emzy.de/tx.html?tx=", "https://bsq.emzy.de/Address.html?addr="),
            new BlockChainExplorer("bsq.bisq.cc (@m52go)", "https://bsq.bisq.cc/tx.html?tx=", "https://bsq.bisq.cc/Address.html?addr=")
    ));

    private static final ArrayList<String> XMR_TX_PROOF_SERVICES_CLEAR_NET = new ArrayList<>(Arrays.asList(
<<<<<<< HEAD
            "78.47.61.90:8081", // @emzy
            "explorer.monero.wiz.biz" // @wiz
=======
            "xmrblocks.monero.emzy.de", // @emzy
            "node77.monero.wiz.biz" // @wiz
>>>>>>> f05e6702
    ));
    private static final ArrayList<String> XMR_TX_PROOF_SERVICES = new ArrayList<>(Arrays.asList(
            "monero3bec7m26vx6si6qo7q7imlaoz45ot5m2b5z2ppgoooo6jx2rqd.onion", // @emzy
            "wizxmr4hbdxdszqm5rfyqvceyca5jq62ppvtuznasnk66wvhhvgm3uyd.onion" // @wiz
    ));

    public static final boolean USE_SYMMETRIC_SECURITY_DEPOSIT = true;


    // payload is initialized so the default values are available for Property initialization.
    @Setter
    @Delegate(excludes = ExcludesDelegateMethods.class)
    private PreferencesPayload prefPayload = new PreferencesPayload();
    private boolean initialReadDone = false;

    @Getter
    private final BooleanProperty useAnimationsProperty = new SimpleBooleanProperty(prefPayload.isUseAnimations());
    @Getter
    private final IntegerProperty cssThemeProperty = new SimpleIntegerProperty(prefPayload.getCssTheme());

    private final ObservableList<FiatCurrency> fiatCurrenciesAsObservable = FXCollections.observableArrayList();
    private final ObservableList<CryptoCurrency> cryptoCurrenciesAsObservable = FXCollections.observableArrayList();
    private final ObservableList<TradeCurrency> tradeCurrenciesAsObservable = FXCollections.observableArrayList();
    private final ObservableMap<String, Boolean> dontShowAgainMapAsObservable = FXCollections.observableHashMap();

    private final Storage<PreferencesPayload> storage;
    private final Config config;
    private final LocalBitcoinNode localBitcoinNode;
    private final String btcNodesFromOptions, referralIdFromOptions,
            rpcUserFromOptions, rpcPwFromOptions;
    private final int blockNotifyPortFromOptions;
    private final boolean fullDaoNodeFromOptions;
    @Getter
    private final BooleanProperty useStandbyModeProperty = new SimpleBooleanProperty(prefPayload.isUseStandbyMode());


    ///////////////////////////////////////////////////////////////////////////////////////////
    // Constructor
    ///////////////////////////////////////////////////////////////////////////////////////////


    @SuppressWarnings("WeakerAccess")
    @Inject
    public Preferences(Storage<PreferencesPayload> storage,
                       Config config,
                       LocalBitcoinNode localBitcoinNode,
                       @Named(Config.BTC_NODES) String btcNodesFromOptions,
                       @Named(Config.REFERRAL_ID) String referralId,
                       @Named(Config.FULL_DAO_NODE) boolean fullDaoNode,
                       @Named(Config.RPC_USER) String rpcUser,
                       @Named(Config.RPC_PASSWORD) String rpcPassword,
                       @Named(Config.RPC_BLOCK_NOTIFICATION_PORT) int rpcBlockNotificationPort) {

        this.storage = storage;
        this.config = config;
        this.localBitcoinNode = localBitcoinNode;
        this.btcNodesFromOptions = btcNodesFromOptions;
        this.referralIdFromOptions = referralId;
        this.fullDaoNodeFromOptions = fullDaoNode;
        this.rpcUserFromOptions = rpcUser;
        this.rpcPwFromOptions = rpcPassword;
        this.blockNotifyPortFromOptions = rpcBlockNotificationPort;

        useAnimationsProperty.addListener((ov) -> {
            prefPayload.setUseAnimations(useAnimationsProperty.get());
            GlobalSettings.setUseAnimations(prefPayload.isUseAnimations());
            persist();
        });

        cssThemeProperty.addListener((ov) -> {
            prefPayload.setCssTheme(cssThemeProperty.get());
            persist();
        });

        useStandbyModeProperty.addListener((ov) -> {
            prefPayload.setUseStandbyMode(useStandbyModeProperty.get());
            persist();
        });

        fiatCurrenciesAsObservable.addListener((javafx.beans.Observable ov) -> {
            prefPayload.getFiatCurrencies().clear();
            prefPayload.getFiatCurrencies().addAll(fiatCurrenciesAsObservable);
            prefPayload.getFiatCurrencies().sort(TradeCurrency::compareTo);
            persist();
        });
        cryptoCurrenciesAsObservable.addListener((javafx.beans.Observable ov) -> {
            prefPayload.getCryptoCurrencies().clear();
            prefPayload.getCryptoCurrencies().addAll(cryptoCurrenciesAsObservable);
            prefPayload.getCryptoCurrencies().sort(TradeCurrency::compareTo);
            persist();
        });

        fiatCurrenciesAsObservable.addListener(this::updateTradeCurrencies);
        cryptoCurrenciesAsObservable.addListener(this::updateTradeCurrencies);
    }

    @Override
    public void readPersisted() {
        PreferencesPayload persisted = storage.initAndGetPersistedWithFileName("PreferencesPayload", 100);
        BaseCurrencyNetwork baseCurrencyNetwork = Config.baseCurrencyNetwork();
        TradeCurrency preferredTradeCurrency;
        if (persisted != null) {
            prefPayload = persisted;
            GlobalSettings.setLocale(new Locale(prefPayload.getUserLanguage(), prefPayload.getUserCountry().code));
            GlobalSettings.setUseAnimations(prefPayload.isUseAnimations());
            preferredTradeCurrency = checkNotNull(prefPayload.getPreferredTradeCurrency(), "preferredTradeCurrency must not be null");
            setPreferredTradeCurrency(preferredTradeCurrency);
            setFiatCurrencies(prefPayload.getFiatCurrencies());
            setCryptoCurrencies(prefPayload.getCryptoCurrencies());
            setBsqBlockChainExplorer(prefPayload.getBsqBlockChainExplorer());
        } else {
            prefPayload = new PreferencesPayload();
            prefPayload.setUserLanguage(GlobalSettings.getLocale().getLanguage());
            prefPayload.setUserCountry(CountryUtil.getDefaultCountry());
            GlobalSettings.setLocale(new Locale(prefPayload.getUserLanguage(), prefPayload.getUserCountry().code));
            preferredTradeCurrency = checkNotNull(CurrencyUtil.getCurrencyByCountryCode(prefPayload.getUserCountry().code),
                    "preferredTradeCurrency must not be null");
            prefPayload.setPreferredTradeCurrency(preferredTradeCurrency);
            setFiatCurrencies(CurrencyUtil.getMainFiatCurrencies());
            setCryptoCurrencies(CurrencyUtil.getMainCryptoCurrencies());

            switch (baseCurrencyNetwork.getCurrencyCode()) {
                case "BTC":
                    setBlockChainExplorerMainNet(BTC_MAIN_NET_EXPLORERS.get(0));
                    setBlockChainExplorerTestNet(BTC_TEST_NET_EXPLORERS.get(0));
                    break;
                default:
                    throw new RuntimeException("BaseCurrencyNetwork not defined. BaseCurrencyNetwork=" + baseCurrencyNetwork);
            }

            prefPayload.setDirectoryChooserPath(Utilities.getSystemHomeDirectory());

            prefPayload.setOfferBookChartScreenCurrencyCode(preferredTradeCurrency.getCode());
            prefPayload.setTradeChartsScreenCurrencyCode(preferredTradeCurrency.getCode());
            prefPayload.setBuyScreenCurrencyCode(preferredTradeCurrency.getCode());
            prefPayload.setSellScreenCurrencyCode(preferredTradeCurrency.getCode());
        }

        // We don't want to pass Preferences to all popups where the don't show again checkbox is used, so we use
        // that static lookup class to avoid static access to the Preferences directly.
        DontShowAgainLookup.setPreferences(this);

        GlobalSettings.setDefaultTradeCurrency(preferredTradeCurrency);

        // set all properties
        useAnimationsProperty.set(prefPayload.isUseAnimations());
        useStandbyModeProperty.set(prefPayload.isUseStandbyMode());
        cssThemeProperty.set(prefPayload.getCssTheme());

        // if no valid Bitcoin block explorer is set, select the 1st valid Bitcoin block explorer
        ArrayList<BlockChainExplorer> btcExplorers = getBlockChainExplorers();
        if (!blockExplorerExists(btcExplorers, getBlockChainExplorer()))
            setBlockChainExplorer(btcExplorers.get(0));

        // if no valid BSQ block explorer is set, randomly select a valid BSQ block explorer
        ArrayList<BlockChainExplorer> bsqExplorers = getBsqBlockChainExplorers();
        if (!blockExplorerExists(bsqExplorers, getBsqBlockChainExplorer()))
            setBsqBlockChainExplorer(bsqExplorers.get((new Random()).nextInt(bsqExplorers.size())));

        tradeCurrenciesAsObservable.addAll(prefPayload.getFiatCurrencies());
        tradeCurrenciesAsObservable.addAll(prefPayload.getCryptoCurrencies());
        dontShowAgainMapAsObservable.putAll(getDontShowAgainMap());

        // Override settings with options if set
        if (config.useTorForBtcOptionSetExplicitly)
            setUseTorForBitcoinJ(config.useTorForBtc);

        if (btcNodesFromOptions != null && !btcNodesFromOptions.isEmpty()) {
            if (getBitcoinNodes() != null && !getBitcoinNodes().equals(btcNodesFromOptions)) {
                log.warn("The Bitcoin node(s) from the program argument and the one(s) persisted in the UI are different. " +
                        "The Bitcoin node(s) {} from the program argument will be used.", btcNodesFromOptions);
            }
            setBitcoinNodes(btcNodesFromOptions);
            setBitcoinNodesOptionOrdinal(BtcNodes.BitcoinNodesOption.CUSTOM.ordinal());
        }
        if (referralIdFromOptions != null && !referralIdFromOptions.isEmpty())
            setReferralId(referralIdFromOptions);

        if (prefPayload.getIgnoreDustThreshold() < Restrictions.getMinNonDustOutput().value) {
            setIgnoreDustThreshold(600);
        }

        // For users from old versions the 4 flags a false but we want to have it true by default
        // PhoneKeyAndToken is also null so we can use that to enable the flags
        if (prefPayload.getPhoneKeyAndToken() == null) {
            setUseSoundForMobileNotifications(true);
            setUseTradeNotifications(true);
            setUseMarketNotifications(true);
            setUsePriceNotifications(true);
        }

        if (prefPayload.getAutoConfirmSettingsList().isEmpty()) {
            List<String> defaultXmrTxProofServices = getDefaultXmrTxProofServices();
            AutoConfirmSettings.getDefault(defaultXmrTxProofServices, "XMR")
                    .ifPresent(xmrAutoConfirmSettings -> {
                        getAutoConfirmSettingsList().add(xmrAutoConfirmSettings);
                    });
        }

        // We set the capability in CoreNetworkCapabilities if the program argument is set.
        // If we have set it in the preferences view we handle it here.
        CoreNetworkCapabilities.maybeApplyDaoFullMode(config);

        initialReadDone = true;
        persist();
    }

    ///////////////////////////////////////////////////////////////////////////////////////////
    // API
    ///////////////////////////////////////////////////////////////////////////////////////////

    public void dontShowAgain(String key, boolean dontShowAgain) {
        prefPayload.getDontShowAgainMap().put(key, dontShowAgain);
        persist();
        dontShowAgainMapAsObservable.put(key, dontShowAgain);
    }

    public void resetDontShowAgain() {
        prefPayload.getDontShowAgainMap().clear();
        persist();
        dontShowAgainMapAsObservable.clear();
    }


    ///////////////////////////////////////////////////////////////////////////////////////////
    // Setter
    ///////////////////////////////////////////////////////////////////////////////////////////

    public void setUseAnimations(boolean useAnimations) {
        this.useAnimationsProperty.set(useAnimations);
    }

    public void setCssTheme(boolean useDarkMode) {
        this.cssThemeProperty.set(useDarkMode ? 1 : 0);
    }

    public void addFiatCurrency(FiatCurrency tradeCurrency) {
        if (!fiatCurrenciesAsObservable.contains(tradeCurrency))
            fiatCurrenciesAsObservable.add(tradeCurrency);
    }

    public void removeFiatCurrency(FiatCurrency tradeCurrency) {
        if (tradeCurrenciesAsObservable.size() > 1) {
            fiatCurrenciesAsObservable.remove(tradeCurrency);

            if (prefPayload.getPreferredTradeCurrency() != null &&
                    prefPayload.getPreferredTradeCurrency().equals(tradeCurrency))
                setPreferredTradeCurrency(tradeCurrenciesAsObservable.get(0));
        } else {
            log.error("you cannot remove the last currency");
        }
    }

    public void addCryptoCurrency(CryptoCurrency tradeCurrency) {
        if (!cryptoCurrenciesAsObservable.contains(tradeCurrency))
            cryptoCurrenciesAsObservable.add(tradeCurrency);
    }

    public void removeCryptoCurrency(CryptoCurrency tradeCurrency) {
        if (tradeCurrenciesAsObservable.size() > 1) {
            cryptoCurrenciesAsObservable.remove(tradeCurrency);

            if (prefPayload.getPreferredTradeCurrency() != null &&
                    prefPayload.getPreferredTradeCurrency().equals(tradeCurrency))
                setPreferredTradeCurrency(tradeCurrenciesAsObservable.get(0));
        } else {
            log.error("you cannot remove the last currency");
        }
    }

    public void setBlockChainExplorer(BlockChainExplorer blockChainExplorer) {
        if (Config.baseCurrencyNetwork().isMainnet())
            setBlockChainExplorerMainNet(blockChainExplorer);
        else
            setBlockChainExplorerTestNet(blockChainExplorer);
    }

    public void setTacAccepted(boolean tacAccepted) {
        prefPayload.setTacAccepted(tacAccepted);
        persist();
    }

    public void setTacAcceptedV120(boolean tacAccepted) {
        prefPayload.setTacAcceptedV120(tacAccepted);
        persist();
    }

    public Optional<AutoConfirmSettings> findAutoConfirmSettings(String currencyCode) {
        return prefPayload.getAutoConfirmSettingsList().stream()
                .filter(e -> e.getCurrencyCode().equals(currencyCode))
                .findAny();
    }

    public void setAutoConfServiceAddresses(String currencyCode, List<String> serviceAddresses) {
        findAutoConfirmSettings(currencyCode).ifPresent(e -> {
            e.setServiceAddresses(serviceAddresses);
            persist();
        });
    }

    public void setAutoConfEnabled(String currencyCode, boolean enabled) {
        findAutoConfirmSettings(currencyCode).ifPresent(e -> {
            e.setEnabled(enabled);
            persist();
        });
    }

    public void setAutoConfRequiredConfirmations(String currencyCode, int requiredConfirmations) {
        findAutoConfirmSettings(currencyCode).ifPresent(e -> {
            e.setRequiredConfirmations(requiredConfirmations);
            persist();
        });
    }

    public void setAutoConfTradeLimit(String currencyCode, long tradeLimit) {
        findAutoConfirmSettings(currencyCode).ifPresent(e -> {
            e.setTradeLimit(tradeLimit);
            persist();
        });
    }

    private void persist() {
        if (initialReadDone)
            storage.queueUpForSave(prefPayload);
    }

    public void setUserLanguage(@NotNull String userLanguageCode) {
        prefPayload.setUserLanguage(userLanguageCode);
        if (prefPayload.getUserCountry() != null && prefPayload.getUserLanguage() != null)
            GlobalSettings.setLocale(new Locale(prefPayload.getUserLanguage(), prefPayload.getUserCountry().code));
        persist();
    }

    public void setUserCountry(@NotNull Country userCountry) {
        prefPayload.setUserCountry(userCountry);
        if (prefPayload.getUserLanguage() != null)
            GlobalSettings.setLocale(new Locale(prefPayload.getUserLanguage(), userCountry.code));
        persist();
    }

    public void setPreferredTradeCurrency(TradeCurrency preferredTradeCurrency) {
        if (preferredTradeCurrency != null) {
            prefPayload.setPreferredTradeCurrency(preferredTradeCurrency);
            GlobalSettings.setDefaultTradeCurrency(preferredTradeCurrency);
            persist();
        }
    }

    public void setUseTorForBitcoinJ(boolean useTorForBitcoinJ) {
        prefPayload.setUseTorForBitcoinJ(useTorForBitcoinJ);
        persist();
    }

    public void setShowOwnOffersInOfferBook(boolean showOwnOffersInOfferBook) {
        prefPayload.setShowOwnOffersInOfferBook(showOwnOffersInOfferBook);
        persist();
    }

    public void setMaxPriceDistanceInPercent(double maxPriceDistanceInPercent) {
        prefPayload.setMaxPriceDistanceInPercent(maxPriceDistanceInPercent);
        persist();
    }

    public void setBackupDirectory(String backupDirectory) {
        prefPayload.setBackupDirectory(backupDirectory);
        persist();
    }

    public void setAutoSelectArbitrators(boolean autoSelectArbitrators) {
        prefPayload.setAutoSelectArbitrators(autoSelectArbitrators);
        persist();
    }

    public void setUsePercentageBasedPrice(boolean usePercentageBasedPrice) {
        prefPayload.setUsePercentageBasedPrice(usePercentageBasedPrice);
        persist();
    }

    public void setTagForPeer(String fullAddress, String tag) {
        prefPayload.getPeerTagMap().put(fullAddress, tag);
        persist();
    }

    public void setOfferBookChartScreenCurrencyCode(String offerBookChartScreenCurrencyCode) {
        prefPayload.setOfferBookChartScreenCurrencyCode(offerBookChartScreenCurrencyCode);
        persist();
    }

    public void setBuyScreenCurrencyCode(String buyScreenCurrencyCode) {
        prefPayload.setBuyScreenCurrencyCode(buyScreenCurrencyCode);
        persist();
    }

    public void setSellScreenCurrencyCode(String sellScreenCurrencyCode) {
        prefPayload.setSellScreenCurrencyCode(sellScreenCurrencyCode);
        persist();
    }

    public void setIgnoreTradersList(List<String> ignoreTradersList) {
        prefPayload.setIgnoreTradersList(ignoreTradersList);
        persist();
    }

    public void setDirectoryChooserPath(String directoryChooserPath) {
        prefPayload.setDirectoryChooserPath(directoryChooserPath);
        persist();
    }

    public void setTradeChartsScreenCurrencyCode(String tradeChartsScreenCurrencyCode) {
        prefPayload.setTradeChartsScreenCurrencyCode(tradeChartsScreenCurrencyCode);
        persist();
    }

    public void setTradeStatisticsTickUnitIndex(int tradeStatisticsTickUnitIndex) {
        prefPayload.setTradeStatisticsTickUnitIndex(tradeStatisticsTickUnitIndex);
        persist();
    }

    public void setSortMarketCurrenciesNumerically(boolean sortMarketCurrenciesNumerically) {
        prefPayload.setSortMarketCurrenciesNumerically(sortMarketCurrenciesNumerically);
        persist();
    }

    public void setBitcoinNodes(String bitcoinNodes) {
        prefPayload.setBitcoinNodes(bitcoinNodes);
        persist();
    }

    public void setUseCustomWithdrawalTxFee(boolean useCustomWithdrawalTxFee) {
        prefPayload.setUseCustomWithdrawalTxFee(useCustomWithdrawalTxFee);
        persist();
    }

    public void setWithdrawalTxFeeInBytes(long withdrawalTxFeeInBytes) {
        prefPayload.setWithdrawalTxFeeInBytes(withdrawalTxFeeInBytes);
        persist();
    }

    public void setBuyerSecurityDepositAsPercent(double buyerSecurityDepositAsPercent, PaymentAccount paymentAccount) {
        double max = Restrictions.getMaxBuyerSecurityDepositAsPercent();
        double min = Restrictions.getMinBuyerSecurityDepositAsPercent();

        if (PaymentAccountUtil.isCryptoCurrencyAccount(paymentAccount))
            prefPayload.setBuyerSecurityDepositAsPercentForCrypto(Math.min(max, Math.max(min, buyerSecurityDepositAsPercent)));
        else
            prefPayload.setBuyerSecurityDepositAsPercent(Math.min(max, Math.max(min, buyerSecurityDepositAsPercent)));
        persist();
    }

    public void setSelectedPaymentAccountForCreateOffer(@Nullable PaymentAccount paymentAccount) {
        prefPayload.setSelectedPaymentAccountForCreateOffer(paymentAccount);
        persist();
    }

    public void setPayFeeInBtc(boolean payFeeInBtc) {
        prefPayload.setPayFeeInBtc(payFeeInBtc);
        persist();
    }

    private void setFiatCurrencies(List<FiatCurrency> currencies) {
        fiatCurrenciesAsObservable.setAll(currencies.stream()
                .map(fiatCurrency -> new FiatCurrency(fiatCurrency.getCurrency()))
                .distinct().collect(Collectors.toList()));
    }

    private void setCryptoCurrencies(List<CryptoCurrency> currencies) {
        cryptoCurrenciesAsObservable.setAll(currencies.stream().distinct().collect(Collectors.toList()));
    }

    public void setBsqBlockChainExplorer(BlockChainExplorer bsqBlockChainExplorer) {
        prefPayload.setBsqBlockChainExplorer(bsqBlockChainExplorer);
        persist();
    }

    private void setBlockChainExplorerTestNet(BlockChainExplorer blockChainExplorerTestNet) {
        prefPayload.setBlockChainExplorerTestNet(blockChainExplorerTestNet);
        persist();
    }

    private void setBlockChainExplorerMainNet(BlockChainExplorer blockChainExplorerMainNet) {
        prefPayload.setBlockChainExplorerMainNet(blockChainExplorerMainNet);
        persist();
    }

    public void setResyncSpvRequested(boolean resyncSpvRequested) {
        prefPayload.setResyncSpvRequested(resyncSpvRequested);
        // We call that before shutdown so we dont want a delay here
        storage.queueUpForSave(prefPayload, 1);
    }

    public void setBridgeAddresses(List<String> bridgeAddresses) {
        prefPayload.setBridgeAddresses(bridgeAddresses);
        // We call that before shutdown so we dont want a delay here
        storage.queueUpForSave(prefPayload, 1);
    }

    // Only used from PB but keep it explicit as it may be used from the client and then we want to persist
    public void setPeerTagMap(Map<String, String> peerTagMap) {
        prefPayload.setPeerTagMap(peerTagMap);
        persist();
    }

    public void setBridgeOptionOrdinal(int bridgeOptionOrdinal) {
        prefPayload.setBridgeOptionOrdinal(bridgeOptionOrdinal);
        persist();
    }

    public void setTorTransportOrdinal(int torTransportOrdinal) {
        prefPayload.setTorTransportOrdinal(torTransportOrdinal);
        persist();
    }

    public void setCustomBridges(String customBridges) {
        prefPayload.setCustomBridges(customBridges);
        persist();
    }

    public void setBitcoinNodesOptionOrdinal(int bitcoinNodesOptionOrdinal) {
        prefPayload.setBitcoinNodesOptionOrdinal(bitcoinNodesOptionOrdinal);
        persist();
    }

    public void setReferralId(String referralId) {
        prefPayload.setReferralId(referralId);
        persist();
    }

    public void setPhoneKeyAndToken(String phoneKeyAndToken) {
        prefPayload.setPhoneKeyAndToken(phoneKeyAndToken);
        persist();
    }

    public void setUseSoundForMobileNotifications(boolean value) {
        prefPayload.setUseSoundForMobileNotifications(value);
        persist();
    }

    public void setUseTradeNotifications(boolean value) {
        prefPayload.setUseTradeNotifications(value);
        persist();
    }

    public void setUseMarketNotifications(boolean value) {
        prefPayload.setUseMarketNotifications(value);
        persist();
    }

    public void setUsePriceNotifications(boolean value) {
        prefPayload.setUsePriceNotifications(value);
        persist();
    }

    public void setUseStandbyMode(boolean useStandbyMode) {
        this.useStandbyModeProperty.set(useStandbyMode);
    }

    public void setTakeOfferSelectedPaymentAccountId(String value) {
        prefPayload.setTakeOfferSelectedPaymentAccountId(value);
        persist();
    }

    public void setDaoFullNode(boolean value) {
        // We only persist if we have not set the program argument
        if (config.fullDaoNodeOptionSetExplicitly) {
            prefPayload.setDaoFullNode(value);
            persist();
        }
    }

    public void setRpcUser(String value) {
        // We only persist if we have not set the program argument
        if (!rpcUserFromOptions.isEmpty()) {
            prefPayload.setRpcUser(value);
            persist();
        }
        prefPayload.setRpcUser(value);
        persist();
    }

    public void setRpcPw(String value) {
        // We only persist if we have not set the program argument
        if (rpcPwFromOptions.isEmpty()) {
            prefPayload.setRpcPw(value);
            persist();
        }
    }

    public void setBlockNotifyPort(int value) {
        // We only persist if we have not set the program argument
        if (blockNotifyPortFromOptions == Config.UNSPECIFIED_PORT) {
            prefPayload.setBlockNotifyPort(value);
            persist();
        }
    }

    public void setIgnoreDustThreshold(int value) {
        prefPayload.setIgnoreDustThreshold(value);
        persist();
    }


    ///////////////////////////////////////////////////////////////////////////////////////////
    // Getter
    ///////////////////////////////////////////////////////////////////////////////////////////

    public BooleanProperty useAnimationsProperty() {
        return useAnimationsProperty;
    }

    public ObservableList<FiatCurrency> getFiatCurrenciesAsObservable() {
        return fiatCurrenciesAsObservable;
    }

    public ObservableList<CryptoCurrency> getCryptoCurrenciesAsObservable() {
        return cryptoCurrenciesAsObservable;
    }

    public ObservableList<TradeCurrency> getTradeCurrenciesAsObservable() {
        return tradeCurrenciesAsObservable;
    }

    public ObservableMap<String, Boolean> getDontShowAgainMapAsObservable() {
        return dontShowAgainMapAsObservable;
    }

    public BlockChainExplorer getBlockChainExplorer() {
        BaseCurrencyNetwork baseCurrencyNetwork = Config.baseCurrencyNetwork();
        switch (baseCurrencyNetwork) {
            case BTC_MAINNET:
                return prefPayload.getBlockChainExplorerMainNet();
            case BTC_TESTNET:
            case BTC_REGTEST:
                return prefPayload.getBlockChainExplorerTestNet();
            case BTC_DAO_TESTNET:
                return BTC_DAO_TEST_NET_EXPLORERS.get(0);
            case BTC_DAO_BETANET:
                return prefPayload.getBlockChainExplorerMainNet();
            case BTC_DAO_REGTEST:
                return BTC_DAO_TEST_NET_EXPLORERS.get(0);
            default:
                throw new RuntimeException("BaseCurrencyNetwork not defined. BaseCurrencyNetwork=" + baseCurrencyNetwork);
        }
    }

    public ArrayList<BlockChainExplorer> getBlockChainExplorers() {
        BaseCurrencyNetwork baseCurrencyNetwork = Config.baseCurrencyNetwork();
        switch (baseCurrencyNetwork) {
            case BTC_MAINNET:
                return BTC_MAIN_NET_EXPLORERS;
            case BTC_TESTNET:
            case BTC_REGTEST:
                return BTC_TEST_NET_EXPLORERS;
            case BTC_DAO_TESTNET:
                return BTC_DAO_TEST_NET_EXPLORERS;
            case BTC_DAO_BETANET:
                return BTC_MAIN_NET_EXPLORERS;
            case BTC_DAO_REGTEST:
                return BTC_DAO_TEST_NET_EXPLORERS;
            default:
                throw new RuntimeException("BaseCurrencyNetwork not defined. BaseCurrencyNetwork=" + baseCurrencyNetwork);
        }
    }

    public ArrayList<BlockChainExplorer> getBsqBlockChainExplorers() {
        return BSQ_MAIN_NET_EXPLORERS;
    }

    public boolean showAgain(String key) {
        return !prefPayload.getDontShowAgainMap().containsKey(key) || !prefPayload.getDontShowAgainMap().get(key);
    }

    public boolean getUseTorForBitcoinJ() {
        // We override the useTorForBitcoinJ and set it to false if we will use a
        // localhost Bitcoin node or if we are not on mainnet, unless the useTorForBtc
        // parameter is explicitly provided. On testnet there are very few Bitcoin tor
        // nodes and we don't provide tor nodes.

        if ((!Config.baseCurrencyNetwork().isMainnet()
                || localBitcoinNode.shouldBeUsed())
                && !config.useTorForBtcOptionSetExplicitly)
            return false;
        else
            return prefPayload.isUseTorForBitcoinJ();
    }

    public double getBuyerSecurityDepositAsPercent(PaymentAccount paymentAccount) {
        double value = PaymentAccountUtil.isCryptoCurrencyAccount(paymentAccount) ?
                prefPayload.getBuyerSecurityDepositAsPercentForCrypto() : prefPayload.getBuyerSecurityDepositAsPercent();

        if (value < Restrictions.getMinBuyerSecurityDepositAsPercent()) {
            value = Restrictions.getMinBuyerSecurityDepositAsPercent();
            setBuyerSecurityDepositAsPercent(value, paymentAccount);
        }

        return value == 0 ? Restrictions.getDefaultBuyerSecurityDepositAsPercent() : value;
    }

    //TODO remove and use isPayFeeInBtc instead
    public boolean getPayFeeInBtc() {
        return prefPayload.isPayFeeInBtc();
    }

    @Override
    @Nullable
    public List<String> getBridgeAddresses() {
        return prefPayload.getBridgeAddresses();
    }

    public long getWithdrawalTxFeeInBytes() {
        return Math.max(prefPayload.getWithdrawalTxFeeInBytes(), Config.baseCurrencyNetwork().getDefaultMinFeePerByte());
    }

    public boolean isDaoFullNode() {
        if (config.fullDaoNodeOptionSetExplicitly) {
            return fullDaoNodeFromOptions;
        } else {
            return prefPayload.isDaoFullNode();
        }
    }

    public String getRpcUser() {
        if (!rpcUserFromOptions.isEmpty()) {
            return rpcUserFromOptions;
        } else {
            return prefPayload.getRpcUser();
        }
    }

    public String getRpcPw() {
        if (!rpcPwFromOptions.isEmpty()) {
            return rpcPwFromOptions;
        } else {
            return prefPayload.getRpcPw();
        }
    }

    public int getBlockNotifyPort() {
        if (blockNotifyPortFromOptions != Config.UNSPECIFIED_PORT) {
            try {
                return blockNotifyPortFromOptions;
            } catch (Throwable ignore) {
                return 0;
            }

        } else {
            return prefPayload.getBlockNotifyPort();
        }
    }

    public List<String> getDefaultXmrTxProofServices() {
        if (config.useLocalhostForP2P) {
            return XMR_TX_PROOF_SERVICES_CLEAR_NET;
        } else {
            return XMR_TX_PROOF_SERVICES;
        }
    }


    ///////////////////////////////////////////////////////////////////////////////////////////
    // Private
    ///////////////////////////////////////////////////////////////////////////////////////////

    private void updateTradeCurrencies(ListChangeListener.Change<? extends TradeCurrency> change) {
        change.next();
        if (change.wasAdded() && change.getAddedSize() == 1 && initialReadDone)
            tradeCurrenciesAsObservable.add(change.getAddedSubList().get(0));
        else if (change.wasRemoved() && change.getRemovedSize() == 1 && initialReadDone)
            tradeCurrenciesAsObservable.remove(change.getRemoved().get(0));
    }

    private boolean blockExplorerExists(ArrayList<BlockChainExplorer> explorers,
                                        BlockChainExplorer explorer) {
        if (explorer != null && explorers != null && explorers.size() > 0)
            for (int i = 0; i < explorers.size(); i++)
                if (explorers.get(i).name.equals(explorer.name))
                    return true;
        return false;
    }

    private interface ExcludesDelegateMethods {
        void setTacAccepted(boolean tacAccepted);

        void setUseAnimations(boolean useAnimations);

        void setCssTheme(int cssTheme);

        void setUserLanguage(@NotNull String userLanguageCode);

        void setUserCountry(@NotNull Country userCountry);

        void setPreferredTradeCurrency(TradeCurrency preferredTradeCurrency);

        void setUseTorForBitcoinJ(boolean useTorForBitcoinJ);

        void setShowOwnOffersInOfferBook(boolean showOwnOffersInOfferBook);

        void setMaxPriceDistanceInPercent(double maxPriceDistanceInPercent);

        void setBackupDirectory(String backupDirectory);

        void setAutoSelectArbitrators(boolean autoSelectArbitrators);

        void setUsePercentageBasedPrice(boolean usePercentageBasedPrice);

        void setTagForPeer(String hostName, String tag);

        void setOfferBookChartScreenCurrencyCode(String offerBookChartScreenCurrencyCode);

        void setBuyScreenCurrencyCode(String buyScreenCurrencyCode);

        void setSellScreenCurrencyCode(String sellScreenCurrencyCode);

        void setIgnoreTradersList(List<String> ignoreTradersList);

        void setDirectoryChooserPath(String directoryChooserPath);

        void setTradeChartsScreenCurrencyCode(String tradeChartsScreenCurrencyCode);

        void setTradeStatisticsTickUnitIndex(int tradeStatisticsTickUnitIndex);

        void setSortMarketCurrenciesNumerically(boolean sortMarketCurrenciesNumerically);

        void setBitcoinNodes(String bitcoinNodes);

        void setUseCustomWithdrawalTxFee(boolean useCustomWithdrawalTxFee);

        void setWithdrawalTxFeeInBytes(long withdrawalTxFeeInBytes);

        void setSelectedPaymentAccountForCreateOffer(@Nullable PaymentAccount paymentAccount);

        void setBsqBlockChainExplorer(BlockChainExplorer bsqBlockChainExplorer);

        void setPayFeeInBtc(boolean payFeeInBtc);

        void setFiatCurrencies(List<FiatCurrency> currencies);

        void setCryptoCurrencies(List<CryptoCurrency> currencies);

        void setBlockChainExplorerTestNet(BlockChainExplorer blockChainExplorerTestNet);

        void setBlockChainExplorerMainNet(BlockChainExplorer blockChainExplorerMainNet);

        void setResyncSpvRequested(boolean resyncSpvRequested);

        void setDontShowAgainMap(Map<String, Boolean> dontShowAgainMap);

        void setPeerTagMap(Map<String, String> peerTagMap);

        void setBridgeAddresses(List<String> bridgeAddresses);

        void setBridgeOptionOrdinal(int bridgeOptionOrdinal);

        void setTorTransportOrdinal(int torTransportOrdinal);

        void setCustomBridges(String customBridges);

        void setBitcoinNodesOptionOrdinal(int bitcoinNodesOption);

        void setReferralId(String referralId);

        void setPhoneKeyAndToken(String phoneKeyAndToken);

        void setUseSoundForMobileNotifications(boolean value);

        void setUseTradeNotifications(boolean value);

        void setUseMarketNotifications(boolean value);

        void setUsePriceNotifications(boolean value);

        List<String> getBridgeAddresses();

        long getWithdrawalTxFeeInBytes();

        void setUseStandbyMode(boolean useStandbyMode);

        void setTakeOfferSelectedPaymentAccountId(String value);

        void setIgnoreDustThreshold(int value);

        void setBuyerSecurityDepositAsPercent(double buyerSecurityDepositAsPercent);

        double getBuyerSecurityDepositAsPercent();

        void setDaoFullNode(boolean value);

        void setRpcUser(String value);

        void setRpcPw(String value);

        void setBlockNotifyPort(int value);

        boolean isDaoFullNode();

        String getRpcUser();

        String getRpcPw();

        int getBlockNotifyPort();

        void setTacAcceptedV120(boolean tacAccepted);

        void setAutoConfirmSettings(AutoConfirmSettings autoConfirmSettings);
    }
}<|MERGE_RESOLUTION|>--- conflicted
+++ resolved
@@ -124,13 +124,8 @@
     ));
 
     private static final ArrayList<String> XMR_TX_PROOF_SERVICES_CLEAR_NET = new ArrayList<>(Arrays.asList(
-<<<<<<< HEAD
-            "78.47.61.90:8081", // @emzy
-            "explorer.monero.wiz.biz" // @wiz
-=======
             "xmrblocks.monero.emzy.de", // @emzy
             "node77.monero.wiz.biz" // @wiz
->>>>>>> f05e6702
     ));
     private static final ArrayList<String> XMR_TX_PROOF_SERVICES = new ArrayList<>(Arrays.asList(
             "monero3bec7m26vx6si6qo7q7imlaoz45ot5m2b5z2ppgoooo6jx2rqd.onion", // @emzy
