--- conflicted
+++ resolved
@@ -157,15 +157,9 @@
             case "HK":
                 return Res.get("payment.accountNr");
             case "NO":
-<<<<<<< HEAD
                 return "Kontonummer"; // do not translate as it is used in norwegian and swedish only
             case "SE":
                 return "Kontonummer"; // do not translate as it is used in norwegian and swedish only
-=======
-                return "Kontonummer"; // do not translate as it is used in Norwegian only
-            case "SE":
-                return "Bankgiro number"; // do not translate as it is used in Swedish only
->>>>>>> 4c9d9150
             case "MX":
                 return "CLABE"; // do not translate as it is used in Spanish only
             case "CL":
