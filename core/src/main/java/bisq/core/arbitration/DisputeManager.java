--- conflicted
+++ resolved
@@ -996,11 +996,9 @@
 
                 success = true;
             }
-<<<<<<< HEAD
         } catch (TransactionVerificationException e) {
-            e.printStackTrace();
             errorMessage = "Error at traderSignAndFinalizeDisputedPayoutTx " + e.toString();
-            log.error(errorMessage);
+            log.error(errorMessage, e);
             success = false;
 
             // We prefer to close the dispute in that case. If there was no deposit tx and a random tx was used
@@ -1015,10 +1013,6 @@
 
             throw new RuntimeException(errorMessage);
         } catch (AddressFormatException | WalletException e) {
-            e.printStackTrace();
-=======
-        } catch (AddressFormatException | WalletException | TransactionVerificationException e) {
->>>>>>> 16f686c7
             errorMessage = "Error at traderSignAndFinalizeDisputedPayoutTx " + e.toString();
             log.error(errorMessage, e);
             success = false;
