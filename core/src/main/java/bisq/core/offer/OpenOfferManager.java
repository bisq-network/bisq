/*
 * This file is part of Bisq.
 *
 * Bisq is free software: you can redistribute it and/or modify it
 * under the terms of the GNU Affero General Public License as published by
 * the Free Software Foundation, either version 3 of the License, or (at
 * your option) any later version.
 *
 * Bisq is distributed in the hope that it will be useful, but WITHOUT
 * ANY WARRANTY; without even the implied warranty of MERCHANTABILITY or
 * FITNESS FOR A PARTICULAR PURPOSE. See the GNU Affero General Public
 * License for more details.
 *
 * You should have received a copy of the GNU Affero General Public License
 * along with Bisq. If not, see <http://www.gnu.org/licenses/>.
 */

package bisq.core.offer;

import bisq.core.btc.wallet.BsqWalletService;
import bisq.core.btc.wallet.BtcWalletService;
import bisq.core.btc.wallet.TradeWalletService;
import bisq.core.dao.DaoFacade;
import bisq.core.exceptions.TradePriceOutOfToleranceException;
import bisq.core.filter.FilterManager;
import bisq.core.locale.Res;
import bisq.core.offer.availability.DisputeAgentSelection;
import bisq.core.offer.messages.OfferAvailabilityRequest;
import bisq.core.offer.messages.OfferAvailabilityResponse;
import bisq.core.offer.placeoffer.PlaceOfferModel;
import bisq.core.offer.placeoffer.PlaceOfferProtocol;
import bisq.core.provider.price.PriceFeedService;
import bisq.core.support.dispute.arbitration.arbitrator.ArbitratorManager;
import bisq.core.support.dispute.mediation.mediator.MediatorManager;
import bisq.core.support.dispute.refund.refundagent.RefundAgentManager;
import bisq.core.trade.TradableList;
import bisq.core.trade.closed.ClosedTradableManager;
import bisq.core.trade.handlers.TransactionResultHandler;
import bisq.core.trade.statistics.TradeStatisticsManager;
import bisq.core.user.Preferences;
import bisq.core.user.User;
import bisq.core.util.Validator;

import bisq.network.p2p.AckMessage;
import bisq.network.p2p.AckMessageSourceType;
import bisq.network.p2p.BootstrapListener;
import bisq.network.p2p.DecryptedDirectMessageListener;
import bisq.network.p2p.DecryptedMessageWithPubKey;
import bisq.network.p2p.NodeAddress;
import bisq.network.p2p.P2PService;
import bisq.network.p2p.SendDirectMessageListener;
import bisq.network.p2p.peers.PeerManager;

import bisq.common.Timer;
import bisq.common.UserThread;
import bisq.common.app.Capabilities;
import bisq.common.app.Capability;
import bisq.common.app.Version;
import bisq.common.crypto.KeyRing;
import bisq.common.crypto.PubKeyRing;
import bisq.common.handlers.ErrorMessageHandler;
import bisq.common.handlers.ResultHandler;
import bisq.common.persistence.PersistenceManager;
import bisq.common.proto.network.NetworkEnvelope;
import bisq.common.proto.persistable.PersistedDataHost;

import org.bitcoinj.core.Coin;

import javax.inject.Inject;

import javafx.collections.ObservableList;

import java.util.ArrayList;
import java.util.HashMap;
import java.util.List;
import java.util.Map;
import java.util.Optional;
import java.util.Set;
import java.util.concurrent.TimeUnit;
import java.util.stream.Collectors;

import org.slf4j.Logger;
import org.slf4j.LoggerFactory;

import org.jetbrains.annotations.NotNull;

import javax.annotation.Nullable;

import static com.google.common.base.Preconditions.checkNotNull;

public class OpenOfferManager implements PeerManager.Listener, DecryptedDirectMessageListener, PersistedDataHost {
    private static final Logger log = LoggerFactory.getLogger(OpenOfferManager.class);

    private static final long RETRY_REPUBLISH_DELAY_SEC = 10;
    private static final long REPUBLISH_AGAIN_AT_STARTUP_DELAY_SEC = 30;
    private static final long REPUBLISH_INTERVAL_MS = TimeUnit.MINUTES.toMillis(40);
    private static final long REFRESH_INTERVAL_MS = TimeUnit.MINUTES.toMillis(6);

    private final CreateOfferService createOfferService;
    private final KeyRing keyRing;
    private final User user;
    private final P2PService p2PService;
    private final BtcWalletService btcWalletService;
    private final TradeWalletService tradeWalletService;
    private final BsqWalletService bsqWalletService;
    private final OfferBookService offerBookService;
    private final ClosedTradableManager closedTradableManager;
    private final PriceFeedService priceFeedService;
    private final Preferences preferences;
    private final TradeStatisticsManager tradeStatisticsManager;
    private final ArbitratorManager arbitratorManager;
    private final MediatorManager mediatorManager;
    private final RefundAgentManager refundAgentManager;
    private final DaoFacade daoFacade;
    private final FilterManager filterManager;
    private final PersistenceManager<TradableList<OpenOffer>> persistenceManager;
    private final Map<String, OpenOffer> offersToBeEdited = new HashMap<>();
    private final TradableList<OpenOffer> openOffers = new TradableList<>();
    private boolean stopped;
    private Timer periodicRepublishOffersTimer, periodicRefreshOffersTimer, retryRepublishOffersTimer;
<<<<<<< HEAD
    private final TradableList<OpenOffer> openOffers = new TradableList<>();
=======
>>>>>>> 656896d6


    ///////////////////////////////////////////////////////////////////////////////////////////
    // Constructor, Initialization
    ///////////////////////////////////////////////////////////////////////////////////////////

    @Inject
    public OpenOfferManager(CreateOfferService createOfferService,
                            KeyRing keyRing,
                            User user,
                            P2PService p2PService,
                            BtcWalletService btcWalletService,
                            TradeWalletService tradeWalletService,
                            BsqWalletService bsqWalletService,
                            OfferBookService offerBookService,
                            ClosedTradableManager closedTradableManager,
                            PriceFeedService priceFeedService,
                            Preferences preferences,
                            TradeStatisticsManager tradeStatisticsManager,
                            ArbitratorManager arbitratorManager,
                            MediatorManager mediatorManager,
                            RefundAgentManager refundAgentManager,
                            DaoFacade daoFacade,
                            FilterManager filterManager,
                            PersistenceManager<TradableList<OpenOffer>> persistenceManager) {
        this.createOfferService = createOfferService;
        this.keyRing = keyRing;
        this.user = user;
        this.p2PService = p2PService;
        this.btcWalletService = btcWalletService;
        this.tradeWalletService = tradeWalletService;
        this.bsqWalletService = bsqWalletService;
        this.offerBookService = offerBookService;
        this.closedTradableManager = closedTradableManager;
        this.priceFeedService = priceFeedService;
        this.preferences = preferences;
        this.tradeStatisticsManager = tradeStatisticsManager;
        this.arbitratorManager = arbitratorManager;
        this.mediatorManager = mediatorManager;
        this.refundAgentManager = refundAgentManager;
        this.daoFacade = daoFacade;
        this.filterManager = filterManager;

        this.persistenceManager = persistenceManager;
        this.persistenceManager.initialize(openOffers, "OpenOffers", PersistenceManager.Priority.HIGH);
    }

    @Override
    public void readPersisted() {
        TradableList<OpenOffer> persisted = persistenceManager.getPersisted("OpenOffers");
        if (persisted != null) {
            openOffers.setAll(persisted.getList());
        }

        openOffers.forEach(e -> {
            Offer offer = e.getOffer();
            offer.setPriceFeedService(priceFeedService);
        });
    }

    public void onAllServicesInitialized() {
        p2PService.addDecryptedDirectMessageListener(this);

        if (p2PService.isBootstrapped()) {
            onBootstrapComplete();
        } else {
            p2PService.addP2PServiceListener(new BootstrapListener() {
                @Override
                public void onUpdatedDataReceived() {
                    onBootstrapComplete();
                }
            });
        }

        cleanUpAddressEntries();
    }

    private void cleanUpAddressEntries() {
        Set<String> openOffersIdSet = openOffers.getList().stream().map(OpenOffer::getId).collect(Collectors.toSet());
        btcWalletService.getAddressEntriesForOpenOffer().stream()
                .filter(e -> !openOffersIdSet.contains(e.getOfferId()))
                .forEach(e -> {
                    log.warn("We found an outdated addressEntry for openOffer {} (openOffers does not contain that " +
                                    "offer), offers.size={}",
                            e.getOfferId(), openOffers.size());
                    btcWalletService.resetAddressEntriesForOpenOffer(e.getOfferId());
                });
    }

    private void shutDown() {
        shutDown(null);
    }

    public void shutDown(@Nullable Runnable completeHandler) {
        stopped = true;
        p2PService.getPeerManager().removeListener(this);
        p2PService.removeDecryptedDirectMessageListener(this);

        stopPeriodicRefreshOffersTimer();
        stopPeriodicRepublishOffersTimer();
        stopRetryRepublishOffersTimer();

        // we remove own offers from offerbook when we go offline
        // Normally we use a delay for broadcasting to the peers, but at shut down we want to get it fast out
        int size = openOffers.size();
        log.info("Remove open offers at shutDown. Number of open offers: {}", size);
        if (offerBookService.isBootstrapped() && size > 0) {
            UserThread.execute(() -> openOffers.forEach(
                    openOffer -> offerBookService.removeOfferAtShutDown(openOffer.getOffer().getOfferPayload())
            ));
            if (completeHandler != null)
                UserThread.runAfter(completeHandler, size * 200 + 500, TimeUnit.MILLISECONDS);
        } else {
            if (completeHandler != null)
                completeHandler.run();
        }
    }

    public void removeAllOpenOffers(@Nullable Runnable completeHandler) {
        removeOpenOffers(getObservableList(), completeHandler);
    }

    private void removeOpenOffers(List<OpenOffer> openOffers, @Nullable Runnable completeHandler) {
        int size = openOffers.size();
        // Copy list as we remove in the loop
        List<OpenOffer> openOffersList = new ArrayList<>(openOffers);
        openOffersList.forEach(openOffer -> removeOpenOffer(openOffer, () -> {
        }, errorMessage -> {
        }));
        if (completeHandler != null)
            UserThread.runAfter(completeHandler, size * 200 + 500, TimeUnit.MILLISECONDS);
    }


    ///////////////////////////////////////////////////////////////////////////////////////////
    // DecryptedDirectMessageListener implementation
    ///////////////////////////////////////////////////////////////////////////////////////////

    @Override
    public void onDirectMessage(DecryptedMessageWithPubKey decryptedMessageWithPubKey, NodeAddress peerNodeAddress) {
        // Handler for incoming offer availability requests
        // We get an encrypted message but don't do the signature check as we don't know the peer yet.
        // A basic sig check is in done also at decryption time
        NetworkEnvelope networkEnvelope = decryptedMessageWithPubKey.getNetworkEnvelope();
        if (networkEnvelope instanceof OfferAvailabilityRequest) {
            handleOfferAvailabilityRequest((OfferAvailabilityRequest) networkEnvelope, peerNodeAddress);
        } else if (networkEnvelope instanceof AckMessage) {
            AckMessage ackMessage = (AckMessage) networkEnvelope;
            if (ackMessage.getSourceType() == AckMessageSourceType.OFFER_MESSAGE) {
                if (ackMessage.isSuccess()) {
                    log.info("Received AckMessage for {} with offerId {} and uid {}",
                            ackMessage.getSourceMsgClassName(), ackMessage.getSourceId(), ackMessage.getSourceUid());
                } else {
                    log.warn("Received AckMessage with error state for {} with offerId {} and errorMessage={}",
                            ackMessage.getSourceMsgClassName(), ackMessage.getSourceId(), ackMessage.getErrorMessage());
                }
            }
        }
    }


    ///////////////////////////////////////////////////////////////////////////////////////////
    // BootstrapListener delegate
    ///////////////////////////////////////////////////////////////////////////////////////////

    private void onBootstrapComplete() {
        stopped = false;

        maybeUpdatePersistedOffers();

        // Republish means we send the complete offer object
        republishOffers();
        startPeriodicRepublishOffersTimer();

        // Refresh is started once we get a success from republish

        // We republish after a bit as it might be that our connected node still has the offer in the data map
        // but other peers have it already removed because of expired TTL.
        // Those other not directly connected peers would not get the broadcast of the new offer, as the first
        // connected peer (seed node) does not broadcast if it has the data in the map.
        // To update quickly to the whole network we repeat the republishOffers call after a few seconds when we
        // are better connected to the network. There is no guarantee that all peers will receive it but we also
        // have our periodic timer, so after that longer interval the offer should be available to all peers.
        if (retryRepublishOffersTimer == null)
            retryRepublishOffersTimer = UserThread.runAfter(OpenOfferManager.this::republishOffers,
                    REPUBLISH_AGAIN_AT_STARTUP_DELAY_SEC);

        p2PService.getPeerManager().addListener(this);
    }


    ///////////////////////////////////////////////////////////////////////////////////////////
    // PeerManager.Listener implementation
    ///////////////////////////////////////////////////////////////////////////////////////////

    @Override
    public void onAllConnectionsLost() {
        log.info("onAllConnectionsLost");
        stopped = true;
        stopPeriodicRefreshOffersTimer();
        stopPeriodicRepublishOffersTimer();
        stopRetryRepublishOffersTimer();

        restart();
    }

    @Override
    public void onNewConnectionAfterAllConnectionsLost() {
        log.info("onNewConnectionAfterAllConnectionsLost");
        stopped = false;
        restart();
    }

    @Override
    public void onAwakeFromStandby() {
        log.info("onAwakeFromStandby");
        stopped = false;
        if (!p2PService.getNetworkNode().getAllConnections().isEmpty())
            restart();
    }


    ///////////////////////////////////////////////////////////////////////////////////////////
    // API
    ///////////////////////////////////////////////////////////////////////////////////////////

    public void placeOffer(Offer offer,
                           double buyerSecurityDeposit,
                           boolean useSavingsWallet,
                           TransactionResultHandler resultHandler,
                           ErrorMessageHandler errorMessageHandler) {
        checkNotNull(offer.getMakerFee(), "makerFee must not be null");

        Coin reservedFundsForOffer = createOfferService.getReservedFundsForOffer(offer.getDirection(),
                offer.getAmount(),
                buyerSecurityDeposit,
                createOfferService.getSellerSecurityDepositAsDouble(buyerSecurityDeposit));

        PlaceOfferModel model = new PlaceOfferModel(offer,
                reservedFundsForOffer,
                useSavingsWallet,
                btcWalletService,
                tradeWalletService,
                bsqWalletService,
                offerBookService,
                arbitratorManager,
                tradeStatisticsManager,
                daoFacade,
                user,
                filterManager);
        PlaceOfferProtocol placeOfferProtocol = new PlaceOfferProtocol(
                model,
                transaction -> {
                    OpenOffer openOffer = new OpenOffer(offer);
                    openOffers.add(openOffer);
<<<<<<< HEAD
                    persistenceManager.requestPersistence();
=======
                    requestPersistence();
>>>>>>> 656896d6
                    resultHandler.handleResult(transaction);
                    if (!stopped) {
                        startPeriodicRepublishOffersTimer();
                        startPeriodicRefreshOffersTimer();
                    } else {
                        log.debug("We have stopped already. We ignore that placeOfferProtocol.placeOffer.onResult call.");
                    }
                },
                errorMessageHandler
        );
        placeOfferProtocol.placeOffer();
    }

    // Remove from offerbook
    public void removeOffer(Offer offer, ResultHandler resultHandler, ErrorMessageHandler errorMessageHandler) {
        Optional<OpenOffer> openOfferOptional = getOpenOfferById(offer.getId());
        if (openOfferOptional.isPresent()) {
            removeOpenOffer(openOfferOptional.get(), resultHandler, errorMessageHandler);
        } else {
            log.warn("Offer was not found in our list of open offers. We still try to remove it from the offerbook.");
            errorMessageHandler.handleErrorMessage("Offer was not found in our list of open offers. " +
                    "We still try to remove it from the offerbook.");
            offerBookService.removeOffer(offer.getOfferPayload(),
                    () -> offer.setState(Offer.State.REMOVED),
                    null);
        }
    }

    public void activateOpenOffer(OpenOffer openOffer,
                                  ResultHandler resultHandler,
                                  ErrorMessageHandler errorMessageHandler) {
        if (!offersToBeEdited.containsKey(openOffer.getId())) {
            Offer offer = openOffer.getOffer();
            offerBookService.activateOffer(offer,
                    () -> {
                        openOffer.setState(OpenOffer.State.AVAILABLE);
<<<<<<< HEAD
                        persistenceManager.requestPersistence();
=======
                        requestPersistence();
>>>>>>> 656896d6
                        log.debug("activateOpenOffer, offerId={}", offer.getId());
                        resultHandler.handleResult();
                    },
                    errorMessageHandler);
        } else {
            errorMessageHandler.handleErrorMessage("You can't activate an offer that is currently edited.");
        }
    }

    public void deactivateOpenOffer(OpenOffer openOffer,
                                    ResultHandler resultHandler,
                                    ErrorMessageHandler errorMessageHandler) {
        Offer offer = openOffer.getOffer();
        offerBookService.deactivateOffer(offer.getOfferPayload(),
                () -> {
                    openOffer.setState(OpenOffer.State.DEACTIVATED);
<<<<<<< HEAD
                    persistenceManager.requestPersistence();
=======
                    requestPersistence();
>>>>>>> 656896d6
                    log.debug("deactivateOpenOffer, offerId={}", offer.getId());
                    resultHandler.handleResult();
                },
                errorMessageHandler);
    }

    public void removeOpenOffer(OpenOffer openOffer,
                                ResultHandler resultHandler,
                                ErrorMessageHandler errorMessageHandler) {
        if (!offersToBeEdited.containsKey(openOffer.getId())) {
            Offer offer = openOffer.getOffer();
            if (openOffer.isDeactivated()) {
                onRemoved(openOffer, resultHandler, offer);
            } else {
                offerBookService.removeOffer(offer.getOfferPayload(),
                        () -> onRemoved(openOffer, resultHandler, offer),
                        errorMessageHandler);
            }
        } else {
            errorMessageHandler.handleErrorMessage("You can't remove an offer that is currently edited.");
        }
    }

    public void editOpenOfferStart(OpenOffer openOffer,
                                   ResultHandler resultHandler,
                                   ErrorMessageHandler errorMessageHandler) {
        if (offersToBeEdited.containsKey(openOffer.getId())) {
            log.warn("editOpenOfferStart called for an offer which is already in edit mode.");
            resultHandler.handleResult();
            return;
        }

        offersToBeEdited.put(openOffer.getId(), openOffer);

        if (openOffer.isDeactivated()) {
            resultHandler.handleResult();
        } else {
            deactivateOpenOffer(openOffer,
                    resultHandler,
                    errorMessage -> {
                        offersToBeEdited.remove(openOffer.getId());
                        errorMessageHandler.handleErrorMessage(errorMessage);
                    });
        }
    }

    public void editOpenOfferPublish(Offer editedOffer,
                                     OpenOffer.State originalState,
                                     ResultHandler resultHandler,
                                     ErrorMessageHandler errorMessageHandler) {
        Optional<OpenOffer> openOfferOptional = getOpenOfferById(editedOffer.getId());

        if (openOfferOptional.isPresent()) {
            final OpenOffer openOffer = openOfferOptional.get();

            openOffer.getOffer().setState(Offer.State.REMOVED);
            openOffer.setState(OpenOffer.State.CANCELED);
            openOffers.remove(openOffer);

            OpenOffer editedOpenOffer = new OpenOffer(editedOffer);
            editedOpenOffer.setState(originalState);

            openOffers.add(editedOpenOffer);

            if (!editedOpenOffer.isDeactivated())
                republishOffer(editedOpenOffer);

            offersToBeEdited.remove(openOffer.getId());
<<<<<<< HEAD
            persistenceManager.requestPersistence();
=======
            requestPersistence();
>>>>>>> 656896d6
            resultHandler.handleResult();
        } else {
            errorMessageHandler.handleErrorMessage("There is no offer with this id existing to be published.");
        }
    }

    public void editOpenOfferCancel(OpenOffer openOffer,
                                    OpenOffer.State originalState,
                                    ResultHandler resultHandler,
                                    ErrorMessageHandler errorMessageHandler) {
        if (offersToBeEdited.containsKey(openOffer.getId())) {
            offersToBeEdited.remove(openOffer.getId());
            if (originalState.equals(OpenOffer.State.AVAILABLE)) {
                activateOpenOffer(openOffer, resultHandler, errorMessageHandler);
            } else {
                resultHandler.handleResult();
            }
        } else {
            errorMessageHandler.handleErrorMessage("Editing of offer can't be canceled as it is not edited.");
        }
    }

    private void onRemoved(@NotNull OpenOffer openOffer, ResultHandler resultHandler, Offer offer) {
        offer.setState(Offer.State.REMOVED);
        openOffer.setState(OpenOffer.State.CANCELED);
        openOffers.remove(openOffer);
        closedTradableManager.add(openOffer);
        log.info("onRemoved offerId={}", offer.getId());
        btcWalletService.resetAddressEntriesForOpenOffer(offer.getId());
<<<<<<< HEAD
        persistenceManager.requestPersistence();
=======
        requestPersistence();
>>>>>>> 656896d6
        resultHandler.handleResult();
    }

    // Close openOffer after deposit published
    public void closeOpenOffer(Offer offer) {
        getOpenOfferById(offer.getId()).ifPresent(openOffer -> {
            openOffers.remove(openOffer);
            openOffer.setState(OpenOffer.State.CLOSED);
            offerBookService.removeOffer(openOffer.getOffer().getOfferPayload(),
                    () -> log.trace("Successful removed offer"),
                    log::error);
<<<<<<< HEAD
            persistenceManager.requestPersistence();
=======
            requestPersistence();
>>>>>>> 656896d6
        });
    }

    public void reserveOpenOffer(OpenOffer openOffer) {
        openOffer.setState(OpenOffer.State.RESERVED);
<<<<<<< HEAD
        persistenceManager.requestPersistence();
=======
        requestPersistence();
>>>>>>> 656896d6
    }


    ///////////////////////////////////////////////////////////////////////////////////////////
    // Getters
    ///////////////////////////////////////////////////////////////////////////////////////////

    public boolean isMyOffer(Offer offer) {
        return offer.isMyOffer(keyRing);
    }

    public ObservableList<OpenOffer> getObservableList() {
        return openOffers.getObservableList();
    }

    public Optional<OpenOffer> getOpenOfferById(String offerId) {
        return openOffers.stream().filter(e -> e.getId().equals(offerId)).findFirst();
    }


    ///////////////////////////////////////////////////////////////////////////////////////////
    // OfferPayload Availability
    ///////////////////////////////////////////////////////////////////////////////////////////

    private void handleOfferAvailabilityRequest(OfferAvailabilityRequest request, NodeAddress peer) {
        log.info("Received OfferAvailabilityRequest from {} with offerId {} and uid {}",
                peer, request.getOfferId(), request.getUid());

        boolean result = false;
        String errorMessage = null;

        if (!p2PService.isBootstrapped()) {
            errorMessage = "We got a handleOfferAvailabilityRequest but we have not bootstrapped yet.";
            log.info(errorMessage);
            sendAckMessage(request, peer, false, errorMessage);
            return;
        }

        if (stopped) {
            errorMessage = "We have stopped already. We ignore that handleOfferAvailabilityRequest call.";
            log.debug(errorMessage);
            sendAckMessage(request, peer, false, errorMessage);
            return;
        }

        try {
            Validator.nonEmptyStringOf(request.offerId);
            checkNotNull(request.getPubKeyRing());
        } catch (Throwable t) {
            errorMessage = "Message validation failed. Error=" + t.toString() + ", Message=" + request.toString();
            log.warn(errorMessage);
            sendAckMessage(request, peer, false, errorMessage);
            return;
        }

        try {
            Optional<OpenOffer> openOfferOptional = getOpenOfferById(request.offerId);
            AvailabilityResult availabilityResult;
            NodeAddress arbitratorNodeAddress = null;
            NodeAddress mediatorNodeAddress = null;
            NodeAddress refundAgentNodeAddress = null;
            if (openOfferOptional.isPresent()) {
                OpenOffer openOffer = openOfferOptional.get();
                if (openOffer.getState() == OpenOffer.State.AVAILABLE) {
                    Offer offer = openOffer.getOffer();
                    if (preferences.getIgnoreTradersList().stream().noneMatch(fullAddress -> fullAddress.equals(peer.getFullAddress()))) {
                        availabilityResult = AvailabilityResult.AVAILABLE;

                        mediatorNodeAddress = DisputeAgentSelection.getLeastUsedMediator(tradeStatisticsManager, mediatorManager).getNodeAddress();
                        openOffer.setMediatorNodeAddress(mediatorNodeAddress);

                        refundAgentNodeAddress = DisputeAgentSelection.getLeastUsedRefundAgent(tradeStatisticsManager, refundAgentManager).getNodeAddress();
                        openOffer.setRefundAgentNodeAddress(refundAgentNodeAddress);

                        try {
                            // Check also tradePrice to avoid failures after taker fee is paid caused by a too big difference
                            // in trade price between the peers. Also here poor connectivity might cause market price API connection
                            // losses and therefore an outdated market price.
                            offer.checkTradePriceTolerance(request.getTakersTradePrice());
                        } catch (TradePriceOutOfToleranceException e) {
                            log.warn("Trade price check failed because takers price is outside out tolerance.");
                            availabilityResult = AvailabilityResult.PRICE_OUT_OF_TOLERANCE;
                        } catch (MarketPriceNotAvailableException e) {
                            log.warn(e.getMessage());
                            availabilityResult = AvailabilityResult.MARKET_PRICE_NOT_AVAILABLE;
                        } catch (Throwable e) {
                            log.warn("Trade price check failed. " + e.getMessage());
                            availabilityResult = AvailabilityResult.UNKNOWN_FAILURE;
                        }
                    } else {
                        availabilityResult = AvailabilityResult.USER_IGNORED;
                    }
                } else {
                    availabilityResult = AvailabilityResult.OFFER_TAKEN;
                }
            } else {
                log.warn("handleOfferAvailabilityRequest: openOffer not found. That should never happen.");
                availabilityResult = AvailabilityResult.OFFER_TAKEN;
            }

            if (btcWalletService.isUnconfirmedTransactionsLimitHit() || bsqWalletService.isUnconfirmedTransactionsLimitHit()) {
                errorMessage = Res.get("shared.unconfirmedTransactionsLimitReached");
                log.warn(errorMessage);
                availabilityResult = AvailabilityResult.UNKNOWN_FAILURE;
            }

            OfferAvailabilityResponse offerAvailabilityResponse = new OfferAvailabilityResponse(request.offerId,
                    availabilityResult,
                    arbitratorNodeAddress,
                    mediatorNodeAddress,
                    refundAgentNodeAddress);
            log.info("Send {} with offerId {} and uid {} to peer {}",
                    offerAvailabilityResponse.getClass().getSimpleName(), offerAvailabilityResponse.getOfferId(),
                    offerAvailabilityResponse.getUid(), peer);
            p2PService.sendEncryptedDirectMessage(peer,
                    request.getPubKeyRing(),
                    offerAvailabilityResponse,
                    new SendDirectMessageListener() {
                        @Override
                        public void onArrived() {
                            log.info("{} arrived at peer: offerId={}; uid={}",
                                    offerAvailabilityResponse.getClass().getSimpleName(),
                                    offerAvailabilityResponse.getOfferId(),
                                    offerAvailabilityResponse.getUid());
                        }

                        @Override
                        public void onFault(String errorMessage) {
                            log.error("Sending {} failed: uid={}; peer={}; error={}",
                                    offerAvailabilityResponse.getClass().getSimpleName(),
                                    offerAvailabilityResponse.getUid(),
                                    peer,
                                    errorMessage);
                        }
                    });
            result = true;
        } catch (Throwable t) {
            errorMessage = "Exception at handleRequestIsOfferAvailableMessage " + t.getMessage();
            log.error(errorMessage);
            t.printStackTrace();
        } finally {
            sendAckMessage(request, peer, result, errorMessage);
        }
    }

    private void sendAckMessage(OfferAvailabilityRequest message,
                                NodeAddress sender,
                                boolean result,
                                String errorMessage) {
        String offerId = message.getOfferId();
        String sourceUid = message.getUid();
        AckMessage ackMessage = new AckMessage(p2PService.getNetworkNode().getNodeAddress(),
                AckMessageSourceType.OFFER_MESSAGE,
                message.getClass().getSimpleName(),
                sourceUid,
                offerId,
                result,
                errorMessage);

        final NodeAddress takersNodeAddress = sender;
        PubKeyRing takersPubKeyRing = message.getPubKeyRing();
        log.info("Send AckMessage for OfferAvailabilityRequest to peer {} with offerId {} and sourceUid {}",
                takersNodeAddress, offerId, ackMessage.getSourceUid());
        p2PService.sendEncryptedDirectMessage(
                takersNodeAddress,
                takersPubKeyRing,
                ackMessage,
                new SendDirectMessageListener() {
                    @Override
                    public void onArrived() {
                        log.info("AckMessage for OfferAvailabilityRequest arrived at takersNodeAddress {}. offerId={}, sourceUid={}",
                                takersNodeAddress, offerId, ackMessage.getSourceUid());
                    }

                    @Override
                    public void onFault(String errorMessage) {
                        log.error("AckMessage for OfferAvailabilityRequest failed. AckMessage={}, takersNodeAddress={}, errorMessage={}",
                                ackMessage, takersNodeAddress, errorMessage);
                    }
                }
        );
    }


    ///////////////////////////////////////////////////////////////////////////////////////////
    // Update persisted offer if a new capability is required after a software update
    ///////////////////////////////////////////////////////////////////////////////////////////

    private void maybeUpdatePersistedOffers() {
        // We need to clone to avoid ConcurrentModificationException
        ArrayList<OpenOffer> openOffersClone = new ArrayList<>(openOffers.getList());
        openOffersClone.forEach(originalOpenOffer -> {
            Offer originalOffer = originalOpenOffer.getOffer();

            OfferPayload originalOfferPayload = originalOffer.getOfferPayload();
            // We added CAPABILITIES with entry for Capability.MEDIATION in v1.1.6 and
            // Capability.REFUND_AGENT in v1.2.0 and want to rewrite a
            // persisted offer after the user has updated to 1.2.0 so their offer will be accepted by the network.

            if (originalOfferPayload.getProtocolVersion() < Version.TRADE_PROTOCOL_VERSION ||
                    !OfferRestrictions.hasOfferMandatoryCapability(originalOffer, Capability.MEDIATION) ||
                    !OfferRestrictions.hasOfferMandatoryCapability(originalOffer, Capability.REFUND_AGENT) ||
                    !originalOfferPayload.getOwnerNodeAddress().equals(p2PService.getAddress())) {

                // - Capabilities changed?
                // We rewrite our offer with the additional capabilities entry
                Map<String, String> updatedExtraDataMap = new HashMap<>();
                if (!OfferRestrictions.hasOfferMandatoryCapability(originalOffer, Capability.MEDIATION) ||
                        !OfferRestrictions.hasOfferMandatoryCapability(originalOffer, Capability.REFUND_AGENT)) {
                    Map<String, String> originalExtraDataMap = originalOfferPayload.getExtraDataMap();

                    if (originalExtraDataMap != null) {
                        updatedExtraDataMap.putAll(originalExtraDataMap);
                    }

                    // We overwrite any entry with our current capabilities
                    updatedExtraDataMap.put(OfferPayload.CAPABILITIES, Capabilities.app.toStringList());

                    log.info("Converted offer to support new Capability.MEDIATION and Capability.REFUND_AGENT capability. id={}", originalOffer.getId());
                } else {
                    updatedExtraDataMap = originalOfferPayload.getExtraDataMap();
                }

                // - Protocol version changed?
                int protocolVersion = originalOfferPayload.getProtocolVersion();
                if (protocolVersion < Version.TRADE_PROTOCOL_VERSION) {
                    // We update the trade protocol version
                    protocolVersion = Version.TRADE_PROTOCOL_VERSION;
                    log.info("Updated the protocol version of offer id={}", originalOffer.getId());
                }

                // - node address changed? (due to a faulty tor dir)
                NodeAddress ownerNodeAddress = originalOfferPayload.getOwnerNodeAddress();
                if (!ownerNodeAddress.equals(p2PService.getAddress())) {
                    ownerNodeAddress = p2PService.getAddress();
                    log.info("Updated the owner nodeaddress of offer id={}", originalOffer.getId());
                }

                OfferPayload updatedPayload = new OfferPayload(originalOfferPayload.getId(),
                        originalOfferPayload.getDate(),
                        ownerNodeAddress,
                        originalOfferPayload.getPubKeyRing(),
                        originalOfferPayload.getDirection(),
                        originalOfferPayload.getPrice(),
                        originalOfferPayload.getMarketPriceMargin(),
                        originalOfferPayload.isUseMarketBasedPrice(),
                        originalOfferPayload.getAmount(),
                        originalOfferPayload.getMinAmount(),
                        originalOfferPayload.getBaseCurrencyCode(),
                        originalOfferPayload.getCounterCurrencyCode(),
                        originalOfferPayload.getArbitratorNodeAddresses(),
                        originalOfferPayload.getMediatorNodeAddresses(),
                        originalOfferPayload.getPaymentMethodId(),
                        originalOfferPayload.getMakerPaymentAccountId(),
                        originalOfferPayload.getOfferFeePaymentTxId(),
                        originalOfferPayload.getCountryCode(),
                        originalOfferPayload.getAcceptedCountryCodes(),
                        originalOfferPayload.getBankId(),
                        originalOfferPayload.getAcceptedBankIds(),
                        originalOfferPayload.getVersionNr(),
                        originalOfferPayload.getBlockHeightAtOfferCreation(),
                        originalOfferPayload.getTxFee(),
                        originalOfferPayload.getMakerFee(),
                        originalOfferPayload.isCurrencyForMakerFeeBtc(),
                        originalOfferPayload.getBuyerSecurityDeposit(),
                        originalOfferPayload.getSellerSecurityDeposit(),
                        originalOfferPayload.getMaxTradeLimit(),
                        originalOfferPayload.getMaxTradePeriod(),
                        originalOfferPayload.isUseAutoClose(),
                        originalOfferPayload.isUseReOpenAfterAutoClose(),
                        originalOfferPayload.getLowerClosePrice(),
                        originalOfferPayload.getUpperClosePrice(),
                        originalOfferPayload.isPrivateOffer(),
                        originalOfferPayload.getHashOfChallenge(),
                        updatedExtraDataMap,
                        protocolVersion);

                // Save states from original data to use for the updated
                Offer.State originalOfferState = originalOffer.getState();
                OpenOffer.State originalOpenOfferState = originalOpenOffer.getState();

                // remove old offer
                originalOffer.setState(Offer.State.REMOVED);
                originalOpenOffer.setState(OpenOffer.State.CANCELED);
                openOffers.remove(originalOpenOffer);

                // Create new Offer
                Offer updatedOffer = new Offer(updatedPayload);
                updatedOffer.setPriceFeedService(priceFeedService);
                updatedOffer.setState(originalOfferState);

                OpenOffer updatedOpenOffer = new OpenOffer(updatedOffer);
                updatedOpenOffer.setState(originalOpenOfferState);
                openOffers.add(updatedOpenOffer);
<<<<<<< HEAD
                persistenceManager.requestPersistence();
=======
                requestPersistence();
>>>>>>> 656896d6

                log.info("Updating offer completed. id={}", originalOffer.getId());
            }
        });
    }


    ///////////////////////////////////////////////////////////////////////////////////////////
    // RepublishOffers, refreshOffers
    ///////////////////////////////////////////////////////////////////////////////////////////

    private void republishOffers() {
        int size = openOffers.size();
        final ArrayList<OpenOffer> openOffersList = new ArrayList<>(openOffers.getList());
        if (!stopped) {
            stopPeriodicRefreshOffersTimer();
            for (int i = 0; i < size; i++) {
                // we delay to avoid reaching throttle limits

                long delay = 700;
                final long minDelay = (i + 1) * delay;
                final long maxDelay = (i + 2) * delay;
                final OpenOffer openOffer = openOffersList.get(i);
                UserThread.runAfterRandomDelay(() -> {
                    if (openOffers.contains(openOffer)) {
                        String id = openOffer.getId();
                        if (id != null && !openOffer.isDeactivated())
                            republishOffer(openOffer);
                    }

                }, minDelay, maxDelay, TimeUnit.MILLISECONDS);
            }
        } else {
            log.debug("We have stopped already. We ignore that republishOffers call.");
        }
    }

    private void republishOffer(OpenOffer openOffer) {
        offerBookService.addOffer(openOffer.getOffer(),
                () -> {
                    if (!stopped) {
                        log.debug("Successfully added offer to P2P network.");
                        // Refresh means we send only the data needed to refresh the TTL (hash, signature and sequence no.)
                        if (periodicRefreshOffersTimer == null)
                            startPeriodicRefreshOffersTimer();
                    } else {
                        log.debug("We have stopped already. We ignore that offerBookService.republishOffers.onSuccess call.");
                    }
                },
                errorMessage -> {
                    if (!stopped) {
                        log.error("Adding offer to P2P network failed. " + errorMessage);
                        stopRetryRepublishOffersTimer();
                        retryRepublishOffersTimer = UserThread.runAfter(OpenOfferManager.this::republishOffers,
                                RETRY_REPUBLISH_DELAY_SEC);
                    } else {
                        log.debug("We have stopped already. We ignore that offerBookService.republishOffers.onFault call.");
                    }
                });
    }

    private void startPeriodicRepublishOffersTimer() {
        stopped = false;
        if (periodicRepublishOffersTimer == null)
            periodicRepublishOffersTimer = UserThread.runPeriodically(() -> {
                        if (!stopped) {
                            republishOffers();
                        } else {
                            log.debug("We have stopped already. We ignore that periodicRepublishOffersTimer.run call.");
                        }
                    },
                    REPUBLISH_INTERVAL_MS,
                    TimeUnit.MILLISECONDS);
        else
            log.trace("periodicRepublishOffersTimer already stated");
    }

    private void startPeriodicRefreshOffersTimer() {
        stopped = false;
        // refresh sufficiently before offer would expire
        if (periodicRefreshOffersTimer == null)
            periodicRefreshOffersTimer = UserThread.runPeriodically(() -> {
                        if (!stopped) {
                            int size = openOffers.size();
                            //we clone our list as openOffers might change during our delayed call
                            final ArrayList<OpenOffer> openOffersList = new ArrayList<>(openOffers.getList());
                            for (int i = 0; i < size; i++) {
                                // we delay to avoid reaching throttle limits
                                // roughly 4 offers per second

                                long delay = 300;
                                final long minDelay = (i + 1) * delay;
                                final long maxDelay = (i + 2) * delay;
                                final OpenOffer openOffer = openOffersList.get(i);
                                UserThread.runAfterRandomDelay(() -> {
                                    // we need to check if in the meantime the offer has been removed
                                    if (openOffers.contains(openOffer) && !openOffer.isDeactivated())
                                        refreshOffer(openOffer);
                                }, minDelay, maxDelay, TimeUnit.MILLISECONDS);
                            }
                        } else {
                            log.debug("We have stopped already. We ignore that periodicRefreshOffersTimer.run call.");
                        }
                    },
                    REFRESH_INTERVAL_MS,
                    TimeUnit.MILLISECONDS);
        else
            log.trace("periodicRefreshOffersTimer already stated");
    }

    private void refreshOffer(OpenOffer openOffer) {
        offerBookService.refreshTTL(openOffer.getOffer().getOfferPayload(),
                () -> log.debug("Successful refreshed TTL for offer"),
                log::warn);
    }

    private void restart() {
        log.debug("Restart after connection loss");
        if (retryRepublishOffersTimer == null)
            retryRepublishOffersTimer = UserThread.runAfter(() -> {
                stopped = false;
                stopRetryRepublishOffersTimer();
                republishOffers();
            }, RETRY_REPUBLISH_DELAY_SEC);

        startPeriodicRepublishOffersTimer();
    }

    private void requestPersistence() {
        persistenceManager.requestPersistence();
    }


    ///////////////////////////////////////////////////////////////////////////////////////////
    // Private
    ///////////////////////////////////////////////////////////////////////////////////////////

    private void stopPeriodicRefreshOffersTimer() {
        if (periodicRefreshOffersTimer != null) {
            periodicRefreshOffersTimer.stop();
            periodicRefreshOffersTimer = null;
        }
    }

    private void stopPeriodicRepublishOffersTimer() {
        if (periodicRepublishOffersTimer != null) {
            periodicRepublishOffersTimer.stop();
            periodicRepublishOffersTimer = null;
        }
    }

    private void stopRetryRepublishOffersTimer() {
        if (retryRepublishOffersTimer != null) {
            retryRepublishOffersTimer.stop();
            retryRepublishOffersTimer = null;
        }
    }
}<|MERGE_RESOLUTION|>--- conflicted
+++ resolved
@@ -118,10 +118,6 @@
     private final TradableList<OpenOffer> openOffers = new TradableList<>();
     private boolean stopped;
     private Timer periodicRepublishOffersTimer, periodicRefreshOffersTimer, retryRepublishOffersTimer;
-<<<<<<< HEAD
-    private final TradableList<OpenOffer> openOffers = new TradableList<>();
-=======
->>>>>>> 656896d6
 
 
     ///////////////////////////////////////////////////////////////////////////////////////////
@@ -377,11 +373,7 @@
                 transaction -> {
                     OpenOffer openOffer = new OpenOffer(offer);
                     openOffers.add(openOffer);
-<<<<<<< HEAD
-                    persistenceManager.requestPersistence();
-=======
                     requestPersistence();
->>>>>>> 656896d6
                     resultHandler.handleResult(transaction);
                     if (!stopped) {
                         startPeriodicRepublishOffersTimer();
@@ -418,11 +410,7 @@
             offerBookService.activateOffer(offer,
                     () -> {
                         openOffer.setState(OpenOffer.State.AVAILABLE);
-<<<<<<< HEAD
-                        persistenceManager.requestPersistence();
-=======
                         requestPersistence();
->>>>>>> 656896d6
                         log.debug("activateOpenOffer, offerId={}", offer.getId());
                         resultHandler.handleResult();
                     },
@@ -439,11 +427,7 @@
         offerBookService.deactivateOffer(offer.getOfferPayload(),
                 () -> {
                     openOffer.setState(OpenOffer.State.DEACTIVATED);
-<<<<<<< HEAD
-                    persistenceManager.requestPersistence();
-=======
                     requestPersistence();
->>>>>>> 656896d6
                     log.debug("deactivateOpenOffer, offerId={}", offer.getId());
                     resultHandler.handleResult();
                 },
@@ -512,11 +496,7 @@
                 republishOffer(editedOpenOffer);
 
             offersToBeEdited.remove(openOffer.getId());
-<<<<<<< HEAD
-            persistenceManager.requestPersistence();
-=======
             requestPersistence();
->>>>>>> 656896d6
             resultHandler.handleResult();
         } else {
             errorMessageHandler.handleErrorMessage("There is no offer with this id existing to be published.");
@@ -546,11 +526,7 @@
         closedTradableManager.add(openOffer);
         log.info("onRemoved offerId={}", offer.getId());
         btcWalletService.resetAddressEntriesForOpenOffer(offer.getId());
-<<<<<<< HEAD
-        persistenceManager.requestPersistence();
-=======
         requestPersistence();
->>>>>>> 656896d6
         resultHandler.handleResult();
     }
 
@@ -562,21 +538,13 @@
             offerBookService.removeOffer(openOffer.getOffer().getOfferPayload(),
                     () -> log.trace("Successful removed offer"),
                     log::error);
-<<<<<<< HEAD
-            persistenceManager.requestPersistence();
-=======
             requestPersistence();
->>>>>>> 656896d6
         });
     }
 
     public void reserveOpenOffer(OpenOffer openOffer) {
         openOffer.setState(OpenOffer.State.RESERVED);
-<<<<<<< HEAD
-        persistenceManager.requestPersistence();
-=======
         requestPersistence();
->>>>>>> 656896d6
     }
 
 
@@ -871,11 +839,7 @@
                 OpenOffer updatedOpenOffer = new OpenOffer(updatedOffer);
                 updatedOpenOffer.setState(originalOpenOfferState);
                 openOffers.add(updatedOpenOffer);
-<<<<<<< HEAD
-                persistenceManager.requestPersistence();
-=======
                 requestPersistence();
->>>>>>> 656896d6
 
                 log.info("Updating offer completed. id={}", originalOffer.getId());
             }
