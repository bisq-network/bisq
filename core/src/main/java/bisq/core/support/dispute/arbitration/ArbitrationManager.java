/*
 * This file is part of Bisq.
 *
 * Bisq is free software: you can redistribute it and/or modify it
 * under the terms of the GNU Affero General Public License as published by
 * the Free Software Foundation, either version 3 of the License, or (at
 * your option) any later version.
 *
 * Bisq is distributed in the hope that it will be useful, but WITHOUT
 * ANY WARRANTY; without even the implied warranty of MERCHANTABILITY or
 * FITNESS FOR A PARTICULAR PURPOSE. See the GNU Affero General Public
 * License for more details.
 *
 * You should have received a copy of the GNU Affero General Public License
 * along with Bisq. If not, see <http://www.gnu.org/licenses/>.
 */

package bisq.core.support.dispute.arbitration;

import bisq.core.btc.exceptions.TransactionVerificationException;
import bisq.core.btc.exceptions.TxBroadcastException;
import bisq.core.btc.exceptions.WalletException;
import bisq.core.btc.setup.WalletsSetup;
import bisq.core.btc.wallet.BtcWalletService;
import bisq.core.btc.wallet.TradeWalletService;
import bisq.core.btc.wallet.TxBroadcaster;
import bisq.core.btc.wallet.WalletService;
import bisq.core.dao.DaoFacade;
import bisq.core.locale.Res;
import bisq.core.offer.OpenOffer;
import bisq.core.offer.OpenOfferManager;
import bisq.core.provider.price.PriceFeedService;
import bisq.core.support.SupportType;
import bisq.core.support.dispute.Dispute;
import bisq.core.support.dispute.DisputeManager;
import bisq.core.support.dispute.DisputeResult;
import bisq.core.support.dispute.arbitration.messages.PeerPublishedDisputePayoutTxMessage;
import bisq.core.support.dispute.messages.DisputeResultMessage;
import bisq.core.support.dispute.messages.OpenNewDisputeMessage;
import bisq.core.support.dispute.messages.PeerOpenedDisputeMessage;
import bisq.core.support.messages.ChatMessage;
import bisq.core.support.messages.SupportMessage;
import bisq.core.trade.Contract;
import bisq.core.trade.Tradable;
import bisq.core.trade.Trade;
import bisq.core.trade.TradeManager;
import bisq.core.trade.closed.ClosedTradableManager;

import bisq.network.p2p.AckMessageSourceType;
import bisq.network.p2p.NodeAddress;
import bisq.network.p2p.P2PService;
import bisq.network.p2p.SendMailboxMessageListener;

import bisq.common.Timer;
import bisq.common.UserThread;
import bisq.common.app.Version;
import bisq.common.crypto.KeyRing;
import bisq.common.crypto.PubKeyRing;

import org.bitcoinj.core.AddressFormatException;
import org.bitcoinj.core.Transaction;
import org.bitcoinj.crypto.DeterministicKey;

import com.google.inject.Inject;
import com.google.inject.Singleton;

import java.util.Arrays;
import java.util.Optional;
import java.util.UUID;

import lombok.extern.slf4j.Slf4j;

import javax.annotation.Nullable;

import static com.google.common.base.Preconditions.checkNotNull;

@Slf4j
@Singleton
public final class ArbitrationManager extends DisputeManager<ArbitrationDisputeList> {

    ///////////////////////////////////////////////////////////////////////////////////////////
    // Constructor
    ///////////////////////////////////////////////////////////////////////////////////////////

    @Inject
    public ArbitrationManager(P2PService p2PService,
                              TradeWalletService tradeWalletService,
                              BtcWalletService walletService,
                              WalletsSetup walletsSetup,
                              TradeManager tradeManager,
                              ClosedTradableManager closedTradableManager,
                              OpenOfferManager openOfferManager,
                              DaoFacade daoFacade,
<<<<<<< HEAD
                              PubKeyRing pubKeyRing,
                              ArbitrationDisputeListService arbitrationDisputeListService,
                              PriceFeedService priceFeedService) {
        super(p2PService, tradeWalletService, walletService, walletsSetup, tradeManager, closedTradableManager,
                openOfferManager, daoFacade, pubKeyRing, arbitrationDisputeListService, priceFeedService);
=======
                              KeyRing keyRing,
                              ArbitrationDisputeListService arbitrationDisputeListService,
                              PriceFeedService priceFeedService) {
        super(p2PService, tradeWalletService, walletService, walletsSetup, tradeManager, closedTradableManager,
                openOfferManager, daoFacade, keyRing, arbitrationDisputeListService, priceFeedService);
>>>>>>> b0b43343
    }


    ///////////////////////////////////////////////////////////////////////////////////////////
    // Implement template methods
    ///////////////////////////////////////////////////////////////////////////////////////////

    @Override
    public SupportType getSupportType() {
        return SupportType.ARBITRATION;
    }

    @Override
    public void dispatchMessage(SupportMessage message) {
        if (canProcessMessage(message)) {
            log.info("Received {} with tradeId {} and uid {}",
                    message.getClass().getSimpleName(), message.getTradeId(), message.getUid());

            if (message instanceof OpenNewDisputeMessage) {
                onOpenNewDisputeMessage((OpenNewDisputeMessage) message);
            } else if (message instanceof PeerOpenedDisputeMessage) {
                onPeerOpenedDisputeMessage((PeerOpenedDisputeMessage) message);
            } else if (message instanceof ChatMessage) {
                onChatMessage((ChatMessage) message);
            } else if (message instanceof DisputeResultMessage) {
                onDisputeResultMessage((DisputeResultMessage) message);
            } else if (message instanceof PeerPublishedDisputePayoutTxMessage) {
                onDisputedPayoutTxMessage((PeerPublishedDisputePayoutTxMessage) message);
            } else {
                log.warn("Unsupported message at dispatchMessage. message={}", message);
            }
        }
    }

    @Nullable
    @Override
    public NodeAddress getAgentNodeAddress(Dispute dispute) {
        return null;
    }

    @Override
    protected Trade.DisputeState getDisputeStateStartedByPeer() {
        return Trade.DisputeState.DISPUTE_STARTED_BY_PEER;
    }

    @Override
    protected AckMessageSourceType getAckMessageSourceType() {
        return AckMessageSourceType.ARBITRATION_MESSAGE;
    }

    @Override
    public void cleanupDisputes() {
        disputeListService.cleanupDisputes(tradeId -> tradeManager.closeDisputedTrade(tradeId, Trade.DisputeState.DISPUTE_CLOSED));
    }

    @Override
    protected String getDisputeInfo(Dispute dispute) {
        String role = Res.get("shared.arbitrator").toLowerCase();
        String link = "https://docs.bisq.network/trading-rules.html#legacy-arbitration"; //TODO needs to be created
        return Res.get("support.initialInfo", role, role, link);
    }

    @Override
    protected String getDisputeIntroForPeer(String disputeInfo) {
        return Res.get("support.peerOpenedDispute", disputeInfo, Version.VERSION);
    }

    @Override
    protected String getDisputeIntroForDisputeCreator(String disputeInfo) {
        return Res.get("support.youOpenedDispute", disputeInfo, Version.VERSION);
    }

    @Override
    protected void addPriceInfoMessage(Dispute dispute, int counter) {
        // Arbitrator is not used anymore.
    }

    ///////////////////////////////////////////////////////////////////////////////////////////
    // Message handler
    ///////////////////////////////////////////////////////////////////////////////////////////

    @Override
    // We get that message at both peers. The dispute object is in context of the trader
    public void onDisputeResultMessage(DisputeResultMessage disputeResultMessage) {
        DisputeResult disputeResult = disputeResultMessage.getDisputeResult();
        ChatMessage chatMessage = disputeResult.getChatMessage();
        checkNotNull(chatMessage, "chatMessage must not be null");
        if (Arrays.equals(disputeResult.getArbitratorPubKey(),
                btcWalletService.getArbitratorAddressEntry().getPubKey())) {
            log.error("Arbitrator received disputeResultMessage. That must never happen.");
            return;
        }

        String tradeId = disputeResult.getTradeId();
        Optional<Dispute> disputeOptional = findDispute(disputeResult);
        String uid = disputeResultMessage.getUid();
        if (!disputeOptional.isPresent()) {
            log.warn("We got a dispute result msg but we don't have a matching dispute. " +
                    "That might happen when we get the disputeResultMessage before the dispute was created. " +
                    "We try again after 2 sec. to apply the disputeResultMessage. TradeId = " + tradeId);
            if (!delayMsgMap.containsKey(uid)) {
                // We delay 2 sec. to be sure the comm. msg gets added first
                Timer timer = UserThread.runAfter(() -> onDisputeResultMessage(disputeResultMessage), 2);
                delayMsgMap.put(uid, timer);
            } else {
                log.warn("We got a dispute result msg after we already repeated to apply the message after a delay. " +
                        "That should never happen. TradeId = " + tradeId);
            }
            return;
        }

        Dispute dispute = disputeOptional.get();
        cleanupRetryMap(uid);
        if (!dispute.getChatMessages().contains(chatMessage)) {
            dispute.addAndPersistChatMessage(chatMessage);
        } else {
            log.warn("We got a dispute mail msg what we have already stored. TradeId = " + chatMessage.getTradeId());
        }
        dispute.setIsClosed(true);

        if (dispute.disputeResultProperty().get() != null) {
            log.warn("We already got a dispute result. That should only happen if a dispute needs to be closed " +
                    "again because the first close did not succeed. TradeId = " + tradeId);
        }

        dispute.setDisputeResult(disputeResult);
        Optional<Trade> tradeOptional = tradeManager.getTradeById(tradeId);
        String errorMessage = null;
        boolean success = false;
        try {
            // We need to avoid publishing the tx from both traders as it would create problems with zero confirmation withdrawals
            // There would be different transactions if both sign and publish (signers: once buyer+arb, once seller+arb)
            // The tx publisher is the winner or in case both get 50% the buyer, as the buyer has more inventive to publish the tx as he receives
            // more BTC as he has deposited
            Contract contract = dispute.getContract();

            boolean isBuyer = pubKeyRing.equals(contract.getBuyerPubKeyRing());
            DisputeResult.Winner publisher = disputeResult.getWinner();

            // Sometimes the user who receives the trade amount is never online, so we might want to
            // let the loser publish the tx. When the winner comes online he gets his funds as it was published by the other peer.
            // Default isLoserPublisher is set to false
            if (disputeResult.isLoserPublisher()) {
                // we invert the logic
                if (publisher == DisputeResult.Winner.BUYER)
                    publisher = DisputeResult.Winner.SELLER;
                else if (publisher == DisputeResult.Winner.SELLER)
                    publisher = DisputeResult.Winner.BUYER;
            }

            if ((isBuyer && publisher == DisputeResult.Winner.BUYER)
                    || (!isBuyer && publisher == DisputeResult.Winner.SELLER)) {

                Transaction payoutTx = null;
                if (tradeOptional.isPresent()) {
                    payoutTx = tradeOptional.get().getPayoutTx();
                } else {
                    Optional<Tradable> tradableOptional = closedTradableManager.getTradableById(tradeId);
                    if (tradableOptional.isPresent() && tradableOptional.get() instanceof Trade) {
                        payoutTx = ((Trade) tradableOptional.get()).getPayoutTx();
                    }
                }

                if (payoutTx == null) {
                    if (dispute.getDepositTxSerialized() != null) {
                        byte[] multiSigPubKey = isBuyer ? contract.getBuyerMultiSigPubKey() : contract.getSellerMultiSigPubKey();
                        DeterministicKey multiSigKeyPair = btcWalletService.getMultiSigKeyPair(tradeId, multiSigPubKey);
                        Transaction signedDisputedPayoutTx = tradeWalletService.traderSignAndFinalizeDisputedPayoutTx(
                                dispute.getDepositTxSerialized(),
                                disputeResult.getArbitratorSignature(),
                                disputeResult.getBuyerPayoutAmount(),
                                disputeResult.getSellerPayoutAmount(),
                                contract.getBuyerPayoutAddressString(),
                                contract.getSellerPayoutAddressString(),
                                multiSigKeyPair,
                                contract.getBuyerMultiSigPubKey(),
                                contract.getSellerMultiSigPubKey(),
                                disputeResult.getArbitratorPubKey()
                        );
                        Transaction committedDisputedPayoutTx = WalletService.maybeAddSelfTxToWallet(signedDisputedPayoutTx, btcWalletService.getWallet());
                        tradeWalletService.broadcastTx(committedDisputedPayoutTx, new TxBroadcaster.Callback() {
                            @Override
                            public void onSuccess(Transaction transaction) {
                                // after successful publish we send peer the tx
                                dispute.setDisputePayoutTxId(transaction.getHashAsString());
                                sendPeerPublishedPayoutTxMessage(transaction, dispute, contract);
                                updateTradeOrOpenOfferManager(tradeId);
                            }

                            @Override
                            public void onFailure(TxBroadcastException exception) {
                                log.error(exception.getMessage());
                            }
                        }, 15);

                        success = true;
                    } else {
                        errorMessage = "DepositTx is null. TradeId = " + tradeId;
                        log.warn(errorMessage);
                        success = false;
                    }
                } else {
                    log.warn("We already got a payout tx. That might be the case if the other peer did not get the " +
                            "payout tx and opened a dispute. TradeId = " + tradeId);
                    dispute.setDisputePayoutTxId(payoutTx.getHashAsString());
                    sendPeerPublishedPayoutTxMessage(payoutTx, dispute, contract);

                    success = true;
                }
            } else {
                log.trace("We don't publish the tx as we are not the winning party.");
                // Clean up tangling trades
                if (dispute.disputeResultProperty().get() != null && dispute.isClosed()) {
                    updateTradeOrOpenOfferManager(tradeId);
                }

                success = true;
            }
        } catch (TransactionVerificationException e) {
            errorMessage = "Error at traderSignAndFinalizeDisputedPayoutTx " + e.toString();
            log.error(errorMessage, e);
            success = false;

            // We prefer to close the dispute in that case. If there was no deposit tx and a random tx was used
            // we get a TransactionVerificationException. No reason to keep that dispute open...
            updateTradeOrOpenOfferManager(tradeId);

            throw new RuntimeException(errorMessage);
        } catch (AddressFormatException | WalletException e) {
            errorMessage = "Error at traderSignAndFinalizeDisputedPayoutTx " + e.toString();
            log.error(errorMessage, e);
            success = false;
            throw new RuntimeException(errorMessage);
        } finally {
            // We use the chatMessage as we only persist those not the disputeResultMessage.
            // If we would use the disputeResultMessage we could not lookup for the msg when we receive the AckMessage.
            sendAckMessage(chatMessage, dispute.getAgentPubKeyRing(), success, errorMessage);
        }
    }

    // Losing trader or in case of 50/50 the seller gets the tx sent from the winner or buyer
    private void onDisputedPayoutTxMessage(PeerPublishedDisputePayoutTxMessage peerPublishedDisputePayoutTxMessage) {
        String uid = peerPublishedDisputePayoutTxMessage.getUid();
        String tradeId = peerPublishedDisputePayoutTxMessage.getTradeId();
        Optional<Dispute> disputeOptional = findOwnDispute(tradeId);
        if (!disputeOptional.isPresent()) {
            log.debug("We got a peerPublishedPayoutTxMessage but we don't have a matching dispute. TradeId = " + tradeId);
            if (!delayMsgMap.containsKey(uid)) {
                // We delay 3 sec. to be sure the close msg gets added first
                Timer timer = UserThread.runAfter(() -> onDisputedPayoutTxMessage(peerPublishedDisputePayoutTxMessage), 3);
                delayMsgMap.put(uid, timer);
            } else {
                log.warn("We got a peerPublishedPayoutTxMessage after we already repeated to apply the message after a delay. " +
                        "That should never happen. TradeId = " + tradeId);
            }
            return;
        }

        Dispute dispute = disputeOptional.get();
        Contract contract = dispute.getContract();
        boolean isBuyer = pubKeyRing.equals(contract.getBuyerPubKeyRing());
        PubKeyRing peersPubKeyRing = isBuyer ? contract.getSellerPubKeyRing() : contract.getBuyerPubKeyRing();

        cleanupRetryMap(uid);

        Transaction committedDisputePayoutTx = WalletService.maybeAddNetworkTxToWallet(peerPublishedDisputePayoutTxMessage.getTransaction(), btcWalletService.getWallet());

        dispute.setDisputePayoutTxId(committedDisputePayoutTx.getHashAsString());
        BtcWalletService.printTx("Disputed payoutTx received from peer", committedDisputePayoutTx);

        // We can only send the ack msg if we have the peersPubKeyRing which requires the dispute
        sendAckMessage(peerPublishedDisputePayoutTxMessage, peersPubKeyRing, true, null);
    }


    ///////////////////////////////////////////////////////////////////////////////////////////
    // Send messages
    ///////////////////////////////////////////////////////////////////////////////////////////

    // winner (or buyer in case of 50/50) sends tx to other peer
    private void sendPeerPublishedPayoutTxMessage(Transaction transaction, Dispute dispute, Contract contract) {
        PubKeyRing peersPubKeyRing = dispute.isDisputeOpenerIsBuyer() ? contract.getSellerPubKeyRing() : contract.getBuyerPubKeyRing();
        NodeAddress peersNodeAddress = dispute.isDisputeOpenerIsBuyer() ? contract.getSellerNodeAddress() : contract.getBuyerNodeAddress();
        log.trace("sendPeerPublishedPayoutTxMessage to peerAddress " + peersNodeAddress);
        PeerPublishedDisputePayoutTxMessage message = new PeerPublishedDisputePayoutTxMessage(transaction.bitcoinSerialize(),
                dispute.getTradeId(),
                p2PService.getAddress(),
                UUID.randomUUID().toString(),
                getSupportType());
        log.info("Send {} to peer {}. tradeId={}, uid={}",
                message.getClass().getSimpleName(), peersNodeAddress, message.getTradeId(), message.getUid());
        p2PService.sendEncryptedMailboxMessage(peersNodeAddress,
                peersPubKeyRing,
                message,
                new SendMailboxMessageListener() {
                    @Override
                    public void onArrived() {
                        log.info("{} arrived at peer {}. tradeId={}, uid={}",
                                message.getClass().getSimpleName(), peersNodeAddress, message.getTradeId(), message.getUid());
                    }

                    @Override
                    public void onStoredInMailbox() {
                        log.info("{} stored in mailbox for peer {}. tradeId={}, uid={}",
                                message.getClass().getSimpleName(), peersNodeAddress, message.getTradeId(), message.getUid());
                    }

                    @Override
                    public void onFault(String errorMessage) {
                        log.error("{} failed: Peer {}. tradeId={}, uid={}, errorMessage={}",
                                message.getClass().getSimpleName(), peersNodeAddress, message.getTradeId(), message.getUid(), errorMessage);
                    }
                }
        );
    }

    private void updateTradeOrOpenOfferManager(String tradeId) {
        // set state after payout as we call swapTradeEntryToAvailableEntry
        if (tradeManager.getTradeById(tradeId).isPresent()) {
            tradeManager.closeDisputedTrade(tradeId, Trade.DisputeState.DISPUTE_CLOSED);
        } else {
            Optional<OpenOffer> openOfferOptional = openOfferManager.getOpenOfferById(tradeId);
            openOfferOptional.ifPresent(openOffer -> openOfferManager.closeOpenOffer(openOffer.getOffer()));
        }
    }
}<|MERGE_RESOLUTION|>--- conflicted
+++ resolved
@@ -91,19 +91,11 @@
                               ClosedTradableManager closedTradableManager,
                               OpenOfferManager openOfferManager,
                               DaoFacade daoFacade,
-<<<<<<< HEAD
-                              PubKeyRing pubKeyRing,
-                              ArbitrationDisputeListService arbitrationDisputeListService,
-                              PriceFeedService priceFeedService) {
-        super(p2PService, tradeWalletService, walletService, walletsSetup, tradeManager, closedTradableManager,
-                openOfferManager, daoFacade, pubKeyRing, arbitrationDisputeListService, priceFeedService);
-=======
                               KeyRing keyRing,
                               ArbitrationDisputeListService arbitrationDisputeListService,
                               PriceFeedService priceFeedService) {
         super(p2PService, tradeWalletService, walletService, walletsSetup, tradeManager, closedTradableManager,
                 openOfferManager, daoFacade, keyRing, arbitrationDisputeListService, priceFeedService);
->>>>>>> b0b43343
     }
 
 
