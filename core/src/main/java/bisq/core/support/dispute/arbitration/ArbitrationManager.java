/*
 * This file is part of Bisq.
 *
 * Bisq is free software: you can redistribute it and/or modify it
 * under the terms of the GNU Affero General Public License as published by
 * the Free Software Foundation, either version 3 of the License, or (at
 * your option) any later version.
 *
 * Bisq is distributed in the hope that it will be useful, but WITHOUT
 * ANY WARRANTY; without even the implied warranty of MERCHANTABILITY or
 * FITNESS FOR A PARTICULAR PURPOSE. See the GNU Affero General Public
 * License for more details.
 *
 * You should have received a copy of the GNU Affero General Public License
 * along with Bisq. If not, see <http://www.gnu.org/licenses/>.
 */

package bisq.core.support.dispute.arbitration;

import bisq.core.btc.exceptions.TransactionVerificationException;
import bisq.core.btc.exceptions.TxBroadcastException;
import bisq.core.btc.exceptions.WalletException;
import bisq.core.btc.setup.WalletsSetup;
import bisq.core.btc.wallet.BtcWalletService;
import bisq.core.btc.wallet.TradeWalletService;
import bisq.core.btc.wallet.TxBroadcaster;
import bisq.core.btc.wallet.WalletService;
import bisq.core.dao.DaoFacade;
import bisq.core.locale.Res;
import bisq.core.offer.OpenOffer;
import bisq.core.offer.OpenOfferManager;
import bisq.core.provider.price.PriceFeedService;
import bisq.core.support.SupportType;
import bisq.core.support.dispute.Dispute;
import bisq.core.support.dispute.DisputeManager;
import bisq.core.support.dispute.DisputeResult;
import bisq.core.support.dispute.arbitration.messages.PeerPublishedDisputePayoutTxMessage;
import bisq.core.support.dispute.messages.DisputeResultMessage;
import bisq.core.support.dispute.messages.OpenNewDisputeMessage;
import bisq.core.support.dispute.messages.PeerOpenedDisputeMessage;
import bisq.core.support.messages.ChatMessage;
import bisq.core.support.messages.SupportMessage;
import bisq.core.trade.Contract;
import bisq.core.trade.Tradable;
import bisq.core.trade.Trade;
import bisq.core.trade.TradeManager;
import bisq.core.trade.closed.ClosedTradableManager;

import bisq.network.p2p.AckMessageSourceType;
import bisq.network.p2p.NodeAddress;
import bisq.network.p2p.P2PService;
import bisq.network.p2p.SendMailboxMessageListener;

import bisq.common.Timer;
import bisq.common.UserThread;
import bisq.common.app.Version;
import bisq.common.config.Config;
import bisq.common.crypto.KeyRing;
import bisq.common.crypto.PubKeyRing;

import org.bitcoinj.core.AddressFormatException;
import org.bitcoinj.core.SignatureDecodeException;
import org.bitcoinj.core.Transaction;
import org.bitcoinj.crypto.DeterministicKey;

import com.google.inject.Inject;
import com.google.inject.Singleton;

import java.util.Arrays;
import java.util.Optional;
import java.util.UUID;

import lombok.extern.slf4j.Slf4j;

import javax.annotation.Nullable;

import static com.google.common.base.Preconditions.checkNotNull;

@Slf4j
@Singleton
public final class ArbitrationManager extends DisputeManager<ArbitrationDisputeList> {

    ///////////////////////////////////////////////////////////////////////////////////////////
    // Constructor
    ///////////////////////////////////////////////////////////////////////////////////////////

    @Inject
    public ArbitrationManager(P2PService p2PService,
                              TradeWalletService tradeWalletService,
                              BtcWalletService walletService,
                              WalletsSetup walletsSetup,
                              TradeManager tradeManager,
                              ClosedTradableManager closedTradableManager,
                              OpenOfferManager openOfferManager,
                              DaoFacade daoFacade,
                              KeyRing keyRing,
                              ArbitrationDisputeListService arbitrationDisputeListService,
                              Config config,
                              PriceFeedService priceFeedService) {
        super(p2PService, tradeWalletService, walletService, walletsSetup, tradeManager, closedTradableManager,
                openOfferManager, daoFacade, keyRing, arbitrationDisputeListService, config, priceFeedService);
    }


    ///////////////////////////////////////////////////////////////////////////////////////////
    // Implement template methods
    ///////////////////////////////////////////////////////////////////////////////////////////

    @Override
    public SupportType getSupportType() {
        return SupportType.ARBITRATION;
    }

    @Override
    public void dispatchMessage(SupportMessage message) {
        if (canProcessMessage(message)) {
            log.info("Received {} with tradeId {} and uid {}",
                    message.getClass().getSimpleName(), message.getTradeId(), message.getUid());

            if (message instanceof OpenNewDisputeMessage) {
                onOpenNewDisputeMessage((OpenNewDisputeMessage) message);
            } else if (message instanceof PeerOpenedDisputeMessage) {
                onPeerOpenedDisputeMessage((PeerOpenedDisputeMessage) message);
            } else if (message instanceof ChatMessage) {
                onChatMessage((ChatMessage) message);
            } else if (message instanceof DisputeResultMessage) {
                onDisputeResultMessage((DisputeResultMessage) message);
            } else if (message instanceof PeerPublishedDisputePayoutTxMessage) {
                onDisputedPayoutTxMessage((PeerPublishedDisputePayoutTxMessage) message);
            } else {
                log.warn("Unsupported message at dispatchMessage. message={}", message);
            }
        }
    }

    @Nullable
    @Override
    public NodeAddress getAgentNodeAddress(Dispute dispute) {
        return null;
    }

    @Override
    protected Trade.DisputeState getDisputeStateStartedByPeer() {
        return Trade.DisputeState.DISPUTE_STARTED_BY_PEER;
    }

    @Override
    protected AckMessageSourceType getAckMessageSourceType() {
        return AckMessageSourceType.ARBITRATION_MESSAGE;
    }

    @Override
    public void cleanupDisputes() {
        disputeListService.cleanupDisputes(tradeId -> tradeManager.closeDisputedTrade(tradeId, Trade.DisputeState.DISPUTE_CLOSED));
    }

    @Override
    protected String getDisputeInfo(Dispute dispute) {
        String role = Res.get("shared.arbitrator").toLowerCase();
        String link = "https://docs.bisq.network/trading-rules.html#legacy-arbitration"; //TODO needs to be created
        return Res.get("support.initialInfo", role, role, link);
    }

    @Override
    protected String getDisputeIntroForPeer(String disputeInfo) {
        return Res.get("support.peerOpenedDispute", disputeInfo, Version.VERSION);
    }

    @Override
    protected String getDisputeIntroForDisputeCreator(String disputeInfo) {
        return Res.get("support.youOpenedDispute", disputeInfo, Version.VERSION);
    }

    @Override
    protected void addPriceInfoMessage(Dispute dispute, int counter) {
        // Arbitrator is not used anymore.
    }

    ///////////////////////////////////////////////////////////////////////////////////////////
    // Message handler
    ///////////////////////////////////////////////////////////////////////////////////////////

    @Override
    // We get that message at both peers. The dispute object is in context of the trader
    public void onDisputeResultMessage(DisputeResultMessage disputeResultMessage) {
        DisputeResult disputeResult = disputeResultMessage.getDisputeResult();
        ChatMessage chatMessage = disputeResult.getChatMessage();
        checkNotNull(chatMessage, "chatMessage must not be null");
        if (Arrays.equals(disputeResult.getArbitratorPubKey(),
                btcWalletService.getArbitratorAddressEntry().getPubKey())) {
            log.error("Arbitrator received disputeResultMessage. That must never happen.");
            return;
        }

        String tradeId = disputeResult.getTradeId();
        Optional<Dispute> disputeOptional = findDispute(disputeResult);
        String uid = disputeResultMessage.getUid();
        if (!disputeOptional.isPresent()) {
            log.warn("We got a dispute result msg but we don't have a matching dispute. " +
                    "That might happen when we get the disputeResultMessage before the dispute was created. " +
                    "We try again after 2 sec. to apply the disputeResultMessage. TradeId = " + tradeId);
            if (!delayMsgMap.containsKey(uid)) {
                // We delay 2 sec. to be sure the comm. msg gets added first
                Timer timer = UserThread.runAfter(() -> onDisputeResultMessage(disputeResultMessage), 2);
                delayMsgMap.put(uid, timer);
            } else {
                log.warn("We got a dispute result msg after we already repeated to apply the message after a delay. " +
                        "That should never happen. TradeId = " + tradeId);
            }
            return;
        }

        Dispute dispute = disputeOptional.get();
        cleanupRetryMap(uid);
        if (!dispute.getChatMessages().contains(chatMessage)) {
            dispute.addAndPersistChatMessage(chatMessage);
        } else {
            log.warn("We got a dispute mail msg what we have already stored. TradeId = " + chatMessage.getTradeId());
        }
        dispute.setIsClosed(true);

        if (dispute.disputeResultProperty().get() != null) {
            log.warn("We already got a dispute result. That should only happen if a dispute needs to be closed " +
                    "again because the first close did not succeed. TradeId = " + tradeId);
        }

        dispute.setDisputeResult(disputeResult);
        Optional<Trade> tradeOptional = tradeManager.getTradeById(tradeId);
        String errorMessage = null;
        boolean success = false;
        try {
            // We need to avoid publishing the tx from both traders as it would create problems with zero confirmation withdrawals
            // There would be different transactions if both sign and publish (signers: once buyer+arb, once seller+arb)
            // The tx publisher is the winner or in case both get 50% the buyer, as the buyer has more inventive to publish the tx as he receives
            // more BTC as he has deposited
            Contract contract = dispute.getContract();

            boolean isBuyer = pubKeyRing.equals(contract.getBuyerPubKeyRing());
            DisputeResult.Winner publisher = disputeResult.getWinner();

            // Sometimes the user who receives the trade amount is never online, so we might want to
            // let the loser publish the tx. When the winner comes online he gets his funds as it was published by the other peer.
            // Default isLoserPublisher is set to false
            if (disputeResult.isLoserPublisher()) {
                // we invert the logic
                if (publisher == DisputeResult.Winner.BUYER)
                    publisher = DisputeResult.Winner.SELLER;
                else if (publisher == DisputeResult.Winner.SELLER)
                    publisher = DisputeResult.Winner.BUYER;
            }

            if ((isBuyer && publisher == DisputeResult.Winner.BUYER)
                    || (!isBuyer && publisher == DisputeResult.Winner.SELLER)) {

                Transaction payoutTx = null;
                if (tradeOptional.isPresent()) {
                    payoutTx = tradeOptional.get().getPayoutTx();
                } else {
                    Optional<Tradable> tradableOptional = closedTradableManager.getTradableById(tradeId);
                    if (tradableOptional.isPresent() && tradableOptional.get() instanceof Trade) {
                        payoutTx = ((Trade) tradableOptional.get()).getPayoutTx();
                    }
                }

                if (payoutTx == null) {
                    if (dispute.getDepositTxSerialized() != null) {
                        byte[] multiSigPubKey = isBuyer ? contract.getBuyerMultiSigPubKey() : contract.getSellerMultiSigPubKey();
                        DeterministicKey multiSigKeyPair = btcWalletService.getMultiSigKeyPair(tradeId, multiSigPubKey);
                        Transaction signedDisputedPayoutTx = tradeWalletService.traderSignAndFinalizeDisputedPayoutTx(
                                dispute.getDepositTxSerialized(),
                                disputeResult.getArbitratorSignature(),
                                disputeResult.getBuyerPayoutAmount(),
                                disputeResult.getSellerPayoutAmount(),
                                contract.getBuyerPayoutAddressString(),
                                contract.getSellerPayoutAddressString(),
                                multiSigKeyPair,
                                contract.getBuyerMultiSigPubKey(),
                                contract.getSellerMultiSigPubKey(),
                                disputeResult.getArbitratorPubKey()
                        );
                        Transaction committedDisputedPayoutTx = WalletService.maybeAddSelfTxToWallet(signedDisputedPayoutTx, btcWalletService.getWallet());
                        tradeWalletService.broadcastTx(committedDisputedPayoutTx, new TxBroadcaster.Callback() {
                            @Override
                            public void onSuccess(Transaction transaction) {
                                // after successful publish we send peer the tx
                                dispute.setDisputePayoutTxId(transaction.getTxId().toString());
                                sendPeerPublishedPayoutTxMessage(transaction, dispute, contract);
                                updateTradeOrOpenOfferManager(tradeId);
                            }

                            @Override
                            public void onFailure(TxBroadcastException exception) {
                                log.error(exception.getMessage());
                            }
                        }, 15);

                        success = true;
                    } else {
                        errorMessage = "DepositTx is null. TradeId = " + tradeId;
                        log.warn(errorMessage);
                        success = false;
                    }
                } else {
                    log.warn("We already got a payout tx. That might be the case if the other peer did not get the " +
                            "payout tx and opened a dispute. TradeId = " + tradeId);
                    dispute.setDisputePayoutTxId(payoutTx.getTxId().toString());
                    sendPeerPublishedPayoutTxMessage(payoutTx, dispute, contract);

                    success = true;
                }
            } else {
                log.trace("We don't publish the tx as we are not the winning party.");
                // Clean up tangling trades
                if (dispute.disputeResultProperty().get() != null && dispute.isClosed()) {
                    updateTradeOrOpenOfferManager(tradeId);
                }

                success = true;
            }
        } catch (TransactionVerificationException e) {
            errorMessage = "Error at traderSignAndFinalizeDisputedPayoutTx " + e.toString();
            log.error(errorMessage, e);
            success = false;

            // We prefer to close the dispute in that case. If there was no deposit tx and a random tx was used
            // we get a TransactionVerificationException. No reason to keep that dispute open...
            updateTradeOrOpenOfferManager(tradeId);

            throw new RuntimeException(errorMessage);
        } catch (AddressFormatException | WalletException | SignatureDecodeException e) {
            errorMessage = "Error at traderSignAndFinalizeDisputedPayoutTx " + e.toString();
            log.error(errorMessage, e);
            success = false;
            throw new RuntimeException(errorMessage);
        } finally {
            // We use the chatMessage as we only persist those not the disputeResultMessage.
            // If we would use the disputeResultMessage we could not lookup for the msg when we receive the AckMessage.
            sendAckMessage(chatMessage, dispute.getAgentPubKeyRing(), success, errorMessage);
        }

<<<<<<< HEAD
        getStorage().requestPersistence();
=======
        requestPersistence();
>>>>>>> 656896d6
    }

    // Losing trader or in case of 50/50 the seller gets the tx sent from the winner or buyer
    private void onDisputedPayoutTxMessage(PeerPublishedDisputePayoutTxMessage peerPublishedDisputePayoutTxMessage) {
        String uid = peerPublishedDisputePayoutTxMessage.getUid();
        String tradeId = peerPublishedDisputePayoutTxMessage.getTradeId();
        Optional<Dispute> disputeOptional = findOwnDispute(tradeId);
        if (!disputeOptional.isPresent()) {
            log.debug("We got a peerPublishedPayoutTxMessage but we don't have a matching dispute. TradeId = " + tradeId);
            if (!delayMsgMap.containsKey(uid)) {
                // We delay 3 sec. to be sure the close msg gets added first
                Timer timer = UserThread.runAfter(() -> onDisputedPayoutTxMessage(peerPublishedDisputePayoutTxMessage), 3);
                delayMsgMap.put(uid, timer);
            } else {
                log.warn("We got a peerPublishedPayoutTxMessage after we already repeated to apply the message after a delay. " +
                        "That should never happen. TradeId = " + tradeId);
            }
            return;
        }

        Dispute dispute = disputeOptional.get();
        Contract contract = dispute.getContract();
        boolean isBuyer = pubKeyRing.equals(contract.getBuyerPubKeyRing());
        PubKeyRing peersPubKeyRing = isBuyer ? contract.getSellerPubKeyRing() : contract.getBuyerPubKeyRing();

        cleanupRetryMap(uid);

        Transaction committedDisputePayoutTx = WalletService.maybeAddNetworkTxToWallet(peerPublishedDisputePayoutTxMessage.getTransaction(), btcWalletService.getWallet());

        dispute.setDisputePayoutTxId(committedDisputePayoutTx.getTxId().toString());
        BtcWalletService.printTx("Disputed payoutTx received from peer", committedDisputePayoutTx);

        // We can only send the ack msg if we have the peersPubKeyRing which requires the dispute
        sendAckMessage(peerPublishedDisputePayoutTxMessage, peersPubKeyRing, true, null);
<<<<<<< HEAD
        getStorage().requestPersistence();
=======
        requestPersistence();
>>>>>>> 656896d6
    }


    ///////////////////////////////////////////////////////////////////////////////////////////
    // Send messages
    ///////////////////////////////////////////////////////////////////////////////////////////

    // winner (or buyer in case of 50/50) sends tx to other peer
    private void sendPeerPublishedPayoutTxMessage(Transaction transaction, Dispute dispute, Contract contract) {
        PubKeyRing peersPubKeyRing = dispute.isDisputeOpenerIsBuyer() ? contract.getSellerPubKeyRing() : contract.getBuyerPubKeyRing();
        NodeAddress peersNodeAddress = dispute.isDisputeOpenerIsBuyer() ? contract.getSellerNodeAddress() : contract.getBuyerNodeAddress();
        log.trace("sendPeerPublishedPayoutTxMessage to peerAddress {}", peersNodeAddress);
        PeerPublishedDisputePayoutTxMessage message = new PeerPublishedDisputePayoutTxMessage(transaction.bitcoinSerialize(),
                dispute.getTradeId(),
                p2PService.getAddress(),
                UUID.randomUUID().toString(),
                getSupportType());
        log.info("Send {} to peer {}. tradeId={}, uid={}",
                message.getClass().getSimpleName(), peersNodeAddress, message.getTradeId(), message.getUid());
        p2PService.sendEncryptedMailboxMessage(peersNodeAddress,
                peersPubKeyRing,
                message,
                new SendMailboxMessageListener() {
                    @Override
                    public void onArrived() {
                        log.info("{} arrived at peer {}. tradeId={}, uid={}",
                                message.getClass().getSimpleName(), peersNodeAddress, message.getTradeId(), message.getUid());
                    }

                    @Override
                    public void onStoredInMailbox() {
                        log.info("{} stored in mailbox for peer {}. tradeId={}, uid={}",
                                message.getClass().getSimpleName(), peersNodeAddress, message.getTradeId(), message.getUid());
                    }

                    @Override
                    public void onFault(String errorMessage) {
                        log.error("{} failed: Peer {}. tradeId={}, uid={}, errorMessage={}",
                                message.getClass().getSimpleName(), peersNodeAddress, message.getTradeId(), message.getUid(), errorMessage);
                    }
                }
        );
    }

    private void updateTradeOrOpenOfferManager(String tradeId) {
        // set state after payout as we call swapTradeEntryToAvailableEntry
        if (tradeManager.getTradeById(tradeId).isPresent()) {
            tradeManager.closeDisputedTrade(tradeId, Trade.DisputeState.DISPUTE_CLOSED);
        } else {
            Optional<OpenOffer> openOfferOptional = openOfferManager.getOpenOfferById(tradeId);
            openOfferOptional.ifPresent(openOffer -> openOfferManager.closeOpenOffer(openOffer.getOffer()));
        }
    }
}<|MERGE_RESOLUTION|>--- conflicted
+++ resolved
@@ -338,11 +338,7 @@
             sendAckMessage(chatMessage, dispute.getAgentPubKeyRing(), success, errorMessage);
         }
 
-<<<<<<< HEAD
-        getStorage().requestPersistence();
-=======
         requestPersistence();
->>>>>>> 656896d6
     }
 
     // Losing trader or in case of 50/50 the seller gets the tx sent from the winner or buyer
@@ -377,11 +373,7 @@
 
         // We can only send the ack msg if we have the peersPubKeyRing which requires the dispute
         sendAckMessage(peerPublishedDisputePayoutTxMessage, peersPubKeyRing, true, null);
-<<<<<<< HEAD
-        getStorage().requestPersistence();
-=======
         requestPersistence();
->>>>>>> 656896d6
     }
 
 
