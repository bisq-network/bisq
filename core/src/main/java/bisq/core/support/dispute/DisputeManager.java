/*
 * This file is part of Bisq.
 *
 * Bisq is free software: you can redistribute it and/or modify it
 * under the terms of the GNU Affero General Public License as published by
 * the Free Software Foundation, either version 3 of the License, or (at
 * your option) any later version.
 *
 * Bisq is distributed in the hope that it will be useful, but WITHOUT
 * ANY WARRANTY; without even the implied warranty of MERCHANTABILITY or
 * FITNESS FOR A PARTICULAR PURPOSE. See the GNU Affero General Public
 * License for more details.
 *
 * You should have received a copy of the GNU Affero General Public License
 * along with Bisq. If not, see <http://www.gnu.org/licenses/>.
 */

package bisq.core.support.dispute;

import bisq.core.btc.setup.WalletsSetup;
import bisq.core.btc.wallet.BtcWalletService;
import bisq.core.btc.wallet.Restrictions;
import bisq.core.btc.wallet.TradeWalletService;
import bisq.core.dao.DaoFacade;
import bisq.core.locale.CurrencyUtil;
import bisq.core.locale.Res;
import bisq.core.monetary.Altcoin;
import bisq.core.monetary.Price;
import bisq.core.offer.OfferPayload;
import bisq.core.offer.OpenOfferManager;
import bisq.core.provider.price.MarketPrice;
import bisq.core.provider.price.PriceFeedService;
import bisq.core.support.SupportManager;
import bisq.core.support.dispute.messages.DisputeResultMessage;
import bisq.core.support.dispute.messages.OpenNewDisputeMessage;
import bisq.core.support.dispute.messages.PeerOpenedDisputeMessage;
import bisq.core.support.messages.ChatMessage;
import bisq.core.trade.Contract;
import bisq.core.trade.Trade;
import bisq.core.trade.TradeDataValidation;
import bisq.core.trade.TradeManager;
import bisq.core.trade.closed.ClosedTradableManager;

import bisq.network.p2p.BootstrapListener;
import bisq.network.p2p.NodeAddress;
import bisq.network.p2p.P2PService;
import bisq.network.p2p.SendMailboxMessageListener;

import bisq.common.UserThread;
import bisq.common.app.Version;
import bisq.common.config.Config;
import bisq.common.crypto.KeyRing;
import bisq.common.crypto.PubKeyRing;
import bisq.common.handlers.FaultHandler;
import bisq.common.handlers.ResultHandler;
<<<<<<< HEAD
import bisq.common.persistence.PersistenceManager;
=======
>>>>>>> 656896d6
import bisq.common.util.MathUtils;
import bisq.common.util.Tuple2;

import org.bitcoinj.core.Coin;
import org.bitcoinj.utils.Fiat;

import javafx.beans.property.IntegerProperty;

import javafx.collections.FXCollections;
import javafx.collections.ObservableList;

import java.security.KeyPair;

import java.util.Date;
import java.util.List;
import java.util.Optional;
import java.util.UUID;
import java.util.concurrent.TimeUnit;
import java.util.stream.Collectors;

import lombok.Getter;
import lombok.extern.slf4j.Slf4j;

import javax.annotation.Nullable;

import static com.google.common.base.Preconditions.checkNotNull;

@Slf4j
public abstract class DisputeManager<T extends DisputeList<Dispute>> extends SupportManager {
    protected final TradeWalletService tradeWalletService;
    protected final BtcWalletService btcWalletService;
    protected final TradeManager tradeManager;
    protected final ClosedTradableManager closedTradableManager;
    protected final OpenOfferManager openOfferManager;
    protected final PubKeyRing pubKeyRing;
    protected final DisputeListService<T> disputeListService;
    private final Config config;
    private final PriceFeedService priceFeedService;
    protected final DaoFacade daoFacade;

    @Getter
    protected final ObservableList<TradeDataValidation.ValidationException> validationExceptions =
            FXCollections.observableArrayList();
    @Getter
    private final KeyPair signatureKeyPair;


    ///////////////////////////////////////////////////////////////////////////////////////////
    // Constructor
    ///////////////////////////////////////////////////////////////////////////////////////////

    public DisputeManager(P2PService p2PService,
                          TradeWalletService tradeWalletService,
                          BtcWalletService btcWalletService,
                          WalletsSetup walletsSetup,
                          TradeManager tradeManager,
                          ClosedTradableManager closedTradableManager,
                          OpenOfferManager openOfferManager,
                          DaoFacade daoFacade,
                          KeyRing keyRing,
                          DisputeListService<T> disputeListService,
                          Config config,
                          PriceFeedService priceFeedService) {
        super(p2PService, walletsSetup);

        this.tradeWalletService = tradeWalletService;
        this.btcWalletService = btcWalletService;
        this.tradeManager = tradeManager;
        this.closedTradableManager = closedTradableManager;
        this.openOfferManager = openOfferManager;
        this.daoFacade = daoFacade;
        this.pubKeyRing = keyRing.getPubKeyRing();
        signatureKeyPair = keyRing.getSignatureKeyPair();
        this.disputeListService = disputeListService;
        this.config = config;
        this.priceFeedService = priceFeedService;
    }


    ///////////////////////////////////////////////////////////////////////////////////////////
    // Implement template methods
    ///////////////////////////////////////////////////////////////////////////////////////////

    @Override
    public void requestPersistence() {
        disputeListService.requestPersistence();
    }

    @Override
    public NodeAddress getPeerNodeAddress(ChatMessage message) {
        Optional<Dispute> disputeOptional = findDispute(message);
        if (!disputeOptional.isPresent()) {
            log.warn("Could not find dispute for tradeId = {} traderId = {}",
                    message.getTradeId(), message.getTraderId());
            return null;
        }
        return getNodeAddressPubKeyRingTuple(disputeOptional.get()).first;
    }

    @Override
    public PubKeyRing getPeerPubKeyRing(ChatMessage message) {
        Optional<Dispute> disputeOptional = findDispute(message);
        if (!disputeOptional.isPresent()) {
            log.warn("Could not find dispute for tradeId = {} traderId = {}",
                    message.getTradeId(), message.getTraderId());
            return null;
        }

        return getNodeAddressPubKeyRingTuple(disputeOptional.get()).second;
    }

    @Override
    public List<ChatMessage> getAllChatMessages() {
        return getDisputeList().stream()
                .flatMap(dispute -> dispute.getChatMessages().stream())
                .collect(Collectors.toList());
    }

    @Override
    public boolean channelOpen(ChatMessage message) {
        return findDispute(message).isPresent();
    }

    @Override
    public void addAndPersistChatMessage(ChatMessage message) {
        findDispute(message).ifPresent(dispute -> {
            if (dispute.getChatMessages().stream().noneMatch(m -> m.getUid().equals(message.getUid()))) {
                dispute.addAndPersistChatMessage(message);
<<<<<<< HEAD
                getStorage().requestPersistence();
=======
                requestPersistence();
>>>>>>> 656896d6
            } else {
                log.warn("We got a chatMessage that we have already stored. UId = {} TradeId = {}",
                        message.getUid(), message.getTradeId());
            }
        });
    }


    ///////////////////////////////////////////////////////////////////////////////////////////
    // Abstract methods
    ///////////////////////////////////////////////////////////////////////////////////////////

    // We get that message at both peers. The dispute object is in context of the trader
    public abstract void onDisputeResultMessage(DisputeResultMessage disputeResultMessage);

    @Nullable
    public abstract NodeAddress getAgentNodeAddress(Dispute dispute);

    protected abstract Trade.DisputeState getDisputeStateStartedByPeer();

    public abstract void cleanupDisputes();

    protected abstract String getDisputeInfo(Dispute dispute);

    protected abstract String getDisputeIntroForPeer(String disputeInfo);

    protected abstract String getDisputeIntroForDisputeCreator(String disputeInfo);


    ///////////////////////////////////////////////////////////////////////////////////////////
    // Delegates for disputeListService
    ///////////////////////////////////////////////////////////////////////////////////////////

    public IntegerProperty getNumOpenDisputes() {
        return disputeListService.getNumOpenDisputes();
    }

<<<<<<< HEAD
    public PersistenceManager<? extends DisputeList> getStorage() {
        return disputeListService.getPersistenceManager();
    }

=======
>>>>>>> 656896d6
    public ObservableList<Dispute> getDisputesAsObservableList() {
        return disputeListService.getObservableList();
    }

    public String getNrOfDisputes(boolean isBuyer, Contract contract) {
        return disputeListService.getNrOfDisputes(isBuyer, contract);
    }

    protected T getDisputeList() {
        return disputeListService.getDisputeList();
    }


    ///////////////////////////////////////////////////////////////////////////////////////////
    // API
    ///////////////////////////////////////////////////////////////////////////////////////////

    public void onAllServicesInitialized() {
        super.onAllServicesInitialized();
        disputeListService.onAllServicesInitialized();

        p2PService.addP2PServiceListener(new BootstrapListener() {
            @Override
            public void onUpdatedDataReceived() {
                tryApplyMessages();
            }
        });

        walletsSetup.downloadPercentageProperty().addListener((observable, oldValue, newValue) -> {
            if (walletsSetup.isDownloadComplete())
                tryApplyMessages();
        });

        walletsSetup.numPeersProperty().addListener((observable, oldValue, newValue) -> {
            if (walletsSetup.hasSufficientPeersForBroadcast())
                tryApplyMessages();
        });

        tryApplyMessages();
        cleanupDisputes();

        List<Dispute> disputes = getDisputeList().getList();
        disputes.forEach(dispute -> {
            try {
                TradeDataValidation.validateDonationAddress(dispute, dispute.getDonationAddressOfDelayedPayoutTx(), daoFacade);
                TradeDataValidation.validateNodeAddress(dispute, dispute.getContract().getBuyerNodeAddress(), config);
                TradeDataValidation.validateNodeAddress(dispute, dispute.getContract().getSellerNodeAddress(), config);
            } catch (TradeDataValidation.AddressException | TradeDataValidation.NodeAddressException e) {
                log.error(e.toString());
                validationExceptions.add(e);
            }
        });

        TradeDataValidation.testIfAnyDisputeTriedReplay(disputes,
                disputeReplayException -> {
                    log.error(disputeReplayException.toString());
                    validationExceptions.add(disputeReplayException);
                });
    }

    public boolean isTrader(Dispute dispute) {
        return pubKeyRing.equals(dispute.getTraderPubKeyRing());
    }


    public Optional<Dispute> findOwnDispute(String tradeId) {
        T disputeList = getDisputeList();
        if (disputeList == null) {
            log.warn("disputes is null");
            return Optional.empty();
        }
        return disputeList.stream().filter(e -> e.getTradeId().equals(tradeId)).findAny();
    }


    ///////////////////////////////////////////////////////////////////////////////////////////
    // Message handler
    ///////////////////////////////////////////////////////////////////////////////////////////

    // dispute agent receives that from trader who opens dispute
    protected void onOpenNewDisputeMessage(OpenNewDisputeMessage openNewDisputeMessage) {
        T disputeList = getDisputeList();
        if (disputeList == null) {
            log.warn("disputes is null");
            return;
        }

        String errorMessage = null;
        Dispute dispute = openNewDisputeMessage.getDispute();
        // Disputes from clients < 1.2.0 always have support type ARBITRATION in dispute as the field didn't exist before
        dispute.setSupportType(openNewDisputeMessage.getSupportType());

        Contract contract = dispute.getContract();
        addPriceInfoMessage(dispute, 0);

        PubKeyRing peersPubKeyRing = dispute.isDisputeOpenerIsBuyer() ? contract.getSellerPubKeyRing() : contract.getBuyerPubKeyRing();
        if (isAgent(dispute)) {
            if (!disputeList.contains(dispute)) {
                Optional<Dispute> storedDisputeOptional = findDispute(dispute);
                if (!storedDisputeOptional.isPresent()) {
                    disputeList.add(dispute);
                    sendPeerOpenedDisputeMessage(dispute, contract, peersPubKeyRing);
                } else {
                    // valid case if both have opened a dispute and agent was not online.
                    log.debug("We got a dispute already open for that trade and trading peer. TradeId = {}",
                            dispute.getTradeId());
                }
            } else {
                errorMessage = "We got a dispute msg what we have already stored. TradeId = " + dispute.getTradeId();
                log.warn(errorMessage);
            }
        } else {
            errorMessage = "Trader received openNewDisputeMessage. That must never happen.";
            log.error(errorMessage);
        }

        // We use the ChatMessage not the openNewDisputeMessage for the ACK
        ObservableList<ChatMessage> messages = dispute.getChatMessages();
        if (!messages.isEmpty()) {
            ChatMessage chatMessage = messages.get(0);
            PubKeyRing sendersPubKeyRing = dispute.isDisputeOpenerIsBuyer() ? contract.getBuyerPubKeyRing() : contract.getSellerPubKeyRing();
            sendAckMessage(chatMessage, sendersPubKeyRing, errorMessage == null, errorMessage);
        }

        addMediationResultMessage(dispute);

        try {
            TradeDataValidation.validateDonationAddress(dispute.getDonationAddressOfDelayedPayoutTx(), daoFacade);
            TradeDataValidation.testIfDisputeTriesReplay(dispute, disputeList.getList());
            TradeDataValidation.validateNodeAddress(dispute, dispute.getContract().getBuyerNodeAddress(), config);
            TradeDataValidation.validateNodeAddress(dispute, dispute.getContract().getSellerNodeAddress(), config);
        } catch (TradeDataValidation.AddressException |
                TradeDataValidation.DisputeReplayException |
                TradeDataValidation.NodeAddressException e) {
            log.error(e.toString());
            validationExceptions.add(e);
        }
    }

    // Not-dispute-requester receives that msg from dispute agent
    protected void onPeerOpenedDisputeMessage(PeerOpenedDisputeMessage peerOpenedDisputeMessage) {
        T disputeList = getDisputeList();
        if (disputeList == null) {
            log.warn("disputes is null");
            return;
        }

        String errorMessage = null;
        Dispute dispute = peerOpenedDisputeMessage.getDispute();

        Optional<Trade> optionalTrade = tradeManager.getTradeById(dispute.getTradeId());
        if (!optionalTrade.isPresent()) {
            return;
        }

        Trade trade = optionalTrade.get();
        try {
            TradeDataValidation.validateDelayedPayoutTx(trade,
                    trade.getDelayedPayoutTx(),
                    dispute,
                    daoFacade,
                    btcWalletService);
        } catch (TradeDataValidation.ValidationException e) {
            // The peer sent us an invalid donation address. We do not return here as we don't want to break
            // mediation/arbitration and log only the issue. The dispute agent will run validation as well and will get
            // a popup displayed to react.
            log.warn("Donation address is invalid. {}", e.toString());
        }

        if (!isAgent(dispute)) {
            if (!disputeList.contains(dispute)) {
                Optional<Dispute> storedDisputeOptional = findDispute(dispute);
                if (!storedDisputeOptional.isPresent()) {
                    disputeList.add(dispute);
                    trade.setDisputeState(getDisputeStateStartedByPeer());
                    errorMessage = null;
                } else {
                    // valid case if both have opened a dispute and agent was not online.
                    log.debug("We got a dispute already open for that trade and trading peer. TradeId = {}",
                            dispute.getTradeId());
                }
            } else {
                errorMessage = "We got a dispute msg what we have already stored. TradeId = " + dispute.getTradeId();
                log.warn(errorMessage);
            }
        } else {
            errorMessage = "Arbitrator received peerOpenedDisputeMessage. That must never happen.";
            log.error(errorMessage);
        }

        // We use the ChatMessage not the peerOpenedDisputeMessage for the ACK
        ObservableList<ChatMessage> messages = peerOpenedDisputeMessage.getDispute().getChatMessages();
        if (!messages.isEmpty()) {
            ChatMessage msg = messages.get(0);
            sendAckMessage(msg, dispute.getAgentPubKeyRing(), errorMessage == null, errorMessage);
        }

        sendAckMessage(peerOpenedDisputeMessage, dispute.getAgentPubKeyRing(), errorMessage == null, errorMessage);
        requestPersistence();
    }


    ///////////////////////////////////////////////////////////////////////////////////////////
    // Send message
    ///////////////////////////////////////////////////////////////////////////////////////////

    public void sendOpenNewDisputeMessage(Dispute dispute,
                                          boolean reOpen,
                                          ResultHandler resultHandler,
                                          FaultHandler faultHandler) {
        T disputeList = getDisputeList();
        if (disputeList == null) {
            log.warn("disputes is null");
            return;
        }

        if (disputeList.contains(dispute)) {
            String msg = "We got a dispute msg what we have already stored. TradeId = " + dispute.getTradeId();
            log.warn(msg);
            faultHandler.handleFault(msg, new DisputeAlreadyOpenException());
            return;
        }

        Optional<Dispute> storedDisputeOptional = findDispute(dispute);
        if (!storedDisputeOptional.isPresent() || reOpen) {
            String disputeInfo = getDisputeInfo(dispute);
            String disputeMessage = getDisputeIntroForDisputeCreator(disputeInfo);
            String sysMsg = dispute.isSupportTicket() ?
                    Res.get("support.youOpenedTicket", disputeInfo, Version.VERSION)
                    : disputeMessage;

            String message = Res.get("support.systemMsg", sysMsg);
            ChatMessage chatMessage = new ChatMessage(
                    getSupportType(),
                    dispute.getTradeId(),
                    pubKeyRing.hashCode(),
                    false,
                    message,
                    p2PService.getAddress());
            chatMessage.setSystemMessage(true);
            dispute.addAndPersistChatMessage(chatMessage);
            if (!reOpen) {
                disputeList.add(dispute);
            }

            NodeAddress agentNodeAddress = getAgentNodeAddress(dispute);
            if (agentNodeAddress == null) {
                return;
            }

            OpenNewDisputeMessage openNewDisputeMessage = new OpenNewDisputeMessage(dispute,
                    p2PService.getAddress(),
                    UUID.randomUUID().toString(),
                    getSupportType());

            log.info("Send {} to peer {}. tradeId={}, openNewDisputeMessage.uid={}, chatMessage.uid={}",
                    openNewDisputeMessage.getClass().getSimpleName(),
                    agentNodeAddress,
                    openNewDisputeMessage.getTradeId(),
                    openNewDisputeMessage.getUid(),
                    chatMessage.getUid());

            p2PService.sendEncryptedMailboxMessage(agentNodeAddress,
                    dispute.getAgentPubKeyRing(),
                    openNewDisputeMessage,
                    new SendMailboxMessageListener() {
                        @Override
                        public void onArrived() {
                            log.info("{} arrived at peer {}. tradeId={}, openNewDisputeMessage.uid={}, " +
                                            "chatMessage.uid={}",
                                    openNewDisputeMessage.getClass().getSimpleName(), agentNodeAddress,
                                    openNewDisputeMessage.getTradeId(), openNewDisputeMessage.getUid(),
                                    chatMessage.getUid());

                            // We use the chatMessage wrapped inside the openNewDisputeMessage for
                            // the state, as that is displayed to the user and we only persist that msg
                            chatMessage.setArrived(true);
<<<<<<< HEAD
                            disputeListService.persist();
=======
                            disputeListService.requestPersistence();
>>>>>>> 656896d6
                            resultHandler.handleResult();
                        }

                        @Override
                        public void onStoredInMailbox() {
                            log.info("{} stored in mailbox for peer {}. tradeId={}, openNewDisputeMessage.uid={}, " +
                                            "chatMessage.uid={}",
                                    openNewDisputeMessage.getClass().getSimpleName(), agentNodeAddress,
                                    openNewDisputeMessage.getTradeId(), openNewDisputeMessage.getUid(),
                                    chatMessage.getUid());

                            // We use the chatMessage wrapped inside the openNewDisputeMessage for
                            // the state, as that is displayed to the user and we only persist that msg
                            chatMessage.setStoredInMailbox(true);
<<<<<<< HEAD
                            disputeListService.persist();
=======
                            disputeListService.requestPersistence();
>>>>>>> 656896d6
                            resultHandler.handleResult();
                        }

                        @Override
                        public void onFault(String errorMessage) {
                            log.error("{} failed: Peer {}. tradeId={}, openNewDisputeMessage.uid={}, " +
                                            "chatMessage.uid={}, errorMessage={}",
                                    openNewDisputeMessage.getClass().getSimpleName(), agentNodeAddress,
                                    openNewDisputeMessage.getTradeId(), openNewDisputeMessage.getUid(),
                                    chatMessage.getUid(), errorMessage);

                            // We use the chatMessage wrapped inside the openNewDisputeMessage for
                            // the state, as that is displayed to the user and we only persist that msg
                            chatMessage.setSendMessageError(errorMessage);
<<<<<<< HEAD
                            disputeListService.persist();
=======
                            disputeListService.requestPersistence();
>>>>>>> 656896d6
                            faultHandler.handleFault("Sending dispute message failed: " +
                                    errorMessage, new DisputeMessageDeliveryFailedException());
                        }
                    }
            );
        } else {
            String msg = "We got a dispute already open for that trade and trading peer.\n" +
                    "TradeId = " + dispute.getTradeId();
            log.warn(msg);
            faultHandler.handleFault(msg, new DisputeAlreadyOpenException());
        }
<<<<<<< HEAD
        disputeListService.persist();
=======
        disputeListService.requestPersistence();
>>>>>>> 656896d6
    }

    // Dispute agent sends that to trading peer when he received openDispute request
    private void sendPeerOpenedDisputeMessage(Dispute disputeFromOpener,
                                              Contract contractFromOpener,
                                              PubKeyRing pubKeyRing) {
        // We delay a bit for sending the message to the peer to allow that a openDispute message from the peer is
        // being used as the valid msg. If dispute agent was offline and both peer requested we want to see the correct
        // message and not skip the system message of the peer as it would be the case if we have created the system msg
        // from the code below.
        UserThread.runAfter(() -> doSendPeerOpenedDisputeMessage(disputeFromOpener,
                contractFromOpener,
                pubKeyRing),
                100, TimeUnit.MILLISECONDS);
    }

    private void doSendPeerOpenedDisputeMessage(Dispute disputeFromOpener,
                                                Contract contractFromOpener,
                                                PubKeyRing pubKeyRing) {
        T disputeList = getDisputeList();
        if (disputeList == null) {
            log.warn("disputes is null");
            return;
        }

        Dispute dispute = new Dispute(new Date().getTime(),
                disputeFromOpener.getTradeId(),
                pubKeyRing.hashCode(),
                !disputeFromOpener.isDisputeOpenerIsBuyer(),
                !disputeFromOpener.isDisputeOpenerIsMaker(),
                pubKeyRing,
                disputeFromOpener.getTradeDate().getTime(),
                contractFromOpener,
                disputeFromOpener.getContractHash(),
                disputeFromOpener.getDepositTxSerialized(),
                disputeFromOpener.getPayoutTxSerialized(),
                disputeFromOpener.getDepositTxId(),
                disputeFromOpener.getPayoutTxId(),
                disputeFromOpener.getContractAsJson(),
                disputeFromOpener.getMakerContractSignature(),
                disputeFromOpener.getTakerContractSignature(),
                disputeFromOpener.getAgentPubKeyRing(),
                disputeFromOpener.isSupportTicket(),
                disputeFromOpener.getSupportType());
        dispute.setDelayedPayoutTxId(disputeFromOpener.getDelayedPayoutTxId());
        dispute.setDonationAddressOfDelayedPayoutTx(disputeFromOpener.getDonationAddressOfDelayedPayoutTx());

        Optional<Dispute> storedDisputeOptional = findDispute(dispute);

        // Valid case if both have opened a dispute and agent was not online.
        if (storedDisputeOptional.isPresent()) {
            log.info("We got a dispute already open for that trade and trading peer. TradeId = {}",
                    dispute.getTradeId());
            return;
        }

        String disputeInfo = getDisputeInfo(dispute);
        String disputeMessage = getDisputeIntroForPeer(disputeInfo);
        String sysMsg = dispute.isSupportTicket() ?
                Res.get("support.peerOpenedTicket", disputeInfo, Version.VERSION)
                : disputeMessage;
        ChatMessage chatMessage = new ChatMessage(
                getSupportType(),
                dispute.getTradeId(),
                pubKeyRing.hashCode(),
                false,
                Res.get("support.systemMsg", sysMsg),
                p2PService.getAddress());
        chatMessage.setSystemMessage(true);
        dispute.addAndPersistChatMessage(chatMessage);

        addPriceInfoMessage(dispute, 0);

        disputeList.add(dispute);

        // We mirrored dispute already!
        Contract contract = dispute.getContract();
        PubKeyRing peersPubKeyRing = dispute.isDisputeOpenerIsBuyer() ? contract.getBuyerPubKeyRing() : contract.getSellerPubKeyRing();
        NodeAddress peersNodeAddress = dispute.isDisputeOpenerIsBuyer() ? contract.getBuyerNodeAddress() : contract.getSellerNodeAddress();
        PeerOpenedDisputeMessage peerOpenedDisputeMessage = new PeerOpenedDisputeMessage(dispute,
                p2PService.getAddress(),
                UUID.randomUUID().toString(),
                getSupportType());

        log.info("Send {} to peer {}. tradeId={}, peerOpenedDisputeMessage.uid={}, chatMessage.uid={}",
                peerOpenedDisputeMessage.getClass().getSimpleName(), peersNodeAddress,
                peerOpenedDisputeMessage.getTradeId(), peerOpenedDisputeMessage.getUid(),
                chatMessage.getUid());

        p2PService.sendEncryptedMailboxMessage(peersNodeAddress,
                peersPubKeyRing,
                peerOpenedDisputeMessage,
                new SendMailboxMessageListener() {
                    @Override
                    public void onArrived() {
                        log.info("{} arrived at peer {}. tradeId={}, peerOpenedDisputeMessage.uid={}, " +
                                        "chatMessage.uid={}",
                                peerOpenedDisputeMessage.getClass().getSimpleName(), peersNodeAddress,
                                peerOpenedDisputeMessage.getTradeId(), peerOpenedDisputeMessage.getUid(),
                                chatMessage.getUid());

                        // We use the chatMessage wrapped inside the peerOpenedDisputeMessage for
                        // the state, as that is displayed to the user and we only persist that msg
                        chatMessage.setArrived(true);
<<<<<<< HEAD
                        disputeListService.persist();
=======
                        disputeListService.requestPersistence();
>>>>>>> 656896d6
                    }

                    @Override
                    public void onStoredInMailbox() {
                        log.info("{} stored in mailbox for peer {}. tradeId={}, peerOpenedDisputeMessage.uid={}, " +
                                        "chatMessage.uid={}",
                                peerOpenedDisputeMessage.getClass().getSimpleName(), peersNodeAddress,
                                peerOpenedDisputeMessage.getTradeId(), peerOpenedDisputeMessage.getUid(),
                                chatMessage.getUid());

                        // We use the chatMessage wrapped inside the peerOpenedDisputeMessage for
                        // the state, as that is displayed to the user and we only persist that msg
                        chatMessage.setStoredInMailbox(true);
<<<<<<< HEAD
                        disputeListService.persist();
=======
                        disputeListService.requestPersistence();
>>>>>>> 656896d6
                    }

                    @Override
                    public void onFault(String errorMessage) {
                        log.error("{} failed: Peer {}. tradeId={}, peerOpenedDisputeMessage.uid={}, " +
                                        "chatMessage.uid={}, errorMessage={}",
                                peerOpenedDisputeMessage.getClass().getSimpleName(), peersNodeAddress,
                                peerOpenedDisputeMessage.getTradeId(), peerOpenedDisputeMessage.getUid(),
                                chatMessage.getUid(), errorMessage);

                        // We use the chatMessage wrapped inside the peerOpenedDisputeMessage for
                        // the state, as that is displayed to the user and we only persist that msg
                        chatMessage.setSendMessageError(errorMessage);
<<<<<<< HEAD
                        disputeListService.persist();
                    }
                }
        );
        disputeListService.persist();
=======
                        disputeListService.requestPersistence();
                    }
                }
        );
        disputeListService.requestPersistence();
>>>>>>> 656896d6
    }

    // dispute agent send result to trader
    public void sendDisputeResultMessage(DisputeResult disputeResult, Dispute dispute, String summaryText) {
        T disputeList = getDisputeList();
        if (disputeList == null) {
            log.warn("disputes is null");
            return;
        }

        ChatMessage chatMessage = new ChatMessage(
                getSupportType(),
                dispute.getTradeId(),
                dispute.getTraderPubKeyRing().hashCode(),
                false,
                summaryText,
                p2PService.getAddress());

        disputeResult.setChatMessage(chatMessage);
        dispute.addAndPersistChatMessage(chatMessage);

        NodeAddress peersNodeAddress;
        Contract contract = dispute.getContract();
        if (contract.getBuyerPubKeyRing().equals(dispute.getTraderPubKeyRing()))
            peersNodeAddress = contract.getBuyerNodeAddress();
        else
            peersNodeAddress = contract.getSellerNodeAddress();
        DisputeResultMessage disputeResultMessage = new DisputeResultMessage(disputeResult,
                p2PService.getAddress(),
                UUID.randomUUID().toString(),
                getSupportType());
        log.info("Send {} to peer {}. tradeId={}, disputeResultMessage.uid={}, chatMessage.uid={}",
                disputeResultMessage.getClass().getSimpleName(), peersNodeAddress, disputeResultMessage.getTradeId(),
                disputeResultMessage.getUid(), chatMessage.getUid());
        p2PService.sendEncryptedMailboxMessage(peersNodeAddress,
                dispute.getTraderPubKeyRing(),
                disputeResultMessage,
                new SendMailboxMessageListener() {
                    @Override
                    public void onArrived() {
                        log.info("{} arrived at peer {}. tradeId={}, disputeResultMessage.uid={}, " +
                                        "chatMessage.uid={}",
                                disputeResultMessage.getClass().getSimpleName(), peersNodeAddress,
                                disputeResultMessage.getTradeId(), disputeResultMessage.getUid(),
                                chatMessage.getUid());

                        // We use the chatMessage wrapped inside the disputeResultMessage for
                        // the state, as that is displayed to the user and we only persist that msg
                        chatMessage.setArrived(true);
<<<<<<< HEAD
                        disputeListService.persist();
=======
                        disputeListService.requestPersistence();
>>>>>>> 656896d6
                    }

                    @Override
                    public void onStoredInMailbox() {
                        log.info("{} stored in mailbox for peer {}. tradeId={}, disputeResultMessage.uid={}, " +
                                        "chatMessage.uid={}",
                                disputeResultMessage.getClass().getSimpleName(), peersNodeAddress,
                                disputeResultMessage.getTradeId(), disputeResultMessage.getUid(),
                                chatMessage.getUid());

                        // We use the chatMessage wrapped inside the disputeResultMessage for
                        // the state, as that is displayed to the user and we only persist that msg
                        chatMessage.setStoredInMailbox(true);
<<<<<<< HEAD
                        disputeListService.persist();
=======
                        disputeListService.requestPersistence();
>>>>>>> 656896d6
                    }

                    @Override
                    public void onFault(String errorMessage) {
                        log.error("{} failed: Peer {}. tradeId={}, disputeResultMessage.uid={}, " +
                                        "chatMessage.uid={}, errorMessage={}",
                                disputeResultMessage.getClass().getSimpleName(), peersNodeAddress,
                                disputeResultMessage.getTradeId(), disputeResultMessage.getUid(),
                                chatMessage.getUid(), errorMessage);

                        // We use the chatMessage wrapped inside the disputeResultMessage for
                        // the state, as that is displayed to the user and we only persist that msg
                        chatMessage.setSendMessageError(errorMessage);
<<<<<<< HEAD
                        disputeListService.persist();
                    }
                }
        );
        disputeListService.persist();
=======
                        disputeListService.requestPersistence();
                    }
                }
        );
        disputeListService.requestPersistence();
>>>>>>> 656896d6
    }


    ///////////////////////////////////////////////////////////////////////////////////////////
    // Utils
    ///////////////////////////////////////////////////////////////////////////////////////////

    private Tuple2<NodeAddress, PubKeyRing> getNodeAddressPubKeyRingTuple(Dispute dispute) {
        PubKeyRing receiverPubKeyRing = null;
        NodeAddress peerNodeAddress = null;
        if (isTrader(dispute)) {
            receiverPubKeyRing = dispute.getAgentPubKeyRing();
            peerNodeAddress = getAgentNodeAddress(dispute);
        } else if (isAgent(dispute)) {
            receiverPubKeyRing = dispute.getTraderPubKeyRing();
            Contract contract = dispute.getContract();
            if (contract.getBuyerPubKeyRing().equals(receiverPubKeyRing))
                peerNodeAddress = contract.getBuyerNodeAddress();
            else
                peerNodeAddress = contract.getSellerNodeAddress();
        } else {
            log.error("That must not happen. Trader cannot communicate to other trader.");
        }
        return new Tuple2<>(peerNodeAddress, receiverPubKeyRing);
    }

    private boolean isAgent(Dispute dispute) {
        return pubKeyRing.equals(dispute.getAgentPubKeyRing());
    }

    private Optional<Dispute> findDispute(Dispute dispute) {
        return findDispute(dispute.getTradeId(), dispute.getTraderId());
    }

    protected Optional<Dispute> findDispute(DisputeResult disputeResult) {
        ChatMessage chatMessage = disputeResult.getChatMessage();
        checkNotNull(chatMessage, "chatMessage must not be null");
        return findDispute(disputeResult.getTradeId(), disputeResult.getTraderId());
    }

    private Optional<Dispute> findDispute(ChatMessage message) {
        return findDispute(message.getTradeId(), message.getTraderId());
    }

    private Optional<Dispute> findDispute(String tradeId, int traderId) {
        T disputeList = getDisputeList();
        if (disputeList == null) {
            log.warn("disputes is null");
            return Optional.empty();
        }
        return disputeList.stream()
                .filter(e -> e.getTradeId().equals(tradeId) && e.getTraderId() == traderId)
                .findAny();
    }

    public Optional<Dispute> findDispute(String tradeId) {
        T disputeList = getDisputeList();
        if (disputeList == null) {
            log.warn("disputes is null");
            return Optional.empty();
        }
        return disputeList.stream()
                .filter(e -> e.getTradeId().equals(tradeId))
                .findAny();
    }

    private void addMediationResultMessage(Dispute dispute) {
        // In case of refundAgent we add a message with the mediatorsDisputeSummary. Only visible for refundAgent.
        if (dispute.getMediatorsDisputeResult() != null) {
            String mediatorsDisputeResult = Res.get("support.mediatorsDisputeSummary", dispute.getMediatorsDisputeResult());
            ChatMessage mediatorsDisputeResultMessage = new ChatMessage(
                    getSupportType(),
                    dispute.getTradeId(),
                    pubKeyRing.hashCode(),
                    false,
                    mediatorsDisputeResult,
                    p2PService.getAddress());
            mediatorsDisputeResultMessage.setSystemMessage(true);
            dispute.addAndPersistChatMessage(mediatorsDisputeResultMessage);
<<<<<<< HEAD
            disputeListService.persist();
=======
            disputeListService.requestPersistence();
>>>>>>> 656896d6
        }
    }

    // If price was going down between take offer time and open dispute time the buyer has an incentive to
    // not send the payment but to try to make a new trade with the better price. We risks to lose part of the
    // security deposit (in mediation we will always get back 0.003 BTC to keep some incentive to accept mediated
    // proposal). But if gain is larger than this loss he has economically an incentive to default in the trade.
    // We do all those calculations to give a hint to mediators to detect option trades.
    protected void addPriceInfoMessage(Dispute dispute, int counter) {
        if (!priceFeedService.hasPrices()) {
            if (counter < 3) {
                log.info("Price provider has still no data. This is expected at startup. We try again in 10 sec.");
                UserThread.runAfter(() -> addPriceInfoMessage(dispute, counter + 1), 10);
            } else {
                log.warn("Price provider still has no data after 3 repeated requests and 30 seconds delay. We give up.");
            }
            return;
        }

        Contract contract = dispute.getContract();
        OfferPayload offerPayload = contract.getOfferPayload();
        Price priceAtDisputeOpening = getPrice(offerPayload.getCurrencyCode());
        if (priceAtDisputeOpening == null) {
            log.info("Price provider did not provide a price for {}. " +
                            "This is expected if this currency is not supported by the price providers.",
                    offerPayload.getCurrencyCode());
            return;
        }

        // The amount we would get if we do a new trade with current price
        Coin potentialAmountAtDisputeOpening = priceAtDisputeOpening.getAmountByVolume(contract.getTradeVolume());
        Coin buyerSecurityDeposit = Coin.valueOf(offerPayload.getBuyerSecurityDeposit());
        Coin minRefundAtMediatedDispute = Restrictions.getMinRefundAtMediatedDispute();
        // minRefundAtMediatedDispute is always larger as buyerSecurityDeposit at mediated payout, we ignore refund agent case here as there it can be 0.
        Coin maxLossSecDeposit = buyerSecurityDeposit.subtract(minRefundAtMediatedDispute);
        Coin tradeAmount = contract.getTradeAmount();
        Coin potentialGain = potentialAmountAtDisputeOpening.subtract(tradeAmount).subtract(maxLossSecDeposit);
        String optionTradeDetails;
        // We don't translate those strings (yet) as it is only displayed to mediators/arbitrators.
        String headline;
        if (potentialGain.isPositive()) {
            headline = "This might be a potential option trade!";
            optionTradeDetails = "\nBTC amount calculated with price at dispute opening: " + potentialAmountAtDisputeOpening.toFriendlyString() +
                    "\nMax loss of security deposit is: " + maxLossSecDeposit.toFriendlyString() +
                    "\nPossible gain from an option trade is: " + potentialGain.toFriendlyString();
        } else {
            headline = "It does not appear to be an option trade.";
            optionTradeDetails = "\nBTC amount calculated with price at dispute opening: " + potentialAmountAtDisputeOpening.toFriendlyString() +
                    "\nMax loss of security deposit is: " + maxLossSecDeposit.toFriendlyString() +
                    "\nPossible loss from an option trade is: " + potentialGain.multiply(-1).toFriendlyString();
        }

        String percentagePriceDetails = offerPayload.isUseMarketBasedPrice() ?
                " (market based price was used: " + offerPayload.getMarketPriceMargin() * 100 + "%)" :
                " (fix price was used)";

        String priceInfoText = "System message: " + headline +
                "\n\nTrade price: " + contract.getTradePrice().toFriendlyString() + percentagePriceDetails +
                "\nTrade amount: " + tradeAmount.toFriendlyString() +
                "\nPrice at dispute opening: " + priceAtDisputeOpening.toFriendlyString() +
                optionTradeDetails;

        // We use the existing msg to copy over the users data
        ChatMessage priceInfoMessage = new ChatMessage(
                getSupportType(),
                dispute.getTradeId(),
                pubKeyRing.hashCode(),
                false,
                priceInfoText,
                p2PService.getAddress());
        priceInfoMessage.setSystemMessage(true);
        dispute.addAndPersistChatMessage(priceInfoMessage);
<<<<<<< HEAD
        disputeListService.persist();
=======
        disputeListService.requestPersistence();
>>>>>>> 656896d6
    }

    @Nullable
    private Price getPrice(String currencyCode) {
        MarketPrice marketPrice = priceFeedService.getMarketPrice(currencyCode);
        if (marketPrice != null && marketPrice.isRecentExternalPriceAvailable()) {
            double marketPriceAsDouble = marketPrice.getPrice();
            try {
                int precision = CurrencyUtil.isCryptoCurrency(currencyCode) ?
                        Altcoin.SMALLEST_UNIT_EXPONENT :
                        Fiat.SMALLEST_UNIT_EXPONENT;
                double scaled = MathUtils.scaleUpByPowerOf10(marketPriceAsDouble, precision);
                long roundedToLong = MathUtils.roundDoubleToLong(scaled);
                return Price.valueOf(currencyCode, roundedToLong);
            } catch (Exception e) {
                log.error("Exception at getPrice / parseToFiat: " + e.toString());
                return null;
            }
        } else {
            return null;
        }
    }
}<|MERGE_RESOLUTION|>--- conflicted
+++ resolved
@@ -53,10 +53,6 @@
 import bisq.common.crypto.PubKeyRing;
 import bisq.common.handlers.FaultHandler;
 import bisq.common.handlers.ResultHandler;
-<<<<<<< HEAD
-import bisq.common.persistence.PersistenceManager;
-=======
->>>>>>> 656896d6
 import bisq.common.util.MathUtils;
 import bisq.common.util.Tuple2;
 
@@ -185,11 +181,7 @@
         findDispute(message).ifPresent(dispute -> {
             if (dispute.getChatMessages().stream().noneMatch(m -> m.getUid().equals(message.getUid()))) {
                 dispute.addAndPersistChatMessage(message);
-<<<<<<< HEAD
-                getStorage().requestPersistence();
-=======
                 requestPersistence();
->>>>>>> 656896d6
             } else {
                 log.warn("We got a chatMessage that we have already stored. UId = {} TradeId = {}",
                         message.getUid(), message.getTradeId());
@@ -227,13 +219,6 @@
         return disputeListService.getNumOpenDisputes();
     }
 
-<<<<<<< HEAD
-    public PersistenceManager<? extends DisputeList> getStorage() {
-        return disputeListService.getPersistenceManager();
-    }
-
-=======
->>>>>>> 656896d6
     public ObservableList<Dispute> getDisputesAsObservableList() {
         return disputeListService.getObservableList();
     }
@@ -511,11 +496,7 @@
                             // We use the chatMessage wrapped inside the openNewDisputeMessage for
                             // the state, as that is displayed to the user and we only persist that msg
                             chatMessage.setArrived(true);
-<<<<<<< HEAD
-                            disputeListService.persist();
-=======
                             disputeListService.requestPersistence();
->>>>>>> 656896d6
                             resultHandler.handleResult();
                         }
 
@@ -530,11 +511,7 @@
                             // We use the chatMessage wrapped inside the openNewDisputeMessage for
                             // the state, as that is displayed to the user and we only persist that msg
                             chatMessage.setStoredInMailbox(true);
-<<<<<<< HEAD
-                            disputeListService.persist();
-=======
                             disputeListService.requestPersistence();
->>>>>>> 656896d6
                             resultHandler.handleResult();
                         }
 
@@ -549,11 +526,7 @@
                             // We use the chatMessage wrapped inside the openNewDisputeMessage for
                             // the state, as that is displayed to the user and we only persist that msg
                             chatMessage.setSendMessageError(errorMessage);
-<<<<<<< HEAD
-                            disputeListService.persist();
-=======
                             disputeListService.requestPersistence();
->>>>>>> 656896d6
                             faultHandler.handleFault("Sending dispute message failed: " +
                                     errorMessage, new DisputeMessageDeliveryFailedException());
                         }
@@ -565,11 +538,7 @@
             log.warn(msg);
             faultHandler.handleFault(msg, new DisputeAlreadyOpenException());
         }
-<<<<<<< HEAD
-        disputeListService.persist();
-=======
         disputeListService.requestPersistence();
->>>>>>> 656896d6
     }
 
     // Dispute agent sends that to trading peer when he received openDispute request
@@ -674,11 +643,7 @@
                         // We use the chatMessage wrapped inside the peerOpenedDisputeMessage for
                         // the state, as that is displayed to the user and we only persist that msg
                         chatMessage.setArrived(true);
-<<<<<<< HEAD
-                        disputeListService.persist();
-=======
                         disputeListService.requestPersistence();
->>>>>>> 656896d6
                     }
 
                     @Override
@@ -692,11 +657,7 @@
                         // We use the chatMessage wrapped inside the peerOpenedDisputeMessage for
                         // the state, as that is displayed to the user and we only persist that msg
                         chatMessage.setStoredInMailbox(true);
-<<<<<<< HEAD
-                        disputeListService.persist();
-=======
                         disputeListService.requestPersistence();
->>>>>>> 656896d6
                     }
 
                     @Override
@@ -710,19 +671,11 @@
                         // We use the chatMessage wrapped inside the peerOpenedDisputeMessage for
                         // the state, as that is displayed to the user and we only persist that msg
                         chatMessage.setSendMessageError(errorMessage);
-<<<<<<< HEAD
-                        disputeListService.persist();
-                    }
-                }
-        );
-        disputeListService.persist();
-=======
                         disputeListService.requestPersistence();
                     }
                 }
         );
         disputeListService.requestPersistence();
->>>>>>> 656896d6
     }
 
     // dispute agent send result to trader
@@ -772,11 +725,7 @@
                         // We use the chatMessage wrapped inside the disputeResultMessage for
                         // the state, as that is displayed to the user and we only persist that msg
                         chatMessage.setArrived(true);
-<<<<<<< HEAD
-                        disputeListService.persist();
-=======
                         disputeListService.requestPersistence();
->>>>>>> 656896d6
                     }
 
                     @Override
@@ -790,11 +739,7 @@
                         // We use the chatMessage wrapped inside the disputeResultMessage for
                         // the state, as that is displayed to the user and we only persist that msg
                         chatMessage.setStoredInMailbox(true);
-<<<<<<< HEAD
-                        disputeListService.persist();
-=======
                         disputeListService.requestPersistence();
->>>>>>> 656896d6
                     }
 
                     @Override
@@ -808,19 +753,11 @@
                         // We use the chatMessage wrapped inside the disputeResultMessage for
                         // the state, as that is displayed to the user and we only persist that msg
                         chatMessage.setSendMessageError(errorMessage);
-<<<<<<< HEAD
-                        disputeListService.persist();
-                    }
-                }
-        );
-        disputeListService.persist();
-=======
                         disputeListService.requestPersistence();
                     }
                 }
         );
         disputeListService.requestPersistence();
->>>>>>> 656896d6
     }
 
 
@@ -900,11 +837,7 @@
                     p2PService.getAddress());
             mediatorsDisputeResultMessage.setSystemMessage(true);
             dispute.addAndPersistChatMessage(mediatorsDisputeResultMessage);
-<<<<<<< HEAD
-            disputeListService.persist();
-=======
             disputeListService.requestPersistence();
->>>>>>> 656896d6
         }
     }
 
@@ -977,11 +910,7 @@
                 p2PService.getAddress());
         priceInfoMessage.setSystemMessage(true);
         dispute.addAndPersistChatMessage(priceInfoMessage);
-<<<<<<< HEAD
-        disputeListService.persist();
-=======
         disputeListService.requestPersistence();
->>>>>>> 656896d6
     }
 
     @Nullable
