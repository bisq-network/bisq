--- conflicted
+++ resolved
@@ -93,11 +93,8 @@
 
     @Getter
     protected final ObservableList<Dispute> disputesWithInvalidDonationAddress = FXCollections.observableArrayList();
-<<<<<<< HEAD
-=======
     @Getter
     private final KeyPair signatureKeyPair;
->>>>>>> b0b43343
 
 
     ///////////////////////////////////////////////////////////////////////////////////////////
@@ -112,11 +109,7 @@
                           ClosedTradableManager closedTradableManager,
                           OpenOfferManager openOfferManager,
                           DaoFacade daoFacade,
-<<<<<<< HEAD
-                          PubKeyRing pubKeyRing,
-=======
                           KeyRing keyRing,
->>>>>>> b0b43343
                           DisputeListService<T> disputeListService,
                           PriceFeedService priceFeedService) {
         super(p2PService, walletsSetup);
@@ -127,12 +120,8 @@
         this.closedTradableManager = closedTradableManager;
         this.openOfferManager = openOfferManager;
         this.daoFacade = daoFacade;
-<<<<<<< HEAD
-        this.pubKeyRing = pubKeyRing;
-=======
         this.pubKeyRing = keyRing.getPubKeyRing();
         signatureKeyPair = keyRing.getSignatureKeyPair();
->>>>>>> b0b43343
         this.disputeListService = disputeListService;
         this.priceFeedService = priceFeedService;
     }
@@ -283,7 +272,6 @@
         }
         return disputeList.stream().filter(e -> e.getTradeId().equals(tradeId)).findAny();
     }
-
 
     ///////////////////////////////////////////////////////////////////////////////////////////
     // Message handler
