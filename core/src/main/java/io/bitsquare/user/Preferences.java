/*
 * This file is part of Bitsquare.
 *
 * Bitsquare is free software: you can redistribute it and/or modify it
 * under the terms of the GNU Affero General Public License as published by
 * the Free Software Foundation, either version 3 of the License, or (at
 * your option) any later version.
 *
 * Bitsquare is distributed in the hope that it will be useful, but WITHOUT
 * ANY WARRANTY; without even the implied warranty of MERCHANTABILITY or
 * FITNESS FOR A PARTICULAR PURPOSE. See the GNU Affero General Public
 * License for more details.
 *
 * You should have received a copy of the GNU Affero General Public License
 * along with Bitsquare. If not, see <http://www.gnu.org/licenses/>.
 */

package io.bitsquare.user;

import io.bitsquare.app.BitsquareEnvironment;
import io.bitsquare.app.DevFlags;
import io.bitsquare.app.Version;
import io.bitsquare.btc.BitcoinNetwork;
import io.bitsquare.btc.FeePolicy;
import io.bitsquare.common.persistance.Persistable;
import io.bitsquare.common.util.Utilities;
import io.bitsquare.locale.*;
import io.bitsquare.storage.Storage;
import io.nucleo.net.bridge.BridgeProvider;
import javafx.beans.Observable;
import javafx.beans.property.BooleanProperty;
import javafx.beans.property.SimpleBooleanProperty;
import javafx.beans.property.SimpleStringProperty;
import javafx.beans.property.StringProperty;
import javafx.collections.FXCollections;
import javafx.collections.ListChangeListener;
import javafx.collections.ObservableList;
import org.bitcoinj.core.Coin;
import org.bitcoinj.core.Transaction;
import org.bitcoinj.utils.MonetaryFormat;
import org.slf4j.Logger;
import org.slf4j.LoggerFactory;

import javax.annotation.Nullable;
import javax.inject.Inject;
import java.util.*;
import java.util.stream.Collectors;

public final class Preferences implements Persistable {
    // That object is saved to disc. We need to take care of changes to not break deserialization.
    private static final long serialVersionUID = Version.LOCAL_DB_VERSION;

    private static final Logger log = LoggerFactory.getLogger(Preferences.class);


    public static Preferences INSTANCE;

    // Deactivate mBit for now as most screens are not supporting it yet
    private static final List<String> BTC_DENOMINATIONS = Arrays.asList(MonetaryFormat.CODE_BTC/*, MonetaryFormat.CODE_MBTC*/);

    transient static final private ArrayList<BlockChainExplorer> blockChainExplorersTestNet = new ArrayList<>(Arrays.asList(
            new BlockChainExplorer("Blocktrail", "https://www.blocktrail.com/tBTC/tx/", "https://www.blocktrail.com/tBTC/address/"),
            new BlockChainExplorer("Blockexplorer", "https://blockexplorer.com/testnet/tx/", "https://blockexplorer.com/testnet/address/"),
            new BlockChainExplorer("Blockr.io", "https://tbtc.blockr.io/tx/info/", "https://tbtc.blockr.io/address/info/"),
            new BlockChainExplorer("Biteasy", "https://www.biteasy.com/testnet/transactions/", "https://www.biteasy.com/testnet/addresses/")
    ));

    transient static final private ArrayList<BlockChainExplorer> blockChainExplorersMainNet = new ArrayList<>(Arrays.asList(
<<<<<<< HEAD
            new BlockChainExplorer("Insight", "https://insight.bitpay.com/tx/", "https://insight.bitpay.com/address/"),
            new BlockChainExplorer("Blocktrail", "https://www.blocktrail.com/BTC/tx/", "https://www.blocktrail.com/BTC/address/"),
=======
>>>>>>> 0274edca
            new BlockChainExplorer("Tradeblock.com", "https://tradeblock.com/bitcoin/tx/", "https://tradeblock.com/bitcoin/address/"),
            new BlockChainExplorer("Blocktrail", "https://www.blocktrail.com/BTC/tx/", "https://www.blocktrail.com/BTC/address/"),
            new BlockChainExplorer("Insight", "https://insight.bitpay.com/tx/", "https://insight.bitpay.com/address/"),
            new BlockChainExplorer("Blockchain.info", "https://blockchain.info/tx/", "https://blockchain.info/address/"),
            new BlockChainExplorer("Blockexplorer", "https://blockexplorer.com/tx/", "https://blockexplorer.com/address/"),
            new BlockChainExplorer("Blockr.io", "https://btc.blockr.io/tx/info/", "https://btc.blockr.io/address/info/"),
            new BlockChainExplorer("Biteasy", "https://www.biteasy.com/transactions/", "https://www.biteasy.com/addresses/")
    ));

    public static List<String> getBtcDenominations() {
        return BTC_DENOMINATIONS;
    }

    private static Locale defaultLocale = Locale.getDefault();
    //TODO test with other locales
    // private static Locale defaultLocale = Locale.US;

    public static Locale getDefaultLocale() {
        return defaultLocale;
    }

    private static TradeCurrency defaultTradeCurrency = new FiatCurrency(CurrencyUtil.getCurrencyByCountryCode(CountryUtil.getDefaultCountryCode()).getCurrency().getCurrencyCode());

    public static TradeCurrency getDefaultTradeCurrency() {
        return defaultTradeCurrency;
    }

    private static boolean staticUseAnimations = true;

    transient private final Storage<Preferences> storage;
    transient private final BitsquareEnvironment bitsquareEnvironment;

    transient private BitcoinNetwork bitcoinNetwork;

    // Persisted fields
    private String btcDenomination = MonetaryFormat.CODE_BTC;
    private boolean useAnimations = DevFlags.STRESS_TEST_MODE ? false : true;
    private final ArrayList<FiatCurrency> fiatCurrencies;
    private final ArrayList<CryptoCurrency> cryptoCurrencies;
    private BlockChainExplorer blockChainExplorerMainNet;
    private BlockChainExplorer blockChainExplorerTestNet;
    private String backupDirectory;
    private boolean autoSelectArbitrators = true;
    private final Map<String, Boolean> dontShowAgainMap;
    private boolean tacAccepted;
    // Don't remove as we don't want to break old serialized data
    private boolean useTorForBitcoinJ = false;
    private boolean showOwnOffersInOfferBook = true;
    private Locale preferredLocale;
    private TradeCurrency preferredTradeCurrency;
    private long nonTradeTxFeePerKB = FeePolicy.getNonTradeFeePerKb().value;
    private double maxPriceDistanceInPercent;

    // Need to keep it for backward compatibility. Not used anymore from v0.4.9 on. 
    // TODO Can be removed once we don't support old versions anymore.
    @Deprecated
    private boolean useInvertedMarketPrice;
<<<<<<< HEAD

=======
>>>>>>> 0274edca
    private String marketScreenCurrencyCode = CurrencyUtil.getDefaultTradeCurrency().getCode();
    private String buyScreenCurrencyCode = CurrencyUtil.getDefaultTradeCurrency().getCode();
    private String sellScreenCurrencyCode = CurrencyUtil.getDefaultTradeCurrency().getCode();
    private boolean useStickyMarketPrice = false;
    private boolean usePercentageBasedPrice = false;
    private Map<String, String> peerTagMap = new HashMap<>();
    @Nullable
    private List<String> bridgeAddresses;
<<<<<<< HEAD
=======
    private List<String> ignoreTradersList = new ArrayList<>();
    private String defaultPath;
>>>>>>> 0274edca

    // Observable wrappers
    transient private final StringProperty btcDenominationProperty = new SimpleStringProperty(btcDenomination);
    transient private final BooleanProperty useAnimationsProperty = new SimpleBooleanProperty(useAnimations);
    transient private final ObservableList<FiatCurrency> fiatCurrenciesAsObservable = FXCollections.observableArrayList();
    transient private final ObservableList<CryptoCurrency> cryptoCurrenciesAsObservable = FXCollections.observableArrayList();
    transient private final ObservableList<TradeCurrency> tradeCurrenciesAsObservable = FXCollections.observableArrayList();


    ///////////////////////////////////////////////////////////////////////////////////////////
    // Constructor
    ///////////////////////////////////////////////////////////////////////////////////////////

    @Inject
    public Preferences(Storage<Preferences> storage, BitsquareEnvironment bitsquareEnvironment) {
        log.debug("Preferences " + this);
        INSTANCE = this;
        this.storage = storage;
        this.bitsquareEnvironment = bitsquareEnvironment;

        if (Utilities.isWindows())
            defaultPath = System.getenv("USERPROFILE");
        else
            defaultPath = System.getProperty("user.home");


        Preferences persisted = storage.initAndGetPersisted(this);
        if (persisted != null) {
            setBtcDenomination(persisted.btcDenomination);
            setUseAnimations(persisted.useAnimations);

            setFiatCurrencies(persisted.fiatCurrencies);
            fiatCurrencies = new ArrayList<>(fiatCurrenciesAsObservable);

            setCryptoCurrencies(persisted.cryptoCurrencies);
            cryptoCurrencies = new ArrayList<>(cryptoCurrenciesAsObservable);

            setBlockChainExplorerTestNet(persisted.getBlockChainExplorerTestNet());
            setBlockChainExplorerMainNet(persisted.getBlockChainExplorerMainNet());
            // In case of an older version without that data we set it to defaults
            if (blockChainExplorerTestNet == null)
                setBlockChainExplorerTestNet(blockChainExplorersTestNet.get(0));
            if (blockChainExplorerMainNet == null)
                setBlockChainExplorerTestNet(blockChainExplorersMainNet.get(0));

            backupDirectory = persisted.getBackupDirectory();
            autoSelectArbitrators = persisted.getAutoSelectArbitrators();
            dontShowAgainMap = persisted.getDontShowAgainMap();
            tacAccepted = persisted.getTacAccepted();

            preferredLocale = persisted.getPreferredLocale();
            defaultLocale = preferredLocale;
            preferredTradeCurrency = persisted.getPreferredTradeCurrency();
            defaultTradeCurrency = preferredTradeCurrency;
            // useTorForBitcoinJ = persisted.getUseTorForBitcoinJ();
            useTorForBitcoinJ = false;
            useStickyMarketPrice = persisted.getUseStickyMarketPrice();
            usePercentageBasedPrice = persisted.getUsePercentageBasedPrice();
            showOwnOffersInOfferBook = persisted.getShowOwnOffersInOfferBook();
            maxPriceDistanceInPercent = persisted.getMaxPriceDistanceInPercent();
            bridgeAddresses = persisted.getBridgeAddresses();
            if (bridgeAddresses != null && !bridgeAddresses.isEmpty())
                BridgeProvider.setBridges(bridgeAddresses);

            try {
                setNonTradeTxFeePerKB(persisted.getNonTradeTxFeePerKB());
            } catch (Exception e) {
                // leave default value
            }

            if (persisted.getPeerTagMap() != null)
                peerTagMap = persisted.getPeerTagMap();

            marketScreenCurrencyCode = persisted.getMarketScreenCurrencyCode();
            buyScreenCurrencyCode = persisted.getBuyScreenCurrencyCode();
            sellScreenCurrencyCode = persisted.getSellScreenCurrencyCode();
<<<<<<< HEAD
=======

            if (persisted.getIgnoreTradersList() != null)
                ignoreTradersList = persisted.getIgnoreTradersList();

            if (persisted.getDefaultPath() != null)
                defaultPath = persisted.getDefaultPath();
>>>>>>> 0274edca
        } else {
            setFiatCurrencies(CurrencyUtil.getAllMainFiatCurrencies());
            fiatCurrencies = new ArrayList<>(fiatCurrenciesAsObservable);

            setCryptoCurrencies(CurrencyUtil.getMainCryptoCurrencies());
            cryptoCurrencies = new ArrayList<>(cryptoCurrenciesAsObservable);

            setBlockChainExplorerTestNet(blockChainExplorersTestNet.get(0));
            setBlockChainExplorerMainNet(blockChainExplorersMainNet.get(0));

            dontShowAgainMap = new HashMap<>();
            preferredLocale = getDefaultLocale();
            preferredTradeCurrency = getDefaultTradeCurrency();
            maxPriceDistanceInPercent = 0.1;

            storage.queueUpForSave();
        }

        this.bitcoinNetwork = bitsquareEnvironment.getBitcoinNetwork();

        // Use that to guarantee update of the serializable field and to make a storage update in case of a change
        btcDenominationProperty.addListener((ov) -> {
            btcDenomination = btcDenominationProperty.get();
            storage.queueUpForSave(2000);
        });
        useAnimationsProperty.addListener((ov) -> {
            useAnimations = useAnimationsProperty.get();
            staticUseAnimations = useAnimations;
            storage.queueUpForSave(2000);
        });
        fiatCurrenciesAsObservable.addListener((Observable ov) -> {
            fiatCurrencies.clear();
            fiatCurrencies.addAll(fiatCurrenciesAsObservable);
            storage.queueUpForSave();
        });
        cryptoCurrenciesAsObservable.addListener((Observable ov) -> {
            cryptoCurrencies.clear();
            cryptoCurrencies.addAll(cryptoCurrenciesAsObservable);
            storage.queueUpForSave();
        });

        fiatCurrenciesAsObservable.addListener((ListChangeListener<FiatCurrency>) this::updateTradeCurrencies);
        cryptoCurrenciesAsObservable.addListener((ListChangeListener<CryptoCurrency>) this::updateTradeCurrencies);
        tradeCurrenciesAsObservable.addAll(fiatCurrencies);
        tradeCurrenciesAsObservable.addAll(cryptoCurrencies);
    }

    public void dontShowAgain(String key, boolean dontShowAgain) {
        dontShowAgainMap.put(key, dontShowAgain);
        storage.queueUpForSave(1000);
    }

    public void resetDontShowAgainForType() {
        dontShowAgainMap.clear();
        storage.queueUpForSave(1000);
    }


    ///////////////////////////////////////////////////////////////////////////////////////////
    // Setter
    ///////////////////////////////////////////////////////////////////////////////////////////

    public void setBtcDenomination(String btcDenomination) {
        this.btcDenominationProperty.set(btcDenomination);
    }

    public void setUseAnimations(boolean useAnimations) {
        this.useAnimationsProperty.set(useAnimations);
    }

    public void setBitcoinNetwork(BitcoinNetwork bitcoinNetwork) {
        if (this.bitcoinNetwork != bitcoinNetwork)
            bitsquareEnvironment.saveBitcoinNetwork(bitcoinNetwork);

        this.bitcoinNetwork = bitcoinNetwork;

        // We don't store the bitcoinNetwork locally as BitcoinNetwork is not serializable!
    }

    public void addFiatCurrency(FiatCurrency tradeCurrency) {
        if (!fiatCurrenciesAsObservable.contains(tradeCurrency))
            fiatCurrenciesAsObservable.add(tradeCurrency);
    }

    public void removeFiatCurrency(FiatCurrency tradeCurrency) {
        if (tradeCurrenciesAsObservable.size() > 1) {
            if (fiatCurrenciesAsObservable.contains(tradeCurrency))
                fiatCurrenciesAsObservable.remove(tradeCurrency);

            if (preferredTradeCurrency.equals(tradeCurrency))
                setPreferredTradeCurrency(tradeCurrenciesAsObservable.get(0));
        } else {
            log.error("you cannot remove the last currency");
        }
    }

    public void addCryptoCurrency(CryptoCurrency tradeCurrency) {
        if (!cryptoCurrenciesAsObservable.contains(tradeCurrency))
            cryptoCurrenciesAsObservable.add(tradeCurrency);
    }

    public void removeCryptoCurrency(CryptoCurrency tradeCurrency) {
        if (tradeCurrenciesAsObservable.size() > 1) {
            if (cryptoCurrenciesAsObservable.contains(tradeCurrency))
                cryptoCurrenciesAsObservable.remove(tradeCurrency);

            if (preferredTradeCurrency.equals(tradeCurrency))
                setPreferredTradeCurrency(tradeCurrenciesAsObservable.get(0));
        } else {
            log.error("you cannot remove the last currency");
        }
    }

    public void setBlockChainExplorer(BlockChainExplorer blockChainExplorer) {
        if (bitcoinNetwork == BitcoinNetwork.MAINNET)
            setBlockChainExplorerMainNet(blockChainExplorer);
        else
            setBlockChainExplorerTestNet(blockChainExplorer);
    }

    public void setTacAccepted(boolean tacAccepted) {
        this.tacAccepted = tacAccepted;
        storage.queueUpForSave();
    }

    public void setPreferredLocale(Locale preferredLocale) {
        this.preferredLocale = preferredLocale;
        defaultLocale = preferredLocale;
        storage.queueUpForSave();
    }

    public void setPreferredTradeCurrency(TradeCurrency preferredTradeCurrency) {
        if (preferredTradeCurrency != null) {
            this.preferredTradeCurrency = preferredTradeCurrency;
            defaultTradeCurrency = preferredTradeCurrency;
            storage.queueUpForSave();
        }
    }

    public void setNonTradeTxFeePerKB(long nonTradeTxFeePerKB) throws Exception {
        if (nonTradeTxFeePerKB < Transaction.REFERENCE_DEFAULT_MIN_TX_FEE.value)
            throw new Exception("Transaction fee must be at least 5 satoshi/byte");

        if (nonTradeTxFeePerKB > 500_000)
            throw new Exception("Transaction fee is in the range of 10-100 satoshi/byte. Your input is above any reasonable value (>500 satoshi/byte).");

        this.nonTradeTxFeePerKB = nonTradeTxFeePerKB;
        FeePolicy.setNonTradeFeePerKb(Coin.valueOf(nonTradeTxFeePerKB));
        storage.queueUpForSave();
    }

   /* public void setUseTorForBitcoinJ(boolean useTorForBitcoinJ) {
        this.useTorForBitcoinJ = useTorForBitcoinJ;
        storage.queueUpForSave();
    }*/

    public void setShowOwnOffersInOfferBook(boolean showOwnOffersInOfferBook) {
        this.showOwnOffersInOfferBook = showOwnOffersInOfferBook;
        storage.queueUpForSave();
    }

    public void setMaxPriceDistanceInPercent(double maxPriceDistanceInPercent) {
        this.maxPriceDistanceInPercent = maxPriceDistanceInPercent;
        storage.queueUpForSave();
    }

    public void setBackupDirectory(String backupDirectory) {
        this.backupDirectory = backupDirectory;
        storage.queueUpForSave();
    }

    public void setAutoSelectArbitrators(boolean autoSelectArbitrators) {
        this.autoSelectArbitrators = autoSelectArbitrators;
        storage.queueUpForSave();
    }

    public void setUseStickyMarketPrice(boolean useStickyMarketPrice) {
        this.useStickyMarketPrice = useStickyMarketPrice;
        storage.queueUpForSave();
    }

    public void setUsePercentageBasedPrice(boolean usePercentageBasedPrice) {
        this.usePercentageBasedPrice = usePercentageBasedPrice;
        storage.queueUpForSave();
    }

    public void setTagForPeer(String hostName, String tag) {
        peerTagMap.put(hostName, tag);
        storage.queueUpForSave();
    }

    public void setBridgeAddresses(@Nullable List<String> bridgeAddresses) {
        this.bridgeAddresses = bridgeAddresses;
        storage.queueUpForSave();
    }

    public void setBridgeAddressesAsString(@Nullable String bridgeAddressesAsString) {
        if (bridgeAddressesAsString != null && !bridgeAddressesAsString.isEmpty()) {
            List<String> list = Arrays.asList(bridgeAddressesAsString.split("\\n"));
            list = list.stream().map(e -> "bridge " + e).collect(Collectors.toList());
            setBridgeAddresses(list);
        } else {
            setBridgeAddresses(null);
        }
    }

    public void setMarketScreenCurrencyCode(String marketScreenCurrencyCode) {
        this.marketScreenCurrencyCode = marketScreenCurrencyCode;
        storage.queueUpForSave();
    }

    public void setBuyScreenCurrencyCode(String buyScreenCurrencyCode) {
        this.buyScreenCurrencyCode = buyScreenCurrencyCode;
        storage.queueUpForSave();
    }

    public void setSellScreenCurrencyCode(String sellScreenCurrencyCode) {
        this.sellScreenCurrencyCode = sellScreenCurrencyCode;
        storage.queueUpForSave();
    }

<<<<<<< HEAD
=======
    public void setIgnoreTradersList(List<String> ignoreTradersList) {
        this.ignoreTradersList = ignoreTradersList;
        storage.queueUpForSave();
    }

    public void setDefaultPath(String defaultPath) {
        this.defaultPath = defaultPath;
        storage.queueUpForSave();
    }

>>>>>>> 0274edca

    ///////////////////////////////////////////////////////////////////////////////////////////
    // Getter
    ///////////////////////////////////////////////////////////////////////////////////////////

    public String getBtcDenomination() {
        return btcDenominationProperty.get();
    }

    public StringProperty btcDenominationProperty() {
        return btcDenominationProperty;
    }

    public boolean getUseAnimations() {
        return useAnimationsProperty.get();
    }

    public BooleanProperty useAnimationsProperty() {
        return useAnimationsProperty;
    }

    public static boolean useAnimations() {
        return staticUseAnimations;
    }

    public BitcoinNetwork getBitcoinNetwork() {
        return bitcoinNetwork;
    }

    public ObservableList<FiatCurrency> getFiatCurrenciesAsObservable() {
        return fiatCurrenciesAsObservable;
    }

    public ObservableList<CryptoCurrency> getCryptoCurrenciesAsObservable() {
        return cryptoCurrenciesAsObservable;
    }

    public ObservableList<TradeCurrency> getTradeCurrenciesAsObservable() {
        return tradeCurrenciesAsObservable;
    }

    public BlockChainExplorer getBlockChainExplorerTestNet() {
        return blockChainExplorerTestNet;
    }

    public BlockChainExplorer getBlockChainExplorerMainNet() {
        return blockChainExplorerMainNet;
    }

    public BlockChainExplorer getBlockChainExplorer() {
        if (bitcoinNetwork == BitcoinNetwork.MAINNET)
            return blockChainExplorerMainNet;
        else
            return blockChainExplorerTestNet;
    }

    public ArrayList<BlockChainExplorer> getBlockChainExplorers() {
        if (bitcoinNetwork == BitcoinNetwork.MAINNET)
            return blockChainExplorersMainNet;
        else
            return blockChainExplorersTestNet;
    }

    public String getBackupDirectory() {
        return backupDirectory;
    }


    public boolean getAutoSelectArbitrators() {
        return autoSelectArbitrators;
    }

    public Map<String, Boolean> getDontShowAgainMap() {
        return dontShowAgainMap;
    }

    public boolean showAgain(String key) {
        return !dontShowAgainMap.containsKey(key) || !dontShowAgainMap.get(key);
    }

    public boolean getTacAccepted() {
        return tacAccepted;
    }

    public Locale getPreferredLocale() {
        return preferredLocale;
    }

    public TradeCurrency getPreferredTradeCurrency() {
        return preferredTradeCurrency;
    }

    public long getNonTradeTxFeePerKB() {
        return Math.max(Transaction.REFERENCE_DEFAULT_MIN_TX_FEE.value, nonTradeTxFeePerKB);
    }

    public boolean getUseTorForBitcoinJ() {
        return useTorForBitcoinJ;
    }

    public boolean getShowOwnOffersInOfferBook() {
        return showOwnOffersInOfferBook;
    }

    public double getMaxPriceDistanceInPercent() {
        return maxPriceDistanceInPercent;
    }

    public boolean getUseStickyMarketPrice() {
        return useStickyMarketPrice;
    }

    public boolean getUsePercentageBasedPrice() {
        return usePercentageBasedPrice;
    }

    public Map<String, String> getPeerTagMap() {
        return peerTagMap;
    }

    @Nullable
    public List<String> getBridgeAddresses() {
        return bridgeAddresses;
    }

    public String getMarketScreenCurrencyCode() {
        return marketScreenCurrencyCode;
    }

    public String getBuyScreenCurrencyCode() {
        return buyScreenCurrencyCode;
    }

    public String getSellScreenCurrencyCode() {
        return sellScreenCurrencyCode;
    }
<<<<<<< HEAD

=======
>>>>>>> 0274edca

    public List<String> getIgnoreTradersList() {
        return ignoreTradersList;
    }

    public String getDefaultPath() {
        return defaultPath;
    }
    ///////////////////////////////////////////////////////////////////////////////////////////
    // Private
    ///////////////////////////////////////////////////////////////////////////////////////////

    private void updateTradeCurrencies(ListChangeListener.Change<? extends TradeCurrency> change) {
        change.next();
        if (change.wasAdded() && change.getAddedSize() == 1)
            tradeCurrenciesAsObservable.add(change.getAddedSubList().get(0));
        else if (change.wasRemoved() && change.getRemovedSize() == 1)
            tradeCurrenciesAsObservable.remove(change.getRemoved().get(0));
    }

    private void setFiatCurrencies(List<FiatCurrency> currencies) {
        fiatCurrenciesAsObservable.setAll(currencies);
    }

    private void setCryptoCurrencies(List<CryptoCurrency> currencies) {
        cryptoCurrenciesAsObservable.setAll(currencies);
    }

    private void setBlockChainExplorerTestNet(BlockChainExplorer blockChainExplorerTestNet) {
        this.blockChainExplorerTestNet = blockChainExplorerTestNet;
        storage.queueUpForSave(2000);
    }

    private void setBlockChainExplorerMainNet(BlockChainExplorer blockChainExplorerMainNet) {
        this.blockChainExplorerMainNet = blockChainExplorerMainNet;
        storage.queueUpForSave(2000);
    }
}<|MERGE_RESOLUTION|>--- conflicted
+++ resolved
@@ -66,11 +66,6 @@
     ));
 
     transient static final private ArrayList<BlockChainExplorer> blockChainExplorersMainNet = new ArrayList<>(Arrays.asList(
-<<<<<<< HEAD
-            new BlockChainExplorer("Insight", "https://insight.bitpay.com/tx/", "https://insight.bitpay.com/address/"),
-            new BlockChainExplorer("Blocktrail", "https://www.blocktrail.com/BTC/tx/", "https://www.blocktrail.com/BTC/address/"),
-=======
->>>>>>> 0274edca
             new BlockChainExplorer("Tradeblock.com", "https://tradeblock.com/bitcoin/tx/", "https://tradeblock.com/bitcoin/address/"),
             new BlockChainExplorer("Blocktrail", "https://www.blocktrail.com/BTC/tx/", "https://www.blocktrail.com/BTC/address/"),
             new BlockChainExplorer("Insight", "https://insight.bitpay.com/tx/", "https://insight.bitpay.com/address/"),
@@ -123,15 +118,7 @@
     private TradeCurrency preferredTradeCurrency;
     private long nonTradeTxFeePerKB = FeePolicy.getNonTradeFeePerKb().value;
     private double maxPriceDistanceInPercent;
-
-    // Need to keep it for backward compatibility. Not used anymore from v0.4.9 on. 
-    // TODO Can be removed once we don't support old versions anymore.
-    @Deprecated
     private boolean useInvertedMarketPrice;
-<<<<<<< HEAD
-
-=======
->>>>>>> 0274edca
     private String marketScreenCurrencyCode = CurrencyUtil.getDefaultTradeCurrency().getCode();
     private String buyScreenCurrencyCode = CurrencyUtil.getDefaultTradeCurrency().getCode();
     private String sellScreenCurrencyCode = CurrencyUtil.getDefaultTradeCurrency().getCode();
@@ -140,15 +127,13 @@
     private Map<String, String> peerTagMap = new HashMap<>();
     @Nullable
     private List<String> bridgeAddresses;
-<<<<<<< HEAD
-=======
     private List<String> ignoreTradersList = new ArrayList<>();
     private String defaultPath;
->>>>>>> 0274edca
 
     // Observable wrappers
     transient private final StringProperty btcDenominationProperty = new SimpleStringProperty(btcDenomination);
     transient private final BooleanProperty useAnimationsProperty = new SimpleBooleanProperty(useAnimations);
+    transient private final BooleanProperty useInvertedMarketPriceProperty = new SimpleBooleanProperty(useInvertedMarketPrice);
     transient private final ObservableList<FiatCurrency> fiatCurrenciesAsObservable = FXCollections.observableArrayList();
     transient private final ObservableList<CryptoCurrency> cryptoCurrenciesAsObservable = FXCollections.observableArrayList();
     transient private final ObservableList<TradeCurrency> tradeCurrenciesAsObservable = FXCollections.observableArrayList();
@@ -175,6 +160,7 @@
         if (persisted != null) {
             setBtcDenomination(persisted.btcDenomination);
             setUseAnimations(persisted.useAnimations);
+            setUseInvertedMarketPrice(persisted.useInvertedMarketPrice);
 
             setFiatCurrencies(persisted.fiatCurrencies);
             fiatCurrencies = new ArrayList<>(fiatCurrenciesAsObservable);
@@ -221,15 +207,12 @@
             marketScreenCurrencyCode = persisted.getMarketScreenCurrencyCode();
             buyScreenCurrencyCode = persisted.getBuyScreenCurrencyCode();
             sellScreenCurrencyCode = persisted.getSellScreenCurrencyCode();
-<<<<<<< HEAD
-=======
 
             if (persisted.getIgnoreTradersList() != null)
                 ignoreTradersList = persisted.getIgnoreTradersList();
 
             if (persisted.getDefaultPath() != null)
                 defaultPath = persisted.getDefaultPath();
->>>>>>> 0274edca
         } else {
             setFiatCurrencies(CurrencyUtil.getAllMainFiatCurrencies());
             fiatCurrencies = new ArrayList<>(fiatCurrenciesAsObservable);
@@ -258,6 +241,10 @@
         useAnimationsProperty.addListener((ov) -> {
             useAnimations = useAnimationsProperty.get();
             staticUseAnimations = useAnimations;
+            storage.queueUpForSave(2000);
+        });
+        useInvertedMarketPriceProperty.addListener((ov) -> {
+            useInvertedMarketPrice = useInvertedMarketPriceProperty.get();
             storage.queueUpForSave(2000);
         });
         fiatCurrenciesAsObservable.addListener((Observable ov) -> {
@@ -300,6 +287,10 @@
         this.useAnimationsProperty.set(useAnimations);
     }
 
+    public void setUseInvertedMarketPrice(boolean useInvertedMarketPrice) {
+        this.useInvertedMarketPriceProperty.set(useInvertedMarketPrice);
+    }
+
     public void setBitcoinNetwork(BitcoinNetwork bitcoinNetwork) {
         if (this.bitcoinNetwork != bitcoinNetwork)
             bitsquareEnvironment.saveBitcoinNetwork(bitcoinNetwork);
@@ -404,6 +395,11 @@
     public void setAutoSelectArbitrators(boolean autoSelectArbitrators) {
         this.autoSelectArbitrators = autoSelectArbitrators;
         storage.queueUpForSave();
+    }
+
+    public boolean flipUseInvertedMarketPrice() {
+        setUseInvertedMarketPrice(!getUseInvertedMarketPrice());
+        return getUseInvertedMarketPrice();
     }
 
     public void setUseStickyMarketPrice(boolean useStickyMarketPrice) {
@@ -451,8 +447,6 @@
         storage.queueUpForSave();
     }
 
-<<<<<<< HEAD
-=======
     public void setIgnoreTradersList(List<String> ignoreTradersList) {
         this.ignoreTradersList = ignoreTradersList;
         storage.queueUpForSave();
@@ -463,7 +457,6 @@
         storage.queueUpForSave();
     }
 
->>>>>>> 0274edca
 
     ///////////////////////////////////////////////////////////////////////////////////////////
     // Getter
@@ -487,6 +480,14 @@
 
     public static boolean useAnimations() {
         return staticUseAnimations;
+    }
+
+    public boolean getUseInvertedMarketPrice() {
+        return useInvertedMarketPriceProperty.get();
+    }
+
+    public BooleanProperty useInvertedMarketPriceProperty() {
+        return useInvertedMarketPriceProperty;
     }
 
     public BitcoinNetwork getBitcoinNetwork() {
@@ -600,10 +601,6 @@
     public String getSellScreenCurrencyCode() {
         return sellScreenCurrencyCode;
     }
-<<<<<<< HEAD
-
-=======
->>>>>>> 0274edca
 
     public List<String> getIgnoreTradersList() {
         return ignoreTradersList;
