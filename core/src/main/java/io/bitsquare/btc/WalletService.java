/*
 * This file is part of Bitsquare.
 *
 * Bitsquare is free software: you can redistribute it and/or modify it
 * under the terms of the GNU Affero General Public License as published by
 * the Free Software Foundation, either version 3 of the License, or (at
 * your option) any later version.
 *
 * Bitsquare is distributed in the hope that it will be useful, but WITHOUT
 * ANY WARRANTY; without even the implied warranty of MERCHANTABILITY or
 * FITNESS FOR A PARTICULAR PURPOSE. See the GNU Affero General Public
 * License for more details.
 *
 * You should have received a copy of the GNU Affero General Public License
 * along with Bitsquare. If not, see <http://www.gnu.org/licenses/>.
 */

package io.bitsquare.btc;

import com.google.common.base.Preconditions;
import com.google.common.collect.ImmutableList;
import com.google.common.util.concurrent.FutureCallback;
import com.google.common.util.concurrent.Futures;
import com.google.common.util.concurrent.Service;
import com.runjva.sourceforge.jsocks.protocol.Socks5Proxy;
import io.bitsquare.app.Log;
import io.bitsquare.btc.listeners.AddressConfidenceListener;
import io.bitsquare.btc.listeners.BalanceListener;
import io.bitsquare.btc.listeners.TxConfidenceListener;
import io.bitsquare.btc.provider.fee.FeeService;
import io.bitsquare.common.Timer;
import io.bitsquare.common.UserThread;
import io.bitsquare.common.handlers.ErrorMessageHandler;
import io.bitsquare.common.handlers.ExceptionHandler;
import io.bitsquare.common.handlers.ResultHandler;
import io.bitsquare.network.Socks5ProxyProvider;
import io.bitsquare.storage.FileUtil;
import io.bitsquare.storage.Storage;
import io.bitsquare.user.Preferences;
import javafx.beans.property.*;
import org.bitcoinj.core.*;
import org.bitcoinj.crypto.DeterministicKey;
import org.bitcoinj.crypto.KeyCrypterScrypt;
import org.bitcoinj.net.discovery.SeedPeers;
import org.bitcoinj.params.MainNetParams;
import org.bitcoinj.params.RegTestParams;
import org.bitcoinj.params.TestNet3Params;
import org.bitcoinj.utils.Threading;
import org.bitcoinj.wallet.DeterministicSeed;
import org.jetbrains.annotations.NotNull;
import org.slf4j.Logger;
import org.slf4j.LoggerFactory;
import org.spongycastle.crypto.params.KeyParameter;

import javax.annotation.Nullable;
import javax.inject.Inject;
import javax.inject.Named;
import java.io.File;
import java.io.IOException;
import java.net.InetAddress;
import java.net.InetSocketAddress;
import java.net.UnknownHostException;
import java.nio.file.Paths;
import java.util.*;
import java.util.concurrent.CopyOnWriteArraySet;
import java.util.concurrent.TimeUnit;
import java.util.concurrent.TimeoutException;
import java.util.stream.Collectors;

import static com.google.common.base.Preconditions.checkNotNull;

/**
 * WalletService handles all non trade specific wallet and bitcoin related services.
 * It startup the wallet app kit and initialized the wallet.
 */
public class WalletService {
    private static final Logger log = LoggerFactory.getLogger(WalletService.class);

    private static final long STARTUP_TIMEOUT_SEC = 60;

    private final CopyOnWriteArraySet<AddressConfidenceListener> addressConfidenceListeners = new CopyOnWriteArraySet<>();
    private final CopyOnWriteArraySet<TxConfidenceListener> txConfidenceListeners = new CopyOnWriteArraySet<>();
    private final CopyOnWriteArraySet<BalanceListener> balanceListeners = new CopyOnWriteArraySet<>();

    private final DownloadListener downloadListener = new DownloadListener();
    private final WalletEventListener walletEventListener = new BitsquareWalletEventListener();

    private final RegTestHost regTestHost;
    private final TradeWalletService tradeWalletService;
    private final AddressEntryList addressEntryList;
    private final Preferences preferences;
    private FeeService feeService;
    private final Socks5ProxyProvider socks5ProxyProvider;
    private final NetworkParameters params;
    private final File walletDir;
    private final UserAgent userAgent;

    private WalletAppKitBitSquare walletAppKit;
    private Wallet wallet;
    private Wallet tokenWallet;
    private final IntegerProperty numPeers = new SimpleIntegerProperty(0);
    private final ObjectProperty<List<Peer>> connectedPeers = new SimpleObjectProperty<>();
    public final BooleanProperty shutDownDone = new SimpleBooleanProperty();
    private final Storage<Long> storage;
    private final Long bloomFilterTweak;
    private KeyParameter aesKey;
    private String walletFileName = "Bitsquare";
    private String tokenWalletFileName = "SQU";


    ///////////////////////////////////////////////////////////////////////////////////////////
    // Constructor
    ///////////////////////////////////////////////////////////////////////////////////////////

    @Inject
    public WalletService(RegTestHost regTestHost,
                         TradeWalletService tradeWalletService,
                         AddressEntryList addressEntryList,
                         UserAgent userAgent,
                         Preferences preferences,
                         FeeService feeService,
                         Socks5ProxyProvider socks5ProxyProvider,
                         @Named(BtcOptionKeys.WALLET_DIR) File appDir) {
        this.regTestHost = regTestHost;
        this.tradeWalletService = tradeWalletService;
        this.addressEntryList = addressEntryList;
        this.preferences = preferences;
        this.feeService = feeService;
        this.socks5ProxyProvider = socks5ProxyProvider;
        this.params = preferences.getBitcoinNetwork().getParameters();
        walletDir = new File(appDir, "bitcoin");
        this.userAgent = userAgent;

        storage = new Storage<>(walletDir);
        Long persisted = storage.initAndGetPersistedWithFileName("BloomFilterNonce");
        if (persisted != null) {
            bloomFilterTweak = persisted;
        } else {
            bloomFilterTweak = new Random().nextLong();
            storage.queueUpForSave(bloomFilterTweak, 100);
        }
    }


    ///////////////////////////////////////////////////////////////////////////////////////////
    // Public Methods
    ///////////////////////////////////////////////////////////////////////////////////////////

    public void initialize(@Nullable DeterministicSeed seed, ResultHandler resultHandler, ExceptionHandler exceptionHandler) {
        Log.traceCall();
        // Tell bitcoinj to execute event handlers on the JavaFX UI thread. This keeps things simple and means
        // we cannot forget to switch threads when adding event handlers. Unfortunately, the DownloadListener
        // we give to the app kit is currently an exception and runs on a library thread. It'll get fixed in
        // a future version.

        Threading.USER_THREAD = UserThread.getExecutor();

        Timer timeoutTimer = UserThread.runAfter(() ->
                exceptionHandler.handleException(new TimeoutException("Wallet did not initialize in " +
                        STARTUP_TIMEOUT_SEC + " seconds.")), STARTUP_TIMEOUT_SEC);

        backupWallet();

        final Socks5Proxy socks5Proxy = preferences.getUseTorForBitcoinJ() ? socks5ProxyProvider.getSocks5Proxy() : null;
        log.debug("Use socks5Proxy for bitcoinj: " + socks5Proxy);

        // If seed is non-null it means we are restoring from backup.
        walletAppKit = new WalletAppKitBitSquare(params, socks5Proxy, walletDir, walletFileName, tokenWalletFileName) {
            @Override
            protected void onSetupCompleted() {
                wallet = walletAppKit.wallet();
                tokenWallet = walletAppKit.tokenWallet();

                // Don't make the user wait for confirmations for now, as the intention is they're sending it
                // their own money!
                wallet.allowSpendingUnconfirmedTransactions();
                tokenWallet.allowSpendingUnconfirmedTransactions();

                if (params != RegTestParams.get())
                    walletAppKit.peerGroup().setMaxConnections(11);

                wallet.addEventListener(walletEventListener);

                addressEntryList.onWalletReady(wallet);


                walletAppKit.peerGroup().addEventListener(new PeerEventListener() {
                    @Override
                    public void onPeersDiscovered(Set<PeerAddress> peerAddresses) {
                    }

                    @Override
                    public void onBlocksDownloaded(Peer peer, Block block, FilteredBlock filteredBlock, int blocksLeft) {
                    }

                    @Override
                    public void onChainDownloadStarted(Peer peer, int blocksLeft) {
                    }

                    @Override
                    public void onPeerConnected(Peer peer, int peerCount) {
                        numPeers.set(peerCount);
                        connectedPeers.set(walletAppKit.peerGroup().getConnectedPeers());
                    }

                    @Override
                    public void onPeerDisconnected(Peer peer, int peerCount) {
                        numPeers.set(peerCount);
                        connectedPeers.set(walletAppKit.peerGroup().getConnectedPeers());
                    }

                    @Override
                    public Message onPreMessageReceived(Peer peer, Message m) {
                        return null;
                    }

                    @Override
                    public void onTransaction(Peer peer, Transaction t) {
                    }

                    @Nullable
                    @Override
                    public List<Message> getData(Peer peer, GetDataMessage m) {
                        return null;
                    }
                });

                // set after wallet is ready
                tradeWalletService.setWalletAppKit(walletAppKit);
                tradeWalletService.setAddressEntryList(addressEntryList);
                timeoutTimer.stop();

                // onSetupCompleted in walletAppKit is not the called on the last invocations, so we add a bit of delay
                UserThread.runAfter(resultHandler::handleResult, 100, TimeUnit.MILLISECONDS);
            }
        };

        // Bloom filters in BitcoinJ are completely broken
        // See: https://jonasnick.github.io/blog/2015/02/12/privacy-in-bitcoinj/
        // Here are a few improvements to fix a few vulnerabilities.

        // Bitsquare's BitcoinJ fork has added a bloomFilterTweak (nonce) setter to reuse the same seed avoiding the trivial vulnerability
        // by getting the real pub keys by intersections of several filters sent at each startup.
        walletAppKit.setBloomFilterTweak(bloomFilterTweak);

        // Avoid the simple attack (see: https://jonasnick.github.io/blog/2015/02/12/privacy-in-bitcoinj/) due to the 
        // default implementation using both pubkey and hash of pubkey. We have set a insertPubKey flag in BasicKeyChain to default false.

        // Default only 266 keys are generated (2 * 100+33). That would trigger new bloom filters when we are reaching 
        // the threshold. To avoid reaching the threshold we create much more keys which are unlikely to cause update of the
        // filter for most users. With lookaheadSize of 500 we get 1333 keys which should be enough for most users to 
        // never need to update a bloom filter, which would weaken privacy.
        walletAppKit.setLookaheadSize(500);

        // Calculation is derived from: https://www.reddit.com/r/Bitcoin/comments/2vrx6n/privacy_in_bitcoinj_android_wallet_multibit_hive/coknjuz
        // No. of false positives (56M keys in the blockchain): 
        // First attempt for FP rate:
        // FP rate = 0,0001;  No. of false positives: 0,0001 * 56 000 000  = 5600
        // We have 1333keys: 1333 / (5600 + 1333) = 0.19 -> 19 % probability that a pub key is in our wallet
        // After tests I found out that the bandwidth consumption varies widely related to the generated filter.
        // About 20- 40 MB for upload and 30-130 MB for download at first start up (spv chain).
        // Afterwards its about 1 MB for upload and 20-80 MB for download.
        // Probably better then a high FP rate would be to include foreign pubKeyHashes which are tested to not be used 
        // in many transactions. If we had a pool of 100 000 such keys (2 MB data dump) to random select 4000 we could mix it with our
        // 1000 own keys and get a similar probability rate as with the current setup but less variation in bandwidth 
        // consumption.

        // For now to reduce risks with high bandwidth consumption we reduce the FP rate by half.
        // FP rate = 0,00005;  No. of false positives: 0,00005 * 56 000 000  = 2800
        // 1333 / (2800 + 1333) = 0.32 -> 32 % probability that a pub key is in our wallet
        walletAppKit.setBloomFilterFalsePositiveRate(0.00005);

        String btcNodes = preferences.getBitcoinNodes();
        log.debug("btcNodes: " + btcNodes);
        boolean usePeerNodes = false;

        // Pass custom seed nodes if set in options
        if (!btcNodes.isEmpty()) {

            // TODO: this parsing should be more robust,
            // give validation error if needed.
            String[] nodes = btcNodes.replace(", ", ",").split(",");
            List<PeerAddress> peerAddressList = new ArrayList<>();
            for (String node : nodes) {
                String[] parts = node.split(":");
                if (parts.length == 1) {
                    // port not specified.  Use default port for network.
                    parts = new String[]{parts[0], Integer.toString(params.getPort())};
                }
                if (parts.length == 2) {
                    // note: this will cause a DNS request if hostname used.
                    // note: DNS requests are routed over socks5 proxy, if used.
                    // fixme: .onion hostnames will fail! see comments in SeedPeersSocks5Dns
                    InetSocketAddress addr;
                    if (socks5Proxy != null) {
                        InetSocketAddress unresolved = InetSocketAddress.createUnresolved(parts[0], Integer.parseInt(parts[1]));
                        // proxy remote DNS request happens here.
                        addr = SeedPeersSocks5Dns.lookup(socks5Proxy, unresolved);
                    } else {
                        // DNS request happens here. if it fails, addr.isUnresolved() == true.
                        addr = new InetSocketAddress(parts[0], Integer.parseInt(parts[1]));
                    }
                    // note: isUnresolved check should be removed once we fix PeerAddress
                    if (addr != null && !addr.isUnresolved())
                        peerAddressList.add(new PeerAddress(addr.getAddress(), addr.getPort()));
                }
            }
            if (peerAddressList.size() > 0) {
                PeerAddress peerAddressListFixed[] = new PeerAddress[peerAddressList.size()];
                log.debug("btcNodes parsed: " + Arrays.toString(peerAddressListFixed));

                walletAppKit.setPeerNodes(peerAddressList.toArray(peerAddressListFixed));
                usePeerNodes = true;
            }
        }

        // Now configure and start the appkit. This will take a second or two - we could show a temporary splash screen
        // or progress widget to keep the user engaged whilst we initialise, but we don't.
        if (params == RegTestParams.get()) {
            if (regTestHost == RegTestHost.REG_TEST_SERVER) {
                try {
                    walletAppKit.setPeerNodes(new PeerAddress(InetAddress.getByName(RegTestHost.SERVER_IP), params.getPort()));
                    usePeerNodes = true;
                } catch (UnknownHostException e) {
                    throw new RuntimeException(e);
                }
            } else if (regTestHost == RegTestHost.LOCALHOST) {
                walletAppKit.connectToLocalHost();   // You should run a regtest mode bitcoind locally.}
            }
        } else if (params == MainNetParams.get()) {
            // Checkpoints are block headers that ship inside our app: for a new user, we pick the last header
            // in the checkpoints file and then download the rest from the network. It makes things much faster.
            // Checkpoint files are made using the BuildCheckpoints tool and usually we have to download the
            // last months worth or more (takes a few seconds).
            try {
                walletAppKit.setCheckpoints(getClass().getResourceAsStream("/wallet/checkpoints"));
            } catch (Exception e) {
                e.printStackTrace();
                log.error(e.toString());
            }
        } else if (params == TestNet3Params.get()) {
            walletAppKit.setCheckpoints(getClass().getResourceAsStream("/wallet/checkpoints.testnet"));
        }

        // If operating over a proxy and we haven't set any peer nodes, then
        // we want to use SeedPeers for discovery instead of the default DnsDiscovery.
        // This is only because we do not yet have a Dns discovery class that works
        // reliably over proxy/tor.
        //
        // todo: There should be a user pref called "Use Local DNS for Proxy/Tor"
        // that disables this.  In that case, the default DnsDiscovery class will
        // be used which should work, but is less private.  The aim here is to
        // be private by default when using proxy/tor.  However, the seedpeers
        // could become outdated, so it is important that the user be able to
        // disable it, but should be made aware of the reduced privacy.
        if (socks5Proxy != null && !usePeerNodes) {
            // SeedPeersSocks5Dns should replace SeedPeers once working reliably.
            // SeedPeers uses hard coded stable addresses (from MainNetParams). It should be updated from time to time.
            walletAppKit.setDiscovery(new SeedPeers(params));
        }

        walletAppKit.setDownloadListener(downloadListener)
                .setBlockingStartup(false)
                .setUserAgent(userAgent.getName(), userAgent.getVersion())
                .restoreWalletFromSeed(seed);

        walletAppKit.addListener(new Service.Listener() {
            @Override
            public void failed(@NotNull Service.State from, @NotNull Throwable failure) {
                walletAppKit = null;
                log.error("walletAppKit failed");
                timeoutTimer.stop();
                UserThread.execute(() -> exceptionHandler.handleException(failure));
            }
        }, Threading.USER_THREAD);
        walletAppKit.startAsync();
    }

    public void shutDown() {
        if (wallet != null)
            wallet.removeEventListener(walletEventListener);

        if (walletAppKit != null) {
            try {
                walletAppKit.stopAsync();
                walletAppKit.awaitTerminated(5, TimeUnit.SECONDS);
            } catch (Throwable e) {
                // ignore
            }
            shutDownDone.set(true);
        }
    }

    public String exportWalletData(boolean includePrivKeys) {
        StringBuilder addressEntryListData = new StringBuilder();
        getAddressEntryListAsImmutableList().stream().forEach(e -> addressEntryListData.append(e.toString()).append("\n"));
        return "BitcoinJ wallet:\n" +
                wallet.toString(includePrivKeys, true, true, walletAppKit.chain()) + "\n\n" +
                "Bitsquare address entry list:\n" +
                addressEntryListData.toString() +
                "All pubkeys as hex:\n" +
                wallet.printAllPubKeysAsHex();
    }

    public String exportTokenWalletData(boolean includePrivKeys) {
        StringBuilder addressEntryListData = new StringBuilder();
        getAddressEntryListAsImmutableList().stream().forEach(e -> addressEntryListData.append(e.toString()).append("\n"));
        return "BitcoinJ SQU wallet:\n" +
                tokenWallet.toString(includePrivKeys, true, true, walletAppKit.chain()) + "\n\n" +
                "SQU address entry list:\n" +
                addressEntryListData.toString() +
                "All pubkeys as hex:\n" +
                tokenWallet.printAllPubKeysAsHex();
    }

    public void restoreSeedWords(DeterministicSeed seed, ResultHandler resultHandler, ExceptionHandler exceptionHandler) {
        Context ctx = Context.get();
        new Thread(() -> {
            try {
                Context.propagate(ctx);
                walletAppKit.stopAsync();
                walletAppKit.awaitTerminated();
                initialize(seed, resultHandler, exceptionHandler);
            } catch (Throwable t) {
                t.printStackTrace();
                log.error("Executing task failed. " + t.getMessage());
            }
        }, "RestoreWallet-%d").start();
    }

    public void backupWallet() {
        FileUtil.rollingBackup(walletDir, walletFileName + ".wallet", 20);
        FileUtil.rollingBackup(walletDir, tokenWalletFileName + ".wallet", 20);
    }

    public void clearBackup() {
        try {
            FileUtil.deleteDirectory(new File(Paths.get(walletDir.getAbsolutePath(), "backup").toString()));
        } catch (IOException e) {
            log.error("Could not delete directory " + e.getMessage());
            e.printStackTrace();
        }
    }

    public void setAesKey(KeyParameter aesKey) {
        this.aesKey = aesKey;
    }

    public void decryptWallet(@NotNull KeyParameter key) {
        wallet.decrypt(key);
        tokenWallet.decrypt(key);

        addressEntryList.stream().forEach(e -> {
            final DeterministicKey keyPair = e.getKeyPair();
            if (keyPair != null && keyPair.isEncrypted())
                e.setDeterministicKey(keyPair.decrypt(key));
        });

        setAesKey(null);
        addressEntryList.queueUpForSave();
    }

    public void encryptWallet(KeyCrypterScrypt keyCrypterScrypt, KeyParameter key) {
        if (this.aesKey != null) {
            log.warn("encryptWallet called but we have a aesKey already set. " +
                    "We decryptWallet with the old key before we apply the new key.");
            decryptWallet(this.aesKey);
        }

        wallet.encrypt(keyCrypterScrypt, key);
        tokenWallet.encrypt(keyCrypterScrypt, key);

        addressEntryList.stream().forEach(e -> {
            final DeterministicKey keyPair = e.getKeyPair();
            if (keyPair != null && keyPair.isEncrypted())
                e.setDeterministicKey(keyPair.encrypt(keyCrypterScrypt, key));
        });
        setAesKey(key);
        addressEntryList.queueUpForSave();
    }


    ///////////////////////////////////////////////////////////////////////////////////////////
    // Listener
    ///////////////////////////////////////////////////////////////////////////////////////////

    public void addAddressConfidenceListener(AddressConfidenceListener listener) {
        addressConfidenceListeners.add(listener);
    }

    public void removeAddressConfidenceListener(AddressConfidenceListener listener) {
        addressConfidenceListeners.remove(listener);
    }

    public void addTxConfidenceListener(TxConfidenceListener listener) {
        txConfidenceListeners.add(listener);
    }

    public void removeTxConfidenceListener(TxConfidenceListener listener) {
        txConfidenceListeners.remove(listener);
    }

    public void addBalanceListener(BalanceListener listener) {
        balanceListeners.add(listener);
    }

    public void removeBalanceListener(BalanceListener listener) {
        balanceListeners.remove(listener);
    }


    ///////////////////////////////////////////////////////////////////////////////////////////
    // AddressEntry
    ///////////////////////////////////////////////////////////////////////////////////////////

    public AddressEntry getOrCreateAddressEntry(String offerId, AddressEntry.Context context) {
        Optional<AddressEntry> addressEntry = getAddressEntryListAsImmutableList().stream()
                .filter(e -> offerId.equals(e.getOfferId()))
                .filter(e -> context == e.getContext())
                .findAny();
        if (addressEntry.isPresent())
            return addressEntry.get();
        else
            return addressEntryList.addAddressEntry(new AddressEntry(wallet.freshReceiveKey(), wallet.getParams(), context, offerId));
    }

    public AddressEntry getOrCreateAddressEntry(AddressEntry.Context context) {
        Optional<AddressEntry> addressEntry = getAddressEntryListAsImmutableList().stream()
                .filter(e -> context == e.getContext())
                .findAny();
        if (addressEntry.isPresent())
            return addressEntry.get();
        else
            return addressEntryList.addAddressEntry(new AddressEntry(wallet.freshReceiveKey(), wallet.getParams(), context));
    }

    public AddressEntry getOrCreateUnusedAddressEntry(AddressEntry.Context context) {
        Optional<AddressEntry> addressEntry = getAddressEntryListAsImmutableList().stream()
                .filter(e -> context == e.getContext())
                .filter(e -> getNumTxOutputsForAddress(e.getAddress()) == 0)
                .findAny();
        if (addressEntry.isPresent())
            return addressEntry.get();
        else
            return addressEntryList.addAddressEntry(new AddressEntry(wallet.freshReceiveKey(), wallet.getParams(), context));
    }

    public Optional<AddressEntry> findAddressEntry(String address, AddressEntry.Context context) {
        return getAddressEntryListAsImmutableList().stream()
                .filter(e -> address.equals(e.getAddressString()))
                .filter(e -> context == e.getContext())
                .findAny();
    }

    public List<AddressEntry> getAvailableAddressEntries() {
        return getAddressEntryListAsImmutableList().stream()
                .filter(addressEntry -> AddressEntry.Context.AVAILABLE == addressEntry.getContext())
                .collect(Collectors.toList());
    }

    public List<AddressEntry> getAddressEntries(AddressEntry.Context context) {
        return getAddressEntryListAsImmutableList().stream()
                .filter(addressEntry -> context == addressEntry.getContext())
                .collect(Collectors.toList());
    }

    public List<AddressEntry> getFundedAvailableAddressEntries() {
        return getAvailableAddressEntries().stream()
                .filter(addressEntry -> getBalanceForAddress(addressEntry.getAddress()).isPositive())
                .collect(Collectors.toList());
    }

    public List<AddressEntry> getAddressEntryListAsImmutableList() {
        return ImmutableList.copyOf(addressEntryList);
    }

    public void swapTradeEntryToAvailableEntry(String offerId, AddressEntry.Context context) {
        Optional<AddressEntry> addressEntryOptional = getAddressEntryListAsImmutableList().stream()
                .filter(e -> offerId.equals(e.getOfferId()))
                .filter(e -> context == e.getContext())
                .findAny();
        addressEntryOptional.ifPresent(addressEntryList::swapToAvailable);
    }

    public void swapAnyTradeEntryContextToAvailableEntry(String offerId) {
        swapTradeEntryToAvailableEntry(offerId, AddressEntry.Context.OFFER_FUNDING);
        swapTradeEntryToAvailableEntry(offerId, AddressEntry.Context.RESERVED_FOR_TRADE);
        swapTradeEntryToAvailableEntry(offerId, AddressEntry.Context.MULTI_SIG);
        swapTradeEntryToAvailableEntry(offerId, AddressEntry.Context.TRADE_PAYOUT);
    }

    public void saveAddressEntryList() {
        addressEntryList.queueUpForSave();
    }


    ///////////////////////////////////////////////////////////////////////////////////////////
    // TransactionConfidence
    ///////////////////////////////////////////////////////////////////////////////////////////

    public TransactionConfidence getConfidenceForAddress(Address address) {
        List<TransactionConfidence> transactionConfidenceList = new ArrayList<>();
        if (wallet != null) {
            Set<Transaction> transactions = wallet.getTransactions(true);
            if (transactions != null) {
                transactionConfidenceList.addAll(transactions.stream().map(tx ->
                        getTransactionConfidence(tx, address)).collect(Collectors.toList()));
            }
        }
        return getMostRecentConfidence(transactionConfidenceList);
    }

    public TransactionConfidence getConfidenceForTxId(String txId) {
        if (wallet != null) {
            Set<Transaction> transactions = wallet.getTransactions(true);
            for (Transaction tx : transactions) {
                if (tx.getHashAsString().equals(txId))
                    return tx.getConfidence();
            }
        }
        return null;
    }

    private TransactionConfidence getTransactionConfidence(Transaction tx, Address address) {
        List<TransactionOutput> mergedOutputs = getOutputsWithConnectedOutputs(tx);
        List<TransactionConfidence> transactionConfidenceList = new ArrayList<>();

        mergedOutputs.stream().filter(e -> e.getScriptPubKey().isSentToAddress() ||
                e.getScriptPubKey().isPayToScriptHash()).forEach(transactionOutput -> {
            Address outputAddress = transactionOutput.getScriptPubKey().getToAddress(params);
            if (address.equals(outputAddress)) {
                transactionConfidenceList.add(tx.getConfidence());
            }
        });
        return getMostRecentConfidence(transactionConfidenceList);
    }


    private List<TransactionOutput> getOutputsWithConnectedOutputs(Transaction tx) {
        List<TransactionOutput> transactionOutputs = tx.getOutputs();
        List<TransactionOutput> connectedOutputs = new ArrayList<>();

        // add all connected outputs from any inputs as well
        List<TransactionInput> transactionInputs = tx.getInputs();
        for (TransactionInput transactionInput : transactionInputs) {
            TransactionOutput transactionOutput = transactionInput.getConnectedOutput();
            if (transactionOutput != null) {
                connectedOutputs.add(transactionOutput);
            }
        }

        List<TransactionOutput> mergedOutputs = new ArrayList<>();
        mergedOutputs.addAll(transactionOutputs);
        mergedOutputs.addAll(connectedOutputs);
        return mergedOutputs;
    }


    private TransactionConfidence getMostRecentConfidence(List<TransactionConfidence> transactionConfidenceList) {
        TransactionConfidence transactionConfidence = null;
        for (TransactionConfidence confidence : transactionConfidenceList) {
            if (confidence != null) {
                if (transactionConfidence == null ||
                        confidence.getConfidenceType().equals(TransactionConfidence.ConfidenceType.PENDING) ||
                        (confidence.getConfidenceType().equals(TransactionConfidence.ConfidenceType.BUILDING) &&
                                transactionConfidence.getConfidenceType().equals(
                                        TransactionConfidence.ConfidenceType.BUILDING) &&
                                confidence.getDepthInBlocks() < transactionConfidence.getDepthInBlocks())) {
                    transactionConfidence = confidence;
                }
            }
        }
        return transactionConfidence;
    }


    ///////////////////////////////////////////////////////////////////////////////////////////
    // Balance
    ///////////////////////////////////////////////////////////////////////////////////////////

    // BalanceType.AVAILABLE
    public Coin getAvailableBalance() {
        return wallet != null ? wallet.getBalance(Wallet.BalanceType.AVAILABLE) : Coin.ZERO;
    }

    public Coin getBalanceForAddress(Address address) {
        return wallet != null ? getBalance(wallet.calculateAllSpendCandidates(), address) : Coin.ZERO;
    }

    private Coin getBalance(List<TransactionOutput> transactionOutputs, Address address) {
        Coin balance = Coin.ZERO;
        for (TransactionOutput transactionOutput : transactionOutputs) {
            if (transactionOutput.getScriptPubKey().isSentToAddress() || transactionOutput.getScriptPubKey().isPayToScriptHash()) {
                Address addressOutput = transactionOutput.getScriptPubKey().getToAddress(params);
                if (addressOutput.equals(address))
                    balance = balance.add(transactionOutput.getValue());
            }
        }
        return balance;
    }

    public Coin getSavingWalletBalance() {
        return Coin.valueOf(getFundedAvailableAddressEntries().stream()
                .mapToLong(addressEntry -> getBalanceForAddress(addressEntry.getAddress()).value)
                .sum());
    }

    public int getNumTxOutputsForAddress(Address address) {
        List<TransactionOutput> transactionOutputs = new ArrayList<>();
        wallet.getTransactions(true).stream().forEach(t -> transactionOutputs.addAll(t.getOutputs()));
        int outputs = 0;
        for (TransactionOutput transactionOutput : transactionOutputs) {
            if (transactionOutput.getScriptPubKey().isSentToAddress() || transactionOutput.getScriptPubKey().isPayToScriptHash()) {
                Address addressOutput = transactionOutput.getScriptPubKey().getToAddress(params);
                if (addressOutput.equals(address))
                    outputs++;
            }
        }
        return outputs;
    }


    ///////////////////////////////////////////////////////////////////////////////////////////
    // Double spend unconfirmed transaction (unlock in case we got into a tx with a too low mining fee)
    ///////////////////////////////////////////////////////////////////////////////////////////

    public void doubleSpendTransaction(String txId, Runnable resultHandler, ErrorMessageHandler errorMessageHandler)
            throws InsufficientMoneyException, AddressFormatException, AddressEntryException, InsufficientFundsException {
        AddressEntry addressEntry = getOrCreateUnusedAddressEntry(AddressEntry.Context.AVAILABLE);
        checkNotNull(addressEntry.getAddress(), "addressEntry.getAddress() must not be null");
        Optional<Transaction> transactionOptional = wallet.getTransactions(true).stream()
                .filter(t -> t.getHashAsString().equals(txId))
                .findAny();
        if (transactionOptional.isPresent()) {
            Transaction txToDoubleSpend = transactionOptional.get();
            Address toAddress = addressEntry.getAddress();
            final TransactionConfidence.ConfidenceType confidenceType = txToDoubleSpend.getConfidence().getConfidenceType();
            if (confidenceType == TransactionConfidence.ConfidenceType.PENDING) {
                log.debug("txToDoubleSpend no. of inputs " + txToDoubleSpend.getInputs().size());

                Transaction newTransaction = new Transaction(params);
                txToDoubleSpend.getInputs().stream().forEach(input -> {
                            final TransactionOutput connectedOutput = input.getConnectedOutput();
                            if (connectedOutput != null &&
                                    connectedOutput.isMine(wallet) &&
                                    connectedOutput.getParentTransaction() != null &&
                                    connectedOutput.getParentTransaction().getConfidence() != null &&
                                    input.getValue() != null) {
                                //if (connectedOutput.getParentTransaction().getConfidence().getConfidenceType() == TransactionConfidence.ConfidenceType.BUILDING) {
                                    newTransaction.addInput(new TransactionInput(params,
                                            newTransaction,
                                            new byte[]{},
                                            new TransactionOutPoint(params, input.getOutpoint().getIndex(),
                                                    new Transaction(params, connectedOutput.getParentTransaction().bitcoinSerialize())),
                                            Coin.valueOf(input.getValue().value)));
                               /* } else {
                                    log.warn("Confidence of parent tx is not of type BUILDING: ConfidenceType=" +
                                            connectedOutput.getParentTransaction().getConfidence().getConfidenceType());
                                }*/
                            }
                        }
<<<<<<< HEAD
                    }
            );

            log.debug("newTransaction no. of inputs " + newTransaction.getInputs().size());
            log.debug("newTransaction size in kB " + newTransaction.bitcoinSerialize().length / 1024);

            if (!newTransaction.getInputs().isEmpty()) {
                Coin amount = Coin.valueOf(newTransaction.getInputs().stream()
                        .mapToLong(input -> input.getValue() != null ? input.getValue().value : 0)
                        .sum());
                newTransaction.addOutput(amount, toAddress);

                Wallet.SendRequest sendRequest = Wallet.SendRequest.forTx(newTransaction);
                sendRequest.aesKey = aesKey;
                sendRequest.coinSelector = new TradeWalletCoinSelector(params, toAddress, false);
                sendRequest.changeAddress = toAddress;
                sendRequest.feePerKb = FeePolicy.getNonTradeFeePerKb();

                Coin requiredFee = getFeeForDoubleSpend(sendRequest,
                        toAddress,
                        amount,
                        FeePolicy.getFixedTxFeeForTrades());

                amount = (amount.subtract(requiredFee)).subtract(FeePolicy.getFixedTxFeeForTrades());
                newTransaction.clearOutputs();
                newTransaction.addOutput(amount, toAddress);

                sendRequest = Wallet.SendRequest.forTx(newTransaction);
                sendRequest.aesKey = aesKey;
                sendRequest.coinSelector = new TradeWalletCoinSelector(params, toAddress, false);
                // We don't expect change but set it just in case
                sendRequest.changeAddress = toAddress;
                sendRequest.feePerKb = FeePolicy.getNonTradeFeePerKb();

                Wallet.SendResult sendResult = null;
                try {
                    sendResult = wallet.sendCoins(sendRequest);
                } catch (InsufficientMoneyException e) {
                    // in some cases getFee did not calculate correctly and we still get an InsufficientMoneyException
                    log.warn("We still have a missing fee " + (e.missing != null ? e.missing.toFriendlyString() : ""));

                    amount = amount.subtract(e.missing);
                    newTransaction.clearOutputs();
                    newTransaction.addOutput(amount, toAddress);
=======
                );

                log.info("newTransaction no. of inputs " + newTransaction.getInputs().size());
                log.info("newTransaction size in kB " + newTransaction.bitcoinSerialize().length / 1024);
>>>>>>> 6c227ee2

                if (!newTransaction.getInputs().isEmpty()) {
                    Coin amount = Coin.valueOf(newTransaction.getInputs().stream()
                            .mapToLong(input -> input.getValue() != null ? input.getValue().value : 0)
                            .sum());
                    newTransaction.addOutput(amount, toAddress);

                    try {
                        Coin fee;
                        int counter = 0;
                        int txSize = 0;
                        Transaction tx;
                        Wallet.SendRequest sendRequest;
                        Coin txFeeForWithdrawalPerByte = getTxFeeForWithdrawalPerByte();
                        do {
                            counter++;
                            fee = txFeeForWithdrawalPerByte.multiply(txSize);
                            if (fee.compareTo(Transaction.REFERENCE_DEFAULT_MIN_TX_FEE) < 0)
                                fee = Transaction.REFERENCE_DEFAULT_MIN_TX_FEE;

                            newTransaction.clearOutputs();
                            newTransaction.addOutput(amount.subtract(fee), toAddress);

                            sendRequest = Wallet.SendRequest.forTx(newTransaction);
                            sendRequest.fee = fee;
                            sendRequest.feePerKb = Coin.ZERO;
                            sendRequest.aesKey = aesKey;
                            sendRequest.coinSelector = new TradeWalletCoinSelector(params, toAddress);
                            sendRequest.changeAddress = toAddress;
                            wallet.completeTx(sendRequest);
                            tx = sendRequest.tx;
                            txSize = tx.bitcoinSerialize().length;
                            printTxWithInputs("FeeEstimationTransaction", tx);
                            sendRequest.tx.getOutputs().stream().forEach(o -> log.debug("Output value " + o.getValue().toFriendlyString()));
                        }
                        while (counter < 10 && Math.abs(tx.getFee().value - txFeeForWithdrawalPerByte.multiply(txSize).value) > 1000);
                        if (counter == 10)
                            log.error("Could not calculate the fee. Tx=" + tx);


                        Wallet.SendResult sendResult = null;
                        try {
                            sendRequest = Wallet.SendRequest.forTx(newTransaction);
                            sendRequest.fee = fee;
                            sendRequest.feePerKb = Coin.ZERO;
                            sendRequest.aesKey = aesKey;
                            sendRequest.coinSelector = new TradeWalletCoinSelector(params, toAddress);
                            sendRequest.changeAddress = toAddress;
                            sendResult = wallet.sendCoins(sendRequest);
                        } catch (InsufficientMoneyException e) {
                            // in some cases getFee did not calculate correctly and we still get an InsufficientMoneyException
                            log.warn("We still have a missing fee " + (e.missing != null ? e.missing.toFriendlyString() : ""));

                            amount = amount.subtract(e.missing);
                            newTransaction.clearOutputs();
                            newTransaction.addOutput(amount.subtract(fee), toAddress);

                            sendRequest = Wallet.SendRequest.forTx(newTransaction);
                            sendRequest.fee = fee;
                            sendRequest.feePerKb = Coin.ZERO;
                            sendRequest.aesKey = aesKey;
                            sendRequest.coinSelector = new TradeWalletCoinSelector(params, toAddress, false);
                            sendRequest.changeAddress = toAddress;

                            try {
                                sendResult = wallet.sendCoins(sendRequest);
                                printTxWithInputs("FeeEstimationTransaction", newTransaction);
                            } catch (InsufficientMoneyException e2) {
                                errorMessageHandler.handleErrorMessage("We did not get the correct fee calculated. " + (e2.missing != null ? e2.missing.toFriendlyString() : ""));
                            }
                        }
                        if (sendResult != null) {
                            log.debug("Broadcasting double spending transaction. " + newTransaction);
                            Futures.addCallback(sendResult.broadcastComplete, new FutureCallback<Transaction>() {
                                @Override
                                public void onSuccess(Transaction result) {
                                    log.info("Double spending transaction published. " + result);
                                    resultHandler.run();
                                }

                                @Override
                                public void onFailure(@NotNull Throwable t) {
                                    log.info("Broadcasting double spending transaction failed. " + t.getMessage());
                                    errorMessageHandler.handleErrorMessage(t.getMessage());
                                }
                            });
                        }

                    } catch (InsufficientMoneyException e) {
                        throw new InsufficientFundsException("The fees for that transaction exceed the available funds " +
                                "or the resulting output value is below the min. dust value:\n" +
                                "Missing " + (e.missing != null ? e.missing.toFriendlyString() : "null"));
                    }
                } else {
                    errorMessageHandler.handleErrorMessage("We could not find inputs we control in the transaction we want to double spend.");
                }
            } else if (confidenceType == TransactionConfidence.ConfidenceType.BUILDING) {
                errorMessageHandler.handleErrorMessage("That transaction is already in the blockchain so we cannot double spend it.");
            } else if (confidenceType == TransactionConfidence.ConfidenceType.DEAD) {
                errorMessageHandler.handleErrorMessage("One of the inputs of that transaction has been already double spent.");
            }
        }
    }

    private Coin getTxFeeForWithdrawalPerByte() {
        Coin fee = (preferences.getUseCustomWithdrawalTxFee()) ?
                Coin.valueOf(preferences.getWithdrawalTxFeeInBytes()) :
                feeService.getTxFeePerByte();
        log.info("tx fee = " + fee.toFriendlyString());
        return fee;
    }


    ///////////////////////////////////////////////////////////////////////////////////////////
    // Withdrawal Fee calculation
    ///////////////////////////////////////////////////////////////////////////////////////////

    public Transaction getFeeEstimationTransaction(String fromAddress,
                                                   String toAddress,
                                                   Coin amount,
                                                   AddressEntry.Context context)
            throws AddressFormatException, AddressEntryException, InsufficientFundsException {

        Optional<AddressEntry> addressEntry = findAddressEntry(fromAddress, context);
        if (!addressEntry.isPresent())
            throw new AddressEntryException("WithdrawFromAddress is not found in our wallet.");

        checkNotNull(addressEntry.get().getAddress(), "addressEntry.get().getAddress() must nto be null");

        try {
            Coin fee;
            int counter = 0;
            int txSize = 0;
            Transaction tx;
            Coin txFeeForWithdrawalPerByte = getTxFeeForWithdrawalPerByte();
            do {
                counter++;
                fee = txFeeForWithdrawalPerByte.multiply(txSize);
                if (fee.compareTo(Transaction.REFERENCE_DEFAULT_MIN_TX_FEE) < 0)
                    fee = Transaction.REFERENCE_DEFAULT_MIN_TX_FEE;

                Wallet.SendRequest sendRequest = getSendRequest(fromAddress, toAddress, amount, fee, aesKey, context);
                wallet.completeTx(sendRequest);
                tx = sendRequest.tx;
                txSize = tx.bitcoinSerialize().length;
                printTxWithInputs("FeeEstimationTransaction", tx);
            }
            while (counter < 10 && Math.abs(tx.getFee().value - txFeeForWithdrawalPerByte.multiply(txSize).value) > 1000);
            if (counter == 10)
                log.error("Could not calculate the fee. Tx=" + tx);

            return tx;
        } catch (InsufficientMoneyException e) {
            throw new InsufficientFundsException("The fees for that transaction exceed the available funds " +
                    "or the resulting output value is below the min. dust value:\n" +
                    "Missing " + (e.missing != null ? e.missing.toFriendlyString() : "null"));
        }
    }

    public Transaction getFeeEstimationTransactionForMultipleAddresses(Set<String> fromAddresses,
                                                                       String toAddress,
                                                                       Coin amount)
            throws AddressFormatException, AddressEntryException, InsufficientFundsException {
        Set<AddressEntry> addressEntries = fromAddresses.stream()
                .map(address -> {
                    Optional<AddressEntry> addressEntryOptional = findAddressEntry(address, AddressEntry.Context.AVAILABLE);
                    if (!addressEntryOptional.isPresent())
                        addressEntryOptional = findAddressEntry(address, AddressEntry.Context.OFFER_FUNDING);
                    if (!addressEntryOptional.isPresent())
                        addressEntryOptional = findAddressEntry(address, AddressEntry.Context.TRADE_PAYOUT);
                    if (!addressEntryOptional.isPresent())
                        addressEntryOptional = findAddressEntry(address, AddressEntry.Context.ARBITRATOR);
                    return addressEntryOptional;
                })
                .filter(Optional::isPresent)
                .map(Optional::get)
                .collect(Collectors.toSet());
        if (addressEntries.isEmpty())
            throw new AddressEntryException("No Addresses for withdraw  found in our wallet");

        try {
            Coin fee;
            int counter = 0;
            int txSize = 0;
            Transaction tx;
            Coin txFeeForWithdrawalPerByte = getTxFeeForWithdrawalPerByte();
            do {
                counter++;
                fee = txFeeForWithdrawalPerByte.multiply(txSize);
                if (fee.compareTo(Transaction.REFERENCE_DEFAULT_MIN_TX_FEE) < 0)
                    fee = Transaction.REFERENCE_DEFAULT_MIN_TX_FEE;
                Wallet.SendRequest sendRequest = getSendRequestForMultipleAddresses(fromAddresses, toAddress, amount, fee, null, aesKey);
                wallet.completeTx(sendRequest);
                tx = sendRequest.tx;
                txSize = tx.bitcoinSerialize().length;
                printTxWithInputs("FeeEstimationTransactionForMultipleAddresses", tx);
            }
            while (counter < 10 && Math.abs(tx.getFee().value - txFeeForWithdrawalPerByte.multiply(txSize).value) > 1000);
            if (counter == 10)
                log.error("Could not calculate the fee. Tx=" + tx);

            return tx;
        } catch (InsufficientMoneyException e) {
            throw new InsufficientFundsException("The fees for that transaction exceed the available funds " +
                    "or the resulting output value is below the min. dust value:\n" +
                    "Missing " + (e.missing != null ? e.missing.toFriendlyString() : "null"));
        }
    }


    ///////////////////////////////////////////////////////////////////////////////////////////
    // Withdrawal Send
    ///////////////////////////////////////////////////////////////////////////////////////////

    public String sendFunds(String fromAddress,
                            String toAddress,
                            Coin receiverAmount,
                            Coin fee,
                            @Nullable KeyParameter aesKey,
                            AddressEntry.Context context,
                            FutureCallback<Transaction> callback) throws AddressFormatException,
            AddressEntryException, InsufficientMoneyException {
        Wallet.SendRequest sendRequest = getSendRequest(fromAddress, toAddress, receiverAmount, fee, aesKey, context);
        Wallet.SendResult sendResult = wallet.sendCoins(sendRequest);
        Futures.addCallback(sendResult.broadcastComplete, callback);

        printTxWithInputs("sendFunds", sendResult.tx);
        return sendResult.tx.getHashAsString();
    }

    public String sendFundsForMultipleAddresses(Set<String> fromAddresses,
                                                String toAddress,
                                                Coin receiverAmount,
                                                Coin fee,
                                                @Nullable String changeAddress,
                                                @Nullable KeyParameter aesKey,
                                                FutureCallback<Transaction> callback) throws AddressFormatException,
            AddressEntryException, InsufficientMoneyException {

        Wallet.SendRequest request = getSendRequestForMultipleAddresses(fromAddresses, toAddress, receiverAmount, fee, changeAddress, aesKey);
        Wallet.SendResult sendResult = wallet.sendCoins(request);
        Futures.addCallback(sendResult.broadcastComplete, callback);

        printTxWithInputs("sendFunds", sendResult.tx);
        return sendResult.tx.getHashAsString();
    }

    public void emptyWallet(String toAddress, KeyParameter aesKey, ResultHandler resultHandler, ErrorMessageHandler errorMessageHandler)
            throws InsufficientMoneyException, AddressFormatException {
        Wallet.SendRequest sendRequest = Wallet.SendRequest.emptyWallet(new Address(params, toAddress));
        sendRequest.feePerKb = getTxFeeForWithdrawalPerByte().multiply(1000);
        sendRequest.aesKey = aesKey;
        Wallet.SendResult sendResult = wallet.sendCoins(sendRequest);
        printTxWithInputs("emptyWallet", sendResult.tx);
        Futures.addCallback(sendResult.broadcastComplete, new FutureCallback<Transaction>() {
            @Override
            public void onSuccess(Transaction result) {
                resultHandler.handleResult();
            }

            @Override
            public void onFailure(@NotNull Throwable t) {
                errorMessageHandler.handleErrorMessage(t.getMessage());
            }
        });
    }

    private Wallet.SendRequest getSendRequest(String fromAddress,
                                              String toAddress,
                                              Coin amount,
                                              Coin fee,
                                              @Nullable KeyParameter aesKey,
                                              AddressEntry.Context context) throws AddressFormatException,
            AddressEntryException, InsufficientMoneyException {
        Transaction tx = new Transaction(params);
        Preconditions.checkArgument(Restrictions.isAboveDust(amount, fee),
                "The amount is too low (dust limit).");
        tx.addOutput(amount.subtract(fee), new Address(params, toAddress));

        Wallet.SendRequest sendRequest = Wallet.SendRequest.forTx(tx);
        sendRequest.fee = fee;
        sendRequest.feePerKb = Coin.ZERO;
        sendRequest.aesKey = aesKey;
        sendRequest.shuffleOutputs = false;
        Optional<AddressEntry> addressEntry = findAddressEntry(fromAddress, context);
        if (!addressEntry.isPresent())
            throw new AddressEntryException("WithdrawFromAddress is not found in our wallet.");

        checkNotNull(addressEntry.get(), "addressEntry.get() must not be null");
        checkNotNull(addressEntry.get().getAddress(), "addressEntry.get().getAddress() must not be null");
        sendRequest.coinSelector = new TradeWalletCoinSelector(params, addressEntry.get().getAddress());
        sendRequest.changeAddress = addressEntry.get().getAddress();
        return sendRequest;
    }

    private Wallet.SendRequest getSendRequestForMultipleAddresses(Set<String> fromAddresses,
                                                                  String toAddress,
                                                                  Coin amount,
                                                                  Coin fee,
                                                                  @Nullable String changeAddress,
                                                                  @Nullable KeyParameter aesKey) throws
            AddressFormatException, AddressEntryException, InsufficientMoneyException {
        Transaction tx = new Transaction(params);
        Preconditions.checkArgument(Restrictions.isAboveDust(amount),
                "The amount is too low (dust limit).");
        tx.addOutput(amount.subtract(fee), new Address(params, toAddress));

        Wallet.SendRequest sendRequest = Wallet.SendRequest.forTx(tx);
        sendRequest.fee = fee;
        sendRequest.feePerKb = Coin.ZERO;
        sendRequest.aesKey = aesKey;
        sendRequest.shuffleOutputs = false;
        Set<AddressEntry> addressEntries = fromAddresses.stream()
                .map(address -> {
                    Optional<AddressEntry> addressEntryOptional = findAddressEntry(address, AddressEntry.Context.AVAILABLE);
                    if (!addressEntryOptional.isPresent())
                        addressEntryOptional = findAddressEntry(address, AddressEntry.Context.OFFER_FUNDING);
                    if (!addressEntryOptional.isPresent())
                        addressEntryOptional = findAddressEntry(address, AddressEntry.Context.TRADE_PAYOUT);
                    if (!addressEntryOptional.isPresent())
                        addressEntryOptional = findAddressEntry(address, AddressEntry.Context.ARBITRATOR);
                    return addressEntryOptional;
                })
                .filter(Optional::isPresent)
                .map(Optional::get)
                .collect(Collectors.toSet());
        if (addressEntries.isEmpty())
            throw new AddressEntryException("No Addresses for withdraw found in our wallet");

        sendRequest.coinSelector = new MultiAddressesCoinSelector(params, addressEntries);
        Optional<AddressEntry> addressEntryOptional = Optional.empty();
        AddressEntry changeAddressAddressEntry = null;
        if (changeAddress != null)
            addressEntryOptional = findAddressEntry(changeAddress, AddressEntry.Context.AVAILABLE);

        if (addressEntryOptional.isPresent()) {
            changeAddressAddressEntry = addressEntryOptional.get();
        } else {
            ArrayList<AddressEntry> list = new ArrayList<>(addressEntries);
            if (!list.isEmpty())
                changeAddressAddressEntry = list.get(0);
        }
        checkNotNull(changeAddressAddressEntry, "change address must not be null");
        sendRequest.changeAddress = changeAddressAddressEntry.getAddress();
        return sendRequest;
    }


    ///////////////////////////////////////////////////////////////////////////////////////////
    // Getters
    ///////////////////////////////////////////////////////////////////////////////////////////

    public ReadOnlyDoubleProperty downloadPercentageProperty() {
        return downloadListener.percentageProperty();
    }

    public Wallet getWallet() {
        return wallet;
    }

    public Wallet getTokenWallet() {
        return tokenWallet;
    }

    public Transaction getTransactionFromSerializedTx(byte[] tx) {
        return new Transaction(params, tx);
    }

    public ReadOnlyIntegerProperty numPeersProperty() {
        return numPeers;
    }

    public ReadOnlyObjectProperty<List<Peer>> connectedPeersProperty() {
        return connectedPeers;
    }


    ///////////////////////////////////////////////////////////////////////////////////////////
    // Util
    ///////////////////////////////////////////////////////////////////////////////////////////

    public static void printTxWithInputs(String tracePrefix, Transaction tx) {
        StringBuilder sb = new StringBuilder();
        sb.append(tracePrefix).append(": ").append(tx.toString()).append("\n").append(tracePrefix);
        for (TransactionInput input : tx.getInputs()) {
            if (input.getConnectedOutput() != null)
                sb.append(" input value: ").append(input.getConnectedOutput().getValue().toFriendlyString());
            else
                sb.append(": Transaction already has inputs but we don't have the connected outputs, so we don't know the value.");
        }
        sb.append("\n").append("Size: " + tx.bitcoinSerialize().length);
        log.info(sb.toString());
    }


    ///////////////////////////////////////////////////////////////////////////////////////////
    // Inner classes
    ///////////////////////////////////////////////////////////////////////////////////////////

    private static class DownloadListener extends DownloadProgressTracker {
        private final DoubleProperty percentage = new SimpleDoubleProperty(-1);

        @Override
        protected void progress(double percentage, int blocksLeft, Date date) {
            super.progress(percentage, blocksLeft, date);
            UserThread.execute(() -> this.percentage.set(percentage / 100d));
        }

        @Override
        protected void doneDownload() {
            super.doneDownload();
            UserThread.execute(() -> this.percentage.set(1d));
        }

        public ReadOnlyDoubleProperty percentageProperty() {
            return percentage;
        }
    }


    private class BitsquareWalletEventListener extends AbstractWalletEventListener {
        @Override
        public void onCoinsReceived(Wallet wallet, Transaction tx, Coin prevBalance, Coin newBalance) {
            notifyBalanceListeners(tx);
        }

        @Override
        public void onCoinsSent(Wallet wallet, Transaction tx, Coin prevBalance, Coin newBalance) {
            notifyBalanceListeners(tx);
        }

        @Override
        public void onTransactionConfidenceChanged(Wallet wallet, Transaction tx) {
            for (AddressConfidenceListener addressConfidenceListener : addressConfidenceListeners) {
                List<TransactionConfidence> transactionConfidenceList = new ArrayList<>();
                transactionConfidenceList.add(getTransactionConfidence(tx, addressConfidenceListener.getAddress()));

                TransactionConfidence transactionConfidence = getMostRecentConfidence(transactionConfidenceList);
                addressConfidenceListener.onTransactionConfidenceChanged(transactionConfidence);
            }

            txConfidenceListeners.stream()
                    .filter(txConfidenceListener -> tx != null &&
                            tx.getHashAsString() != null &&
                            txConfidenceListener != null &&
                            tx.getHashAsString().equals(txConfidenceListener.getTxID()))
                    .forEach(txConfidenceListener ->
                            txConfidenceListener.onTransactionConfidenceChanged(tx.getConfidence()));
        }

        private void notifyBalanceListeners(Transaction tx) {
            for (BalanceListener balanceListener : balanceListeners) {
                Coin balance;
                if (balanceListener.getAddress() != null)
                    balance = getBalanceForAddress(balanceListener.getAddress());
                else
                    balance = getAvailableBalance();

                balanceListener.onBalanceChanged(balance, tx);
            }
        }
    }
}<|MERGE_RESOLUTION|>--- conflicted
+++ resolved
@@ -97,7 +97,6 @@
 
     private WalletAppKitBitSquare walletAppKit;
     private Wallet wallet;
-    private Wallet tokenWallet;
     private final IntegerProperty numPeers = new SimpleIntegerProperty(0);
     private final ObjectProperty<List<Peer>> connectedPeers = new SimpleObjectProperty<>();
     public final BooleanProperty shutDownDone = new SimpleBooleanProperty();
@@ -759,57 +758,10 @@
                                 }*/
                             }
                         }
-<<<<<<< HEAD
-                    }
-            );
-
-            log.debug("newTransaction no. of inputs " + newTransaction.getInputs().size());
-            log.debug("newTransaction size in kB " + newTransaction.bitcoinSerialize().length / 1024);
-
-            if (!newTransaction.getInputs().isEmpty()) {
-                Coin amount = Coin.valueOf(newTransaction.getInputs().stream()
-                        .mapToLong(input -> input.getValue() != null ? input.getValue().value : 0)
-                        .sum());
-                newTransaction.addOutput(amount, toAddress);
-
-                Wallet.SendRequest sendRequest = Wallet.SendRequest.forTx(newTransaction);
-                sendRequest.aesKey = aesKey;
-                sendRequest.coinSelector = new TradeWalletCoinSelector(params, toAddress, false);
-                sendRequest.changeAddress = toAddress;
-                sendRequest.feePerKb = FeePolicy.getNonTradeFeePerKb();
-
-                Coin requiredFee = getFeeForDoubleSpend(sendRequest,
-                        toAddress,
-                        amount,
-                        FeePolicy.getFixedTxFeeForTrades());
-
-                amount = (amount.subtract(requiredFee)).subtract(FeePolicy.getFixedTxFeeForTrades());
-                newTransaction.clearOutputs();
-                newTransaction.addOutput(amount, toAddress);
-
-                sendRequest = Wallet.SendRequest.forTx(newTransaction);
-                sendRequest.aesKey = aesKey;
-                sendRequest.coinSelector = new TradeWalletCoinSelector(params, toAddress, false);
-                // We don't expect change but set it just in case
-                sendRequest.changeAddress = toAddress;
-                sendRequest.feePerKb = FeePolicy.getNonTradeFeePerKb();
-
-                Wallet.SendResult sendResult = null;
-                try {
-                    sendResult = wallet.sendCoins(sendRequest);
-                } catch (InsufficientMoneyException e) {
-                    // in some cases getFee did not calculate correctly and we still get an InsufficientMoneyException
-                    log.warn("We still have a missing fee " + (e.missing != null ? e.missing.toFriendlyString() : ""));
-
-                    amount = amount.subtract(e.missing);
-                    newTransaction.clearOutputs();
-                    newTransaction.addOutput(amount, toAddress);
-=======
                 );
 
                 log.info("newTransaction no. of inputs " + newTransaction.getInputs().size());
                 log.info("newTransaction size in kB " + newTransaction.bitcoinSerialize().length / 1024);
->>>>>>> 6c227ee2
 
                 if (!newTransaction.getInputs().isEmpty()) {
                     Coin amount = Coin.valueOf(newTransaction.getInputs().stream()
@@ -863,9 +815,10 @@
                             // in some cases getFee did not calculate correctly and we still get an InsufficientMoneyException
                             log.warn("We still have a missing fee " + (e.missing != null ? e.missing.toFriendlyString() : ""));
 
-                            amount = amount.subtract(e.missing);
-                            newTransaction.clearOutputs();
-                            newTransaction.addOutput(amount.subtract(fee), toAddress);
+                    if (e != null)
+                        amount = amount.subtract(e.missing);
+                    newTransaction.clearOutputs();
+                    newTransaction.addOutput(amount, toAddress);
 
                             sendRequest = Wallet.SendRequest.forTx(newTransaction);
                             sendRequest.fee = fee;
