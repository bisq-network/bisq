/*
 * This file is part of Bisq.
 *
 * Bisq is free software: you can redistribute it and/or modify it
 * under the terms of the GNU Affero General Public License as published by
 * the Free Software Foundation, either version 3 of the License, or (at
 * your option) any later version.
 *
 * Bisq is distributed in the hope that it will be useful, but WITHOUT
 * ANY WARRANTY; without even the implied warranty of MERCHANTABILITY or
 * FITNESS FOR A PARTICULAR PURPOSE. See the GNU Affero General Public
 * License for more details.
 *
 * You should have received a copy of the GNU Affero General Public License
 * along with Bisq. If not, see <http://www.gnu.org/licenses/>.
 */

package io.bisq.core.provider.fee;

import com.google.common.util.concurrent.FutureCallback;
import com.google.common.util.concurrent.Futures;
import com.google.common.util.concurrent.SettableFuture;
import com.google.inject.Inject;
import io.bisq.common.UserThread;
import io.bisq.common.handlers.FaultHandler;
import io.bisq.common.util.Tuple2;
import io.bisq.core.app.BisqEnvironment;
import javafx.beans.property.IntegerProperty;
import javafx.beans.property.ReadOnlyIntegerProperty;
import javafx.beans.property.SimpleIntegerProperty;
import org.bitcoinj.core.Coin;
import org.bitcoinj.core.Transaction;
import org.jetbrains.annotations.NotNull;
import org.slf4j.Logger;
import org.slf4j.LoggerFactory;

import javax.annotation.Nullable;
import java.time.Instant;
import java.util.Map;

import static com.google.common.base.Preconditions.checkNotNull;

public class FeeService {
    private static final Logger log = LoggerFactory.getLogger(FeeService.class);

    // fixed min fee
    public static final Coin BTC_REFERENCE_DEFAULT_MIN_TX_FEE = Transaction.REFERENCE_DEFAULT_MIN_TX_FEE; // 5000
    // https://litecoin.info/Transaction_fees min fee is 100_000
    public static final Coin LTC_REFERENCE_DEFAULT_MIN_TX_FEE = Coin.valueOf(100_000);
    // min fee is 1 DOGE
    public static final Coin DOGE_REFERENCE_DEFAULT_MIN_TX_FEE = Coin.valueOf(1_000_000_000);
    //TODO check
    // min tx fee per tx is 10000 now, 1000 in sept 2017
    public static final Coin DASH_REFERENCE_DEFAULT_MIN_TX_FEE = Coin.valueOf(10_000);

    // DEFAULT_TX_FEE used in FeeRequestService for non-BTC currencies and for BTC only if we cannot access fee service
    // fees are per byte
    public static final long BTC_DEFAULT_TX_FEE = 100; // fees are between 20-400 sat/byte so we try to stay in average
    public static final long LTC_DEFAULT_TX_FEE = LTC_REFERENCE_DEFAULT_MIN_TX_FEE.value / 200;
    public static final long DOGE_DEFAULT_TX_FEE = DOGE_REFERENCE_DEFAULT_MIN_TX_FEE.value / 200;  // 200 bytes tx -> 200*5_000_000L=1_000_000_000 (1 DOGE)
    public static final long DASH_DEFAULT_TX_FEE = DASH_REFERENCE_DEFAULT_MIN_TX_FEE.value / 200; // 200 bytes tx -> 200*50=10000

    private static long MIN_MAKER_FEE_IN_BASE_CUR;
    private static long MIN_TAKER_FEE_IN_BASE_CUR;
    private static long DEFAULT_MAKER_FEE_IN_BASE_CUR;
    private static long DEFAULT_TAKER_FEE_IN_BASE_CUR;

    private static final long MIN_MAKER_FEE_IN_MBSQ = 50; // about 0.05 EUR if 1 BSQ = 1 EUR
    private static final long MIN_TAKER_FEE_IN_MBSQ = 50;
    private static final long DEFAULT_MAKER_FEE_IN_MBSQ = 2000; // about 2 USD at BTC price 10000 USD for 1 BTC if 1 BSQ = 1 USD -> 10% of BTC fee
    private static final long DEFAULT_TAKER_FEE_IN_MBSQ = 2000;


    // 0.00216 btc is for 3 x tx fee for taker -> about 2 EUR!

    public static final long MIN_PAUSE_BETWEEN_REQUESTS_IN_MIN = 10;

    private final FeeProvider feeProvider;
    private final String baseCurrencyCode;
    private long txFeePerByte;
    private Map<String, Long> timeStampMap;
    private long epochInSecondAtLastRequest;
    private long lastRequest;
    private IntegerProperty feeUpdateCounter = new SimpleIntegerProperty(0);


    ///////////////////////////////////////////////////////////////////////////////////////////
    // Constructor
    ///////////////////////////////////////////////////////////////////////////////////////////

    @Inject
    public FeeService(FeeProvider feeProvider) {
        this.feeProvider = feeProvider;
        baseCurrencyCode = BisqEnvironment.getBaseCurrencyNetwork().getCurrencyCode();

        /* How to calculate:
              MIN_MAKER_FEE_IN_BASE_CUR = target fiat price * 100000000 / price (in btc: 0.5*100000000/2500)
              DEFAULT_MAKER_FEE_IN_BASE_CUR = target fiat price * (100000000 / price) / maxTradeAmount
                                             (in btc: 5*100000000/2500 / 1)
                                             (in ltc: 5*100000000/40 / 50)
         */
        switch (baseCurrencyCode) {
            case "BTC":
<<<<<<< HEAD
                MIN_MAKER_FEE_IN_BASE_CUR = 20_000; // 2 USD at BTC price 10000 USD
                MIN_TAKER_FEE_IN_BASE_CUR = 20_000;
                DEFAULT_MAKER_FEE_IN_BASE_CUR = 200_000; // 20 USD at BTC price 10000 USD for 1 BTC (maxTradeAmount)
                DEFAULT_TAKER_FEE_IN_BASE_CUR = 200_000; // 20 USD at BTC price 10000 USD
=======
                MIN_MAKER_FEE_IN_BASE_CUR = 20_000; // 3 USD at BTC price 15000 USD
                MIN_TAKER_FEE_IN_BASE_CUR = 20_000;
                DEFAULT_MAKER_FEE_IN_BASE_CUR = 200_000; // 7.5 USD at BTC price 15000 USD for 0.25 BTC (maxTradeAmount for most fiat trades)
                DEFAULT_TAKER_FEE_IN_BASE_CUR = 200_000;
>>>>>>> 5117fa93
                txFeePerByte = BTC_DEFAULT_TX_FEE;
                break;
            case "LTC":
                MIN_MAKER_FEE_IN_BASE_CUR = 1_200_000; // 0.5 USD at LTC price 40 USD
                MIN_TAKER_FEE_IN_BASE_CUR = 1_200_000;
                DEFAULT_MAKER_FEE_IN_BASE_CUR = 240_000; // 5 USD at LTC price 40 USD for 50 LTC (maxTradeAmount)
                DEFAULT_TAKER_FEE_IN_BASE_CUR = 360_000; // 7.5 USD at LTC price 40 USD
                txFeePerByte = LTC_DEFAULT_TX_FEE;
                break;
            case "DOGE":
                MIN_MAKER_FEE_IN_BASE_CUR = 20_000_000_000L; // 0.5 USD at DOGE price 0.003 USD
                MIN_TAKER_FEE_IN_BASE_CUR = 20_000_000_000L;
                DEFAULT_MAKER_FEE_IN_BASE_CUR = 200_000; // 5 USD at DOGE price 0.003 USD  for 800 000 DOGE (maxTradeAmount)
                DEFAULT_TAKER_FEE_IN_BASE_CUR = 300_000; // 7.5 USD at DOGE price 0.003 USD
                txFeePerByte = DOGE_DEFAULT_TX_FEE;
                break;
            case "DASH":
                MIN_MAKER_FEE_IN_BASE_CUR = 300_000; // 0.5 USD at DASH price 150 USD
                MIN_TAKER_FEE_IN_BASE_CUR = 300_000;
                DEFAULT_MAKER_FEE_IN_BASE_CUR = 160_000; // 5 USD at DASH price 150 USD
                DEFAULT_TAKER_FEE_IN_BASE_CUR = 240_000; // 7.5 USD at DASH price 150 USD  for 20 DASH (maxTradeAmount)
                txFeePerByte = DASH_DEFAULT_TX_FEE;
                break;
            default:
                throw new RuntimeException("baseCurrencyCode not defined. baseCurrencyCode=" + baseCurrencyCode);
        }
    }

    public void onAllServicesInitialized() {
        requestFees(null, null);
    }

    public void requestFees(@Nullable Runnable resultHandler, @Nullable FaultHandler faultHandler) {
        long now = Instant.now().getEpochSecond();
        if (now - lastRequest > MIN_PAUSE_BETWEEN_REQUESTS_IN_MIN * 60) {
            lastRequest = now;
            FeeRequest feeRequest = new FeeRequest();
            SettableFuture<Tuple2<Map<String, Long>, Map<String, Long>>> future = feeRequest.getFees(feeProvider);
            Futures.addCallback(future, new FutureCallback<Tuple2<Map<String, Long>, Map<String, Long>>>() {
                @Override
                public void onSuccess(@Nullable Tuple2<Map<String, Long>, Map<String, Long>> result) {
                    UserThread.execute(() -> {
                        checkNotNull(result, "Result must not be null at getFees");
                        timeStampMap = result.first;
                        epochInSecondAtLastRequest = timeStampMap.get("bitcoinFeesTs");
                        final Map<String, Long> map = result.second;
                        txFeePerByte = map.get(baseCurrencyCode);
                        feeUpdateCounter.set(feeUpdateCounter.get() + 1);
                        log.info("{} tx fee: txFeePerByte={}", baseCurrencyCode, txFeePerByte);
                        if (resultHandler != null)
                            resultHandler.run();
                    });
                }

                @Override
                public void onFailure(@NotNull Throwable throwable) {
                    log.warn("Could not load fees. feeProvider={}, error={}", feeProvider.toString(), throwable.toString());
                    if (faultHandler != null)
                        UserThread.execute(() -> faultHandler.handleFault("Could not load fees", throwable));
                }
            });
        } else {
            log.debug("We got a requestFees called again before min pause of {} minutes has passed.", MIN_PAUSE_BETWEEN_REQUESTS_IN_MIN);
            UserThread.execute(() -> {
                if (resultHandler != null)
                    resultHandler.run();
            });
        }
    }

    public Coin getTxFee(int sizeInBytes) {
        return getTxFeePerByte().multiply(sizeInBytes);
    }

    public Coin getTxFeePerByte() {
        return Coin.valueOf(txFeePerByte);
    }

    public static Coin getMakerFeePerBtc(boolean currencyForMakerFeeBtc) {
        return currencyForMakerFeeBtc ? Coin.valueOf(DEFAULT_MAKER_FEE_IN_BASE_CUR) : Coin.valueOf(DEFAULT_MAKER_FEE_IN_MBSQ);
    }

    public static Coin getMinMakerFee(boolean currencyForMakerFeeBtc) {
        return currencyForMakerFeeBtc ? Coin.valueOf(MIN_MAKER_FEE_IN_BASE_CUR) : Coin.valueOf(MIN_MAKER_FEE_IN_MBSQ);
    }


    public static Coin getTakerFeePerBtc(boolean currencyForTakerFeeBtc) {
        return currencyForTakerFeeBtc ? Coin.valueOf(DEFAULT_TAKER_FEE_IN_BASE_CUR) : Coin.valueOf(DEFAULT_TAKER_FEE_IN_MBSQ);
    }

    public static Coin getMinTakerFee(boolean currencyForTakerFeeBtc) {
        return currencyForTakerFeeBtc ? Coin.valueOf(MIN_TAKER_FEE_IN_BASE_CUR) : Coin.valueOf(MIN_TAKER_FEE_IN_MBSQ);
    }


    public Coin getCreateCompensationRequestFee() {
        //TODO
        return Coin.valueOf(1000);
    }

    public Coin getVotingTxFee() {
        //TODO
        return Coin.valueOf(999);
    }

    public ReadOnlyIntegerProperty feeUpdateCounterProperty() {
        return feeUpdateCounter;
    }
}<|MERGE_RESOLUTION|>--- conflicted
+++ resolved
@@ -67,8 +67,8 @@
 
     private static final long MIN_MAKER_FEE_IN_MBSQ = 50; // about 0.05 EUR if 1 BSQ = 1 EUR
     private static final long MIN_TAKER_FEE_IN_MBSQ = 50;
-    private static final long DEFAULT_MAKER_FEE_IN_MBSQ = 2000; // about 2 USD at BTC price 10000 USD for 1 BTC if 1 BSQ = 1 USD -> 10% of BTC fee
-    private static final long DEFAULT_TAKER_FEE_IN_MBSQ = 2000;
+    private static final long DEFAULT_MAKER_FEE_IN_MBSQ = 500; // about 0.5 EUR if 1 BSQ = 1 EUR
+    private static final long DEFAULT_TAKER_FEE_IN_MBSQ = 750;
 
 
     // 0.00216 btc is for 3 x tx fee for taker -> about 2 EUR!
@@ -101,17 +101,10 @@
          */
         switch (baseCurrencyCode) {
             case "BTC":
-<<<<<<< HEAD
-                MIN_MAKER_FEE_IN_BASE_CUR = 20_000; // 2 USD at BTC price 10000 USD
-                MIN_TAKER_FEE_IN_BASE_CUR = 20_000;
-                DEFAULT_MAKER_FEE_IN_BASE_CUR = 200_000; // 20 USD at BTC price 10000 USD for 1 BTC (maxTradeAmount)
-                DEFAULT_TAKER_FEE_IN_BASE_CUR = 200_000; // 20 USD at BTC price 10000 USD
-=======
                 MIN_MAKER_FEE_IN_BASE_CUR = 20_000; // 3 USD at BTC price 15000 USD
                 MIN_TAKER_FEE_IN_BASE_CUR = 20_000;
                 DEFAULT_MAKER_FEE_IN_BASE_CUR = 200_000; // 7.5 USD at BTC price 15000 USD for 0.25 BTC (maxTradeAmount for most fiat trades)
                 DEFAULT_TAKER_FEE_IN_BASE_CUR = 200_000;
->>>>>>> 5117fa93
                 txFeePerByte = BTC_DEFAULT_TX_FEE;
                 break;
             case "LTC":
