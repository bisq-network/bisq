/*
 * This file is part of bisq.
 *
 * bisq is free software: you can redistribute it and/or modify it
 * under the terms of the GNU Affero General Public License as published by
 * the Free Software Foundation, either version 3 of the License, or (at
 * your option) any later version.
 *
 * bisq is distributed in the hope that it will be useful, but WITHOUT
 * ANY WARRANTY; without even the implied warranty of MERCHANTABILITY or
 * FITNESS FOR A PARTICULAR PURPOSE. See the GNU Affero General Public
 * License for more details.
 *
 * You should have received a copy of the GNU Affero General Public License
 * along with bisq. If not, see <http://www.gnu.org/licenses/>.
 */

package io.bisq.core.trade.protocol;

import com.google.protobuf.ByteString;
import com.google.protobuf.Message;
import io.bisq.common.app.Version;
import io.bisq.common.crypto.KeyRing;
import io.bisq.common.crypto.PubKeyRing;
import io.bisq.common.persistence.Persistable;
import io.bisq.common.proto.ProtoHelper;
import io.bisq.common.taskrunner.Model;
import io.bisq.core.btc.data.RawTransactionInput;
import io.bisq.core.btc.wallet.BsqWalletService;
import io.bisq.core.btc.wallet.BtcWalletService;
import io.bisq.core.btc.wallet.TradeWalletService;
import io.bisq.core.filter.FilterManager;
import io.bisq.core.filter.PaymentAccountFilter;
import io.bisq.core.offer.Offer;
import io.bisq.core.offer.OpenOfferManager;
import io.bisq.core.payment.PaymentAccount;
import io.bisq.core.payment.payload.PaymentAccountPayload;
import io.bisq.core.trade.MakerTrade;
import io.bisq.core.trade.Trade;
import io.bisq.core.trade.TradeManager;
import io.bisq.core.trade.messages.TradeMsg;
import io.bisq.core.user.User;
<<<<<<< HEAD
import io.bisq.generated.protobuffer.PB;
=======
import io.bisq.network.p2p.DecryptedMsgWithPubKey;
import io.bisq.network.p2p.MailboxMsg;
>>>>>>> a97a3cc0
import io.bisq.network.p2p.NodeAddress;
import io.bisq.network.p2p.P2PService;
import lombok.Getter;
import lombok.Setter;
import lombok.extern.slf4j.Slf4j;
import org.bitcoinj.core.Coin;
import org.bitcoinj.core.Sha256Hash;
import org.bitcoinj.core.Transaction;

import javax.annotation.Nullable;
import java.lang.reflect.Method;
import java.util.ArrayList;
import java.util.Date;
import java.util.List;

@Getter
@Slf4j
public class ProcessModel implements Model, Persistable {
    // That object is saved to disc. We need to take care of changes to not break deserialization.
    private static final long serialVersionUID = Version.LOCAL_DB_VERSION;

    // Transient/Immutable
    @Getter
    transient private TradeManager tradeManager;
    @Getter
    transient private OpenOfferManager openOfferManager;
    transient private BtcWalletService btcWalletService;
    transient private BsqWalletService bsqWalletService;
    transient private TradeWalletService tradeWalletService;
    transient private Offer offer;
    @Getter
    transient private User user;
    transient private FilterManager filterManager;
    @Getter
    transient private KeyRing keyRing;
    @Getter
    transient private P2PService p2PService;

    // Immutable
    private final TradingPeer tradingPeer = new TradingPeer();
    private String offerId;
    private String accountId;
    private PubKeyRing pubKeyRing;

    // Transient/Mutable
    transient private Transaction takeOfferFeeTx;
    @Setter
    transient private TradeMsg tradeMessage;
    @Setter
    transient private DecryptedMsgWithPubKey decryptedMsgWithPubKey;

    // Mutable
    private String takeOfferFeeTxId;
    @Setter
    private byte[] payoutTxSignature;
    @Setter
    private List<NodeAddress> takerAcceptedArbitratorNodeAddresses;
    @Setter
    private List<NodeAddress> takerAcceptedMediatorNodeAddresses;
    @Setter
    private byte[] preparedDepositTx;
    @Setter
    private ArrayList<RawTransactionInput> rawTransactionInputs;
    @Setter
    private long changeOutputValue;
    @Nullable
    @Setter
    private String changeOutputAddress;
    @Setter
    private boolean useSavingsWallet;
    @Setter
    private long fundsNeededForTradeAsLong;
    @Setter
    private byte[] myMultiSigPubKey;
    // that is used to store temp. the peers address when we get an incoming message before the message is verified.
    // After successful verified we copy that over to the trade.tradingPeerAddress
    @Setter
    private NodeAddress tempTradingPeerNodeAddress;


    public ProcessModel() {
    }

    public void onAllServicesInitialized(Offer offer,
                                         TradeManager tradeManager,
                                         OpenOfferManager openOfferManager,
                                         P2PService p2PService,
                                         BtcWalletService walletService,
                                         BsqWalletService bsqWalletService,
                                         TradeWalletService tradeWalletService,
                                         User user,
                                         FilterManager filterManager,
                                         KeyRing keyRing,
                                         boolean useSavingsWallet,
                                         Coin fundsNeededForTrade) {
        this.offer = offer;
        this.tradeManager = tradeManager;
        this.openOfferManager = openOfferManager;
        this.btcWalletService = walletService;
        this.bsqWalletService = bsqWalletService;
        this.tradeWalletService = tradeWalletService;
        this.user = user;
        this.filterManager = filterManager;
        this.keyRing = keyRing;
        this.p2PService = p2PService;
        this.useSavingsWallet = useSavingsWallet;
        fundsNeededForTradeAsLong = fundsNeededForTrade.value;
        offerId = offer.getId();
        accountId = user.getAccountId();
        pubKeyRing = keyRing.getPubKeyRing();
    }

    // TODO need lazy access?
    public NodeAddress getMyNodeAddress() {
        return p2PService.getAddress();
    }

    @Override
    public void persist() {
    }

    @Override
    public void onComplete() {
    }

    @Nullable
    public PaymentAccountPayload getPaymentAccountPayload(Trade trade) {
        PaymentAccount paymentAccount;
        if (trade instanceof MakerTrade)
            paymentAccount = user.getPaymentAccount(offer.getMakerPaymentAccountId());
        else
            paymentAccount = user.getPaymentAccount(trade.getTakerPaymentAccountId());
        return paymentAccount != null ? paymentAccount.getPaymentAccountPayload() : null;
    }

    public boolean isPeersPaymentAccountDataAreBanned(PaymentAccountPayload paymentAccountPayload,
                                                      PaymentAccountFilter[] appliedPaymentAccountFilter) {
        return filterManager.getFilter() != null &&
                filterManager.getFilter().bannedPaymentAccounts.stream()
                        .filter(paymentAccountFilter -> {
                            final boolean samePaymentMethodId = paymentAccountFilter.paymentMethodId.equals(
                                    paymentAccountPayload.getPaymentMethodId());
                            if (samePaymentMethodId) {
                                try {
                                    Method method = paymentAccountPayload.getClass().getMethod(paymentAccountFilter.getMethodName);
                                    String result = (String) method.invoke(paymentAccountPayload);
                                    appliedPaymentAccountFilter[0] = paymentAccountFilter;
                                    return result.equals(paymentAccountFilter.value);
                                } catch (Throwable e) {
                                    log.error(e.getMessage());
                                    return false;
                                }
                            } else {
                                return false;
                            }
                        })
                        .findAny()
                        .isPresent();
    }

    public Coin getFundsNeededForTradeAsLong() {
        return Coin.valueOf(fundsNeededForTradeAsLong);
    }

    public Transaction getTakeOfferFeeTx() {
        if (takeOfferFeeTx == null)
            takeOfferFeeTx = bsqWalletService.getTransaction(Sha256Hash.wrap(takeOfferFeeTxId));
        return takeOfferFeeTx;
    }

    public void setTakeOfferFeeTx(Transaction takeOfferFeeTx) {
        this.takeOfferFeeTx = takeOfferFeeTx;
        takeOfferFeeTxId = takeOfferFeeTx.getHashAsString();
    }

<<<<<<< HEAD
    @Override
    public Message toProto() {
        return PB.ProcessModel.newBuilder()
                .setTradingPeer((PB.TradingPeer) tradingPeer.toProto())
                .setOfferId(offerId)
                .setAccountId(accountId)
                .setPubKeyRing(pubKeyRing.toProto())
                .setTakeOfferFeeTxId(takeOfferFeeTxId)
                .setPayoutTxSignature(ByteString.copyFrom(payoutTxSignature))
                .addAllTakerAcceptedArbitratorNodeAddresses(ProtoHelper.collectionToProto(takerAcceptedArbitratorNodeAddresses))
                .addAllTakerAcceptedMediatorNodeAddresses(ProtoHelper.collectionToProto(takerAcceptedMediatorNodeAddresses))
                .setPreparedDepositTx(ByteString.copyFrom(preparedDepositTx))
                .addAllRawTransactionInputs(ProtoHelper.collectionToProto(rawTransactionInputs))
                .setChangeOutputValue(changeOutputValue)
                .setChangeOutputAddress(changeOutputAddress)
                .setUseSavingsWallet(useSavingsWallet)
                .setFundsNeededForTradeAsLong(fundsNeededForTradeAsLong)
                .setMyMultiSigPubKey(ByteString.copyFrom(myMultiSigPubKey))
                .setTempTradingPeerNodeAddress(tempTradingPeerNodeAddress.toProto())
                .build();
=======
    public void removeMailboxMessageAfterProcessing(Trade trade) {
        if (tradeMessage instanceof MailboxMsg &&
                decryptedMsgWithPubKey != null &&
                decryptedMsgWithPubKey.msg.equals(tradeMessage)) {
            log.debug("Remove decryptedMsgWithPubKey from P2P network. decryptedMsgWithPubKey = " + decryptedMsgWithPubKey);
            p2PService.removeEntryFromMailbox(decryptedMsgWithPubKey);
            trade.removeDecryptedMsgWithPubKey(decryptedMsgWithPubKey);
        }
>>>>>>> a97a3cc0
    }
}<|MERGE_RESOLUTION|>--- conflicted
+++ resolved
@@ -40,12 +40,7 @@
 import io.bisq.core.trade.TradeManager;
 import io.bisq.core.trade.messages.TradeMsg;
 import io.bisq.core.user.User;
-<<<<<<< HEAD
 import io.bisq.generated.protobuffer.PB;
-=======
-import io.bisq.network.p2p.DecryptedMsgWithPubKey;
-import io.bisq.network.p2p.MailboxMsg;
->>>>>>> a97a3cc0
 import io.bisq.network.p2p.NodeAddress;
 import io.bisq.network.p2p.P2PService;
 import lombok.Getter;
@@ -94,8 +89,6 @@
     transient private Transaction takeOfferFeeTx;
     @Setter
     transient private TradeMsg tradeMessage;
-    @Setter
-    transient private DecryptedMsgWithPubKey decryptedMsgWithPubKey;
 
     // Mutable
     private String takeOfferFeeTxId;
@@ -221,7 +214,6 @@
         takeOfferFeeTxId = takeOfferFeeTx.getHashAsString();
     }
 
-<<<<<<< HEAD
     @Override
     public Message toProto() {
         return PB.ProcessModel.newBuilder()
@@ -242,15 +234,6 @@
                 .setMyMultiSigPubKey(ByteString.copyFrom(myMultiSigPubKey))
                 .setTempTradingPeerNodeAddress(tempTradingPeerNodeAddress.toProto())
                 .build();
-=======
-    public void removeMailboxMessageAfterProcessing(Trade trade) {
-        if (tradeMessage instanceof MailboxMsg &&
-                decryptedMsgWithPubKey != null &&
-                decryptedMsgWithPubKey.msg.equals(tradeMessage)) {
-            log.debug("Remove decryptedMsgWithPubKey from P2P network. decryptedMsgWithPubKey = " + decryptedMsgWithPubKey);
-            p2PService.removeEntryFromMailbox(decryptedMsgWithPubKey);
-            trade.removeDecryptedMsgWithPubKey(decryptedMsgWithPubKey);
-        }
->>>>>>> a97a3cc0
+
     }
 }