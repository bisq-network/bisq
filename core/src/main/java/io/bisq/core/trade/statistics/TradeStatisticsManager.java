package io.bisq.core.trade.statistics;

import com.google.inject.Inject;
import com.google.inject.name.Named;
import io.bisq.common.UserThread;
import io.bisq.common.locale.CurrencyTuple;
import io.bisq.common.locale.CurrencyUtil;
import io.bisq.common.locale.Res;
import io.bisq.common.storage.FileUtil;
import io.bisq.common.storage.JsonFileManager;
import io.bisq.common.storage.Storage;
import io.bisq.common.util.Utilities;
import io.bisq.core.app.AppOptionKeys;
import io.bisq.core.provider.price.PriceFeedService;
import io.bisq.core.trade.Trade;
import io.bisq.network.p2p.P2PService;
import io.bisq.network.p2p.storage.HashMapChangedListener;
import io.bisq.network.p2p.storage.payload.ProtectedStorageEntry;
import io.bisq.network.p2p.storage.payload.ProtectedStoragePayload;
import javafx.collections.FXCollections;
import javafx.collections.ObservableSet;
import lombok.extern.slf4j.Slf4j;

import java.io.File;
import java.io.IOException;
import java.nio.file.Paths;
import java.util.*;
import java.util.concurrent.TimeUnit;
import java.util.stream.Collectors;

@Slf4j
public class TradeStatisticsManager {

    static TradeStatistics2 ConvertToTradeStatistics2(TradeStatistics tradeStatistics) {
        return new TradeStatistics2(tradeStatistics.getDirection(),
                tradeStatistics.getBaseCurrency(),
                tradeStatistics.getCounterCurrency(),
                tradeStatistics.getOfferPaymentMethod(),
                tradeStatistics.getOfferDate(),
                tradeStatistics.isOfferUseMarketBasedPrice(),
                tradeStatistics.getOfferMarketPriceMargin(),
                tradeStatistics.getOfferAmount(),
                tradeStatistics.getOfferMinAmount(),
                tradeStatistics.getOfferId(),
                tradeStatistics.getTradePrice().getValue(),
                tradeStatistics.getTradeAmount().getValue(),
                tradeStatistics.getTradeDate().getTime(),
                tradeStatistics.getDepositTxId(),
                null,
                tradeStatistics.getExtraDataMap());
    }

    private final JsonFileManager jsonFileManager;
    private final P2PService p2PService;
    private final PriceFeedService priceFeedService;
    private final boolean dumpStatistics;
    private final ObservableSet<TradeStatistics2> observableTradeStatisticsSet = FXCollections.observableSet();
    private final HashSet<TradeStatistics2> tradeStatisticsSet = new HashSet<>();

    @Inject
    public TradeStatisticsManager(P2PService p2PService,
                                  PriceFeedService priceFeedService,
                                  @Named(Storage.STORAGE_DIR) File storageDir,
                                  @Named(AppOptionKeys.DUMP_STATISTICS) boolean dumpStatistics) {
        this.p2PService = p2PService;
        this.priceFeedService = priceFeedService;
        this.dumpStatistics = dumpStatistics;
        jsonFileManager = new JsonFileManager(storageDir);

        // delay to not stress startup
        UserThread.runAfter(() -> {
            try {
                //TODO can be removed at some point...
                // Remove files from pre v0.6.0 versions
                FileUtil.deleteFileIfExists(new File(Paths.get(storageDir.getAbsolutePath(), "TradeStatistics").toString()));
                FileUtil.deleteFileIfExists(new File(Paths.get(storageDir.getAbsolutePath(), "EntryMap").toString()));
            } catch (IOException e) {
                e.printStackTrace();
            }
        }, 60);
    }

    public void onAllServicesInitialized() {
        if (dumpStatistics) {
            ArrayList<CurrencyTuple> fiatCurrencyList = new ArrayList<>(CurrencyUtil.getAllSortedFiatCurrencies().stream()
                    .map(e -> new CurrencyTuple(e.getCode(), e.getName(), 8))
                    .collect(Collectors.toList()));
            jsonFileManager.writeToDisc(Utilities.objectToJson(fiatCurrencyList), "fiat_currency_list");

            ArrayList<CurrencyTuple> cryptoCurrencyList = new ArrayList<>(CurrencyUtil.getAllSortedCryptoCurrencies().stream()
                    .map(e -> new CurrencyTuple(e.getCode(), e.getName(), 8))
                    .collect(Collectors.toList()));
            cryptoCurrencyList.add(0, new CurrencyTuple(Res.getBaseCurrencyCode(), Res.getBaseCurrencyName(), 8));
            jsonFileManager.writeToDisc(Utilities.objectToJson(cryptoCurrencyList), "crypto_currency_list");
        }

        p2PService.getP2PDataStorage().addPersistableNetworkPayloadMapListener(payload -> {
            if (payload instanceof TradeStatistics2)
                addToMap((TradeStatistics2) payload, true);
        });

        p2PService.getP2PDataStorage().getPersistableNetworkPayloadCollection().getMap().values().forEach(e -> {
            if (e instanceof TradeStatistics2)
                addToMap((TradeStatistics2) e, false);
        });

        //TODO can be removed after version older than v0.6.0 are not used anymore
        // We listen to TradeStatistics objects from old clients as well and convert them into TradeStatistics2 objects
        p2PService.addHashSetChangedListener(new HashMapChangedListener() {
            @Override
            public void onAdded(ProtectedStorageEntry data) {
                final ProtectedStoragePayload protectedStoragePayload = data.getProtectedStoragePayload();
                if (protectedStoragePayload instanceof TradeStatistics)
                    p2PService.getP2PDataStorage().addPersistableNetworkPayload(ConvertToTradeStatistics2((TradeStatistics) protectedStoragePayload),
                            p2PService.getNetworkNode().getNodeAddress(), true, false, false, false);
            }

            @Override
            public void onRemoved(ProtectedStorageEntry data) {
                // We don't remove items
            }
        });

        priceFeedService.applyLatestBisqMarketPrice(tradeStatisticsSet);
        dump();

        // print all currencies sorted by nr. of trades
        // printAllCurrencyStats();
    }

    public void publishTradeStatistics(List<Trade> trades) {
        for (int i = 0; i < trades.size(); i++) {
            Trade trade = trades.get(i);
            TradeStatistics2 tradeStatistics = new TradeStatistics2(trade.getOffer().getOfferPayload(),
                    trade.getTradePrice(),
                    trade.getTradeAmount(),
                    trade.getDate(),
                    (trade.getDepositTx() != null ? trade.getDepositTx().getHashAsString() : ""));
            addToMap(tradeStatistics, true);

            // We only republish trades from last 10 days
            if ((new Date().getTime() - trade.getDate().getTime()) < TimeUnit.DAYS.toMillis(10)) {
                long delay = 5000;
                long minDelay = (i + 1) * delay;
                long maxDelay = (i + 2) * delay;
                UserThread.runAfterRandomDelay(() -> {
                    p2PService.addPersistableNetworkPayload(tradeStatistics, true);
                }, minDelay, maxDelay, TimeUnit.MILLISECONDS);
            }
        }
    }

    public void addToMap(TradeStatistics2 tradeStatistics, boolean storeLocally) {
        if (!tradeStatisticsSet.contains(tradeStatistics)) {
            boolean itemAlreadyAdded = tradeStatisticsSet.stream().filter(e -> (e.getOfferId().equals(tradeStatistics.getOfferId()))).findAny().isPresent();
            if (!itemAlreadyAdded) {
                tradeStatisticsSet.add(tradeStatistics);
                observableTradeStatisticsSet.add(tradeStatistics);

                tradeStatistics.getTradePrice().getValue();

                if (storeLocally) {
                    priceFeedService.applyLatestBisqMarketPrice(tradeStatisticsSet);
                    dump();
                }
            } else {
                log.debug("We have already an item with the same offer ID. That might happen if both the maker and the taker published the tradeStatistics");
            }
        }
    }

    public ObservableSet<TradeStatistics2> getObservableTradeStatisticsSet() {
        return observableTradeStatisticsSet;
    }

    private void dump() {
        if (dumpStatistics) {
            // We store the statistics as json so it is easy for further processing (e.g. for web based services)
            // TODO This is just a quick solution for storing to one file.
            // 1 statistic entry has 500 bytes as json.
            // Need a more scalable solution later when we get more volume.
            // The flag will only be activated by dedicated nodes, so it should not be too critical for the moment, but needs to
            // get improved. Maybe a LevelDB like DB...? Could be impl. in a headless version only.
            List<TradeStatisticsForJson> list = tradeStatisticsSet.stream().map(TradeStatisticsForJson::new).collect(Collectors.toList());
            list.sort((o1, o2) -> (o1.tradeDate < o2.tradeDate ? 1 : (o1.tradeDate == o2.tradeDate ? 0 : -1)));
            TradeStatisticsForJson[] array = new TradeStatisticsForJson[list.size()];
            list.toArray(array);
            jsonFileManager.writeToDisc(Utilities.objectToJson(array), "trade_statistics");
        }
    }

    private void printAllCurrencyStats() {
        Map<String, Set<TradeStatistics2>> map1 = new HashMap<>();
        for (TradeStatistics2 tradeStatistics : tradeStatisticsSet) {
            if (CurrencyUtil.isFiatCurrency(tradeStatistics.getCounterCurrency())) {
                final String counterCurrency = CurrencyUtil.getNameAndCode(tradeStatistics.getCounterCurrency());
                if (!map1.containsKey(counterCurrency))
                    map1.put(counterCurrency, new HashSet<>());

                map1.get(counterCurrency).add(tradeStatistics);
            }
        }

        StringBuilder sb1 = new StringBuilder("\nAll traded Fiat currencies:\n");
        map1.entrySet().stream()
                .sorted((o1, o2) -> Integer.valueOf(o2.getValue().size()).compareTo(o1.getValue().size()))
                .forEach(e -> sb1.append(e.getKey()).append(": ").append(e.getValue().size()).append("\n"));
        log.error(sb1.toString());

        Map<String, Set<TradeStatistics2>> map2 = new HashMap<>();
        for (TradeStatistics2 tradeStatistics : tradeStatisticsSet) {
            if (CurrencyUtil.isCryptoCurrency(tradeStatistics.getBaseCurrency())) {
                final String code = CurrencyUtil.getNameAndCode(tradeStatistics.getBaseCurrency());
                if (!map2.containsKey(code))
                    map2.put(code, new HashSet<>());

                map2.get(code).add(tradeStatistics);
            }
        }

        List<String> allCryptoCurrencies = new ArrayList<>();
        Set<String> coinsWithValidator = new HashSet<>();
        coinsWithValidator.add("BTC");
        coinsWithValidator.add("BSQ");
        coinsWithValidator.add("LTC");
        coinsWithValidator.add("DOGE");
        coinsWithValidator.add("DASH");
        coinsWithValidator.add("ETH");
        coinsWithValidator.add("PIVX");
        coinsWithValidator.add("IOP");
        coinsWithValidator.add("888");
        coinsWithValidator.add("ZEC");
        coinsWithValidator.add("GBYTE");
        coinsWithValidator.add("NXT");
        //v0.6.0
        coinsWithValidator.add("DCT");
        coinsWithValidator.add("PNC");
        coinsWithValidator.add("WAC");
        coinsWithValidator.add("ZEN");
        coinsWithValidator.add("ELLA");
        coinsWithValidator.add("XCN");
        coinsWithValidator.add("TRC");
        coinsWithValidator.add("INXT");
        coinsWithValidator.add("PART");
        // v0.6.1
        coinsWithValidator.add("MAD");
        coinsWithValidator.add("BCH");
        coinsWithValidator.add("BCHC");
        coinsWithValidator.add("BTG");
        // v0.6.2
<<<<<<< HEAD
        coinsWithValidator.add("CAGE");
=======
        coinsWithValidator.add("CRED");
>>>>>>> f3b75904


        Set<String> newlyAdded = new HashSet<>();
        // v0.6.0
        newlyAdded.add("DCT");
        newlyAdded.add("PNC");
        newlyAdded.add("WAC");
        newlyAdded.add("ZEN");
        newlyAdded.add("ELLA");
        newlyAdded.add("XCN");
        newlyAdded.add("TRC");
        newlyAdded.add("INXT");
        newlyAdded.add("PART");
        // v0.6.1
        newlyAdded.add("MAD");
        newlyAdded.add("BCH");
        newlyAdded.add("BCHC");
        newlyAdded.add("BTG");
        // v0.6.2
<<<<<<< HEAD
        newlyAdded.add("CAGE");

=======
        newlyAdded.add("CRED");
>>>>>>> f3b75904

        CurrencyUtil.getAllSortedCryptoCurrencies().stream()
                .forEach(e -> allCryptoCurrencies.add(e.getNameAndCode()));
        StringBuilder sb2 = new StringBuilder("\nAll traded Crypto currencies:\n");
        StringBuilder sb3 = new StringBuilder("\nNever traded Crypto currencies:\n");
        map2.entrySet().stream()
                .sorted((o1, o2) -> Integer.valueOf(o2.getValue().size()).compareTo(o1.getValue().size()))
                .forEach(e -> {
                    final String key = e.getKey();
                    sb2.append(key).append(": ").append(e.getValue().size()).append("\n");
                    // key is: USD Tether (USDT)
                    String code = key.substring(key.indexOf("(") + 1, key.length() - 1);
                    if (!coinsWithValidator.contains(code) && !newlyAdded.contains(code))
                        allCryptoCurrencies.remove(key);
                });
        log.error(sb2.toString());

        // Not considered age of newly added coins, so take care with removal if coin was added recently.
        allCryptoCurrencies.sort(String::compareTo);
        allCryptoCurrencies.stream()
                .forEach(e -> {
                    // key is: USD Tether (USDT)
                    String code = e.substring(e.indexOf("(") + 1, e.length() - 1);
                    if (!coinsWithValidator.contains(code) && !newlyAdded.contains(code))
                        sb3.append(e).append("\n");
                });
        log.error(sb3.toString());
    }
}<|MERGE_RESOLUTION|>--- conflicted
+++ resolved
@@ -248,11 +248,8 @@
         coinsWithValidator.add("BCHC");
         coinsWithValidator.add("BTG");
         // v0.6.2
-<<<<<<< HEAD
         coinsWithValidator.add("CAGE");
-=======
         coinsWithValidator.add("CRED");
->>>>>>> f3b75904
 
 
         Set<String> newlyAdded = new HashSet<>();
@@ -272,12 +269,9 @@
         newlyAdded.add("BCHC");
         newlyAdded.add("BTG");
         // v0.6.2
-<<<<<<< HEAD
         newlyAdded.add("CAGE");
-
-=======
         newlyAdded.add("CRED");
->>>>>>> f3b75904
+
 
         CurrencyUtil.getAllSortedCryptoCurrencies().stream()
                 .forEach(e -> allCryptoCurrencies.add(e.getNameAndCode()));
