package io.bisq.core.trade.statistics;

import com.google.inject.Inject;
import com.google.inject.name.Named;
import io.bisq.common.UserThread;
import io.bisq.common.locale.CurrencyTuple;
import io.bisq.common.locale.CurrencyUtil;
import io.bisq.common.locale.Res;
import io.bisq.common.storage.JsonFileManager;
import io.bisq.common.storage.Storage;
import io.bisq.common.util.Utilities;
import io.bisq.core.app.AppOptionKeys;
import io.bisq.core.provider.price.PriceFeedService;
import io.bisq.core.trade.Trade;
import io.bisq.network.p2p.P2PService;
import io.bisq.network.p2p.storage.HashMapChangedListener;
import io.bisq.network.p2p.storage.payload.ProtectedStorageEntry;
import io.bisq.network.p2p.storage.payload.ProtectedStoragePayload;
import javafx.collections.FXCollections;
import javafx.collections.ObservableSet;
import lombok.extern.slf4j.Slf4j;

import java.io.File;
import java.util.*;
import java.util.concurrent.TimeUnit;
import java.util.stream.Collectors;

@Slf4j
public class TradeStatisticsManager {

    static TradeStatistics2 ConvertToTradeStatistics2(TradeStatistics tradeStatistics) {
        return new TradeStatistics2(tradeStatistics.getDirection(),
                tradeStatistics.getBaseCurrency(),
                tradeStatistics.getCounterCurrency(),
                tradeStatistics.getOfferPaymentMethod(),
                tradeStatistics.getOfferDate(),
                tradeStatistics.isOfferUseMarketBasedPrice(),
                tradeStatistics.getOfferMarketPriceMargin(),
                tradeStatistics.getOfferAmount(),
                tradeStatistics.getOfferMinAmount(),
                tradeStatistics.getOfferId(),
                tradeStatistics.getTradePrice().getValue(),
                tradeStatistics.getTradeAmount().getValue(),
                tradeStatistics.getTradeDate().getTime(),
                tradeStatistics.getDepositTxId(),
                null,
                tradeStatistics.getExtraDataMap());
    }

    private final JsonFileManager jsonFileManager;
    private final P2PService p2PService;
    private final PriceFeedService priceFeedService;
    private final boolean dumpStatistics;
    private final ObservableSet<TradeStatistics2> observableTradeStatisticsSet = FXCollections.observableSet();
    private final HashSet<TradeStatistics2> tradeStatisticsSet = new HashSet<>();

    @Inject
    public TradeStatisticsManager(P2PService p2PService,
                                  PriceFeedService priceFeedService,
                                  @Named(Storage.STORAGE_DIR) File storageDir,
                                  @Named(AppOptionKeys.DUMP_STATISTICS) boolean dumpStatistics) {
        this.p2PService = p2PService;
        this.priceFeedService = priceFeedService;
        this.dumpStatistics = dumpStatistics;
        jsonFileManager = new JsonFileManager(storageDir);
    }

    public void onAllServicesInitialized() {
        if (dumpStatistics) {
            ArrayList<CurrencyTuple> fiatCurrencyList = new ArrayList<>(CurrencyUtil.getAllSortedFiatCurrencies().stream()
                    .map(e -> new CurrencyTuple(e.getCode(), e.getName(), 8))
                    .collect(Collectors.toList()));
            jsonFileManager.writeToDisc(Utilities.objectToJson(fiatCurrencyList), "fiat_currency_list");

            ArrayList<CurrencyTuple> cryptoCurrencyList = new ArrayList<>(CurrencyUtil.getAllSortedCryptoCurrencies().stream()
                    .map(e -> new CurrencyTuple(e.getCode(), e.getName(), 8))
                    .collect(Collectors.toList()));
            cryptoCurrencyList.add(0, new CurrencyTuple(Res.getBaseCurrencyCode(), Res.getBaseCurrencyName(), 8));
            jsonFileManager.writeToDisc(Utilities.objectToJson(cryptoCurrencyList), "crypto_currency_list");
        }

        p2PService.getP2PDataStorage().addPersistableNetworkPayloadMapListener(payload -> {
            if (payload instanceof TradeStatistics2)
                addToMap((TradeStatistics2) payload, true);
        });

        p2PService.getP2PDataStorage().getPersistableNetworkPayloadCollection().getMap().values().forEach(e -> {
            if (e instanceof TradeStatistics2)
                addToMap((TradeStatistics2) e, false);
        });

        //TODO can be removed after version older than v0.6.0 are not used anymore
        // We listen to TradeStatistics objects from old clients as well and convert them into TradeStatistics2 objects
        p2PService.addHashSetChangedListener(new HashMapChangedListener() {
            @Override
            public void onAdded(ProtectedStorageEntry data) {
                final ProtectedStoragePayload protectedStoragePayload = data.getProtectedStoragePayload();
                if (protectedStoragePayload instanceof TradeStatistics)
                    p2PService.getP2PDataStorage().addPersistableNetworkPayload(ConvertToTradeStatistics2((TradeStatistics) protectedStoragePayload),
                            p2PService.getNetworkNode().getNodeAddress(), true, false, false, false);
            }

            @Override
            public void onRemoved(ProtectedStorageEntry data) {
                // We don't remove items
            }
        });

        priceFeedService.applyLatestBisqMarketPrice(tradeStatisticsSet);
        dump();

        // print all currencies sorted by nr. of trades
        // printAllCurrencyStats();
    }

    public void publishTradeStatistics(List<Trade> trades) {
        for (int i = 0; i < trades.size(); i++) {
            Trade trade = trades.get(i);
            TradeStatistics2 tradeStatistics = new TradeStatistics2(trade.getOffer().getOfferPayload(),
                    trade.getTradePrice(),
                    trade.getTradeAmount(),
                    trade.getDate(),
                    (trade.getDepositTx() != null ? trade.getDepositTx().getHashAsString() : ""));
            addToMap(tradeStatistics, true);

            // We only republish trades from last 10 days
            if ((new Date().getTime() - trade.getDate().getTime()) < TimeUnit.DAYS.toMillis(10)) {
                long delay = 5000;
                long minDelay = (i + 1) * delay;
                long maxDelay = (i + 2) * delay;
                UserThread.runAfterRandomDelay(() -> {
                    p2PService.addPersistableNetworkPayload(tradeStatistics, true);
                }, minDelay, maxDelay, TimeUnit.MILLISECONDS);
            }
        }
    }

    public void addToMap(TradeStatistics2 tradeStatistics, boolean storeLocally) {
        if (!tradeStatisticsSet.contains(tradeStatistics)) {
            boolean itemAlreadyAdded = tradeStatisticsSet.stream().filter(e -> (e.getOfferId().equals(tradeStatistics.getOfferId()))).findAny().isPresent();
            if (!itemAlreadyAdded) {
                tradeStatisticsSet.add(tradeStatistics);
                observableTradeStatisticsSet.add(tradeStatistics);

                tradeStatistics.getTradePrice().getValue();

                if (storeLocally) {
                    priceFeedService.applyLatestBisqMarketPrice(tradeStatisticsSet);
                    dump();
                }
            } else {
                log.debug("We have already an item with the same offer ID. That might happen if both the maker and the taker published the tradeStatistics");
            }
        }
    }

    public ObservableSet<TradeStatistics2> getObservableTradeStatisticsSet() {
        return observableTradeStatisticsSet;
    }

    private void dump() {
        if (dumpStatistics) {
            // We store the statistics as json so it is easy for further processing (e.g. for web based services)
            // TODO This is just a quick solution for storing to one file.
            // 1 statistic entry has 500 bytes as json.
            // Need a more scalable solution later when we get more volume.
            // The flag will only be activated by dedicated nodes, so it should not be too critical for the moment, but needs to
            // get improved. Maybe a LevelDB like DB...? Could be impl. in a headless version only.
            List<TradeStatisticsForJson> list = tradeStatisticsSet.stream().map(TradeStatisticsForJson::new).collect(Collectors.toList());
            list.sort((o1, o2) -> (o1.tradeDate < o2.tradeDate ? 1 : (o1.tradeDate == o2.tradeDate ? 0 : -1)));
            TradeStatisticsForJson[] array = new TradeStatisticsForJson[list.size()];
            list.toArray(array);
            jsonFileManager.writeToDisc(Utilities.objectToJson(array), "trade_statistics");
        }
    }

    private void printAllCurrencyStats() {
        Map<String, Set<TradeStatistics2>> map1 = new HashMap<>();
        for (TradeStatistics2 tradeStatistics : tradeStatisticsSet) {
            if (CurrencyUtil.isFiatCurrency(tradeStatistics.getCounterCurrency())) {
                final String counterCurrency = CurrencyUtil.getNameAndCode(tradeStatistics.getCounterCurrency());
                if (!map1.containsKey(counterCurrency))
                    map1.put(counterCurrency, new HashSet<>());

                map1.get(counterCurrency).add(tradeStatistics);
            }
        }

        StringBuilder sb1 = new StringBuilder("\nAll traded Fiat currencies:\n");
        map1.entrySet().stream()
                .sorted((o1, o2) -> Integer.valueOf(o2.getValue().size()).compareTo(o1.getValue().size()))
                .forEach(e -> sb1.append(e.getKey()).append(": ").append(e.getValue().size()).append("\n"));
        log.error(sb1.toString());

        Map<String, Set<TradeStatistics2>> map2 = new HashMap<>();
        for (TradeStatistics2 tradeStatistics : tradeStatisticsSet) {
            if (CurrencyUtil.isCryptoCurrency(tradeStatistics.getBaseCurrency())) {
                final String code = CurrencyUtil.getNameAndCode(tradeStatistics.getBaseCurrency());
                if (!map2.containsKey(code))
                    map2.put(code, new HashSet<>());

                map2.get(code).add(tradeStatistics);
            }
        }

        List<String> allCryptoCurrencies = new ArrayList<>();
        Set<String> coinsWithValidator = new HashSet<>();

        // List of coins with validator before 0.6.0 hard requirements for address validator
        coinsWithValidator.add("BTC");
        coinsWithValidator.add("BSQ");
        coinsWithValidator.add("LTC");
        coinsWithValidator.add("DOGE");
        coinsWithValidator.add("DASH");
        coinsWithValidator.add("ETH");
        coinsWithValidator.add("PIVX");
        coinsWithValidator.add("IOP");
        coinsWithValidator.add("888");
        coinsWithValidator.add("ZEC");
        coinsWithValidator.add("GBYTE");
        coinsWithValidator.add("NXT");

        // All those need to have a address validator
        Set<String> newlyAdded = new HashSet<>();
        // v0.6.0
        newlyAdded.add("DCT");
        newlyAdded.add("PNC");
        newlyAdded.add("WAC");
        newlyAdded.add("ZEN");
        newlyAdded.add("ELLA");
        newlyAdded.add("XCN");
        newlyAdded.add("TRC");
        newlyAdded.add("INXT");
        newlyAdded.add("PART");
        // v0.6.1
        newlyAdded.add("MAD");
        newlyAdded.add("BCH");
        newlyAdded.add("BCHC");
        newlyAdded.add("BTG");
        // v0.6.2
        newlyAdded.add("CAGE");
        newlyAdded.add("CRED");
        newlyAdded.add("XSPEC");
        // v0.6.3
        newlyAdded.add("WILD");
        newlyAdded.add("ONION");
        // v0.6.4
        newlyAdded.add("CREA");
        newlyAdded.add("XIN");
        // v0.6.5
        newlyAdded.add("BETR");
        newlyAdded.add("MVT");
        newlyAdded.add("REF");
<<<<<<< HEAD
        newlyAdded.add("DAI");
        newlyAdded.add("YTN");
        newlyAdded.add("DARX");
=======

        newlyAdded.add("ODN");

>>>>>>> c23492ea

        coinsWithValidator.addAll(newlyAdded);

        CurrencyUtil.getAllSortedCryptoCurrencies()
                .forEach(e -> allCryptoCurrencies.add(e.getNameAndCode()));
        StringBuilder sb2 = new StringBuilder("\nAll traded Crypto currencies:\n");
        StringBuilder sb3 = new StringBuilder("\nNever traded Crypto currencies:\n");
        map2.entrySet().stream()
                .sorted((o1, o2) -> Integer.compare(o2.getValue().size(), o1.getValue().size()))
                .forEach(e -> {
                    final String key = e.getKey();
                    sb2.append(key).append(": ").append(e.getValue().size()).append("\n");
                    // key is: USD Tether (USDT)
                    String code = key.substring(key.indexOf("(") + 1, key.length() - 1);
                    if (!coinsWithValidator.contains(code) && !newlyAdded.contains(code))
                        allCryptoCurrencies.remove(key);
                });
        log.error(sb2.toString());

        // Not considered age of newly added coins, so take care with removal if coin was added recently.
        allCryptoCurrencies.sort(String::compareTo);
        allCryptoCurrencies
                .forEach(e -> {
                    // key is: USD Tether (USDT)
                    String code = e.substring(e.indexOf("(") + 1, e.length() - 1);
                    if (!coinsWithValidator.contains(code) && !newlyAdded.contains(code))
                        sb3.append(e).append("\n");
                });
        log.error(sb3.toString());
    }
}<|MERGE_RESOLUTION|>--- conflicted
+++ resolved
@@ -251,15 +251,10 @@
         newlyAdded.add("BETR");
         newlyAdded.add("MVT");
         newlyAdded.add("REF");
-<<<<<<< HEAD
         newlyAdded.add("DAI");
         newlyAdded.add("YTN");
         newlyAdded.add("DARX");
-=======
-
         newlyAdded.add("ODN");
-
->>>>>>> c23492ea
 
         coinsWithValidator.addAll(newlyAdded);
 
