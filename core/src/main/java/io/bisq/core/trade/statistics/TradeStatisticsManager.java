package io.bisq.core.trade.statistics;

import com.google.inject.Inject;
import com.google.inject.name.Named;
import io.bisq.common.UserThread;
import io.bisq.common.locale.CurrencyTuple;
import io.bisq.common.locale.CurrencyUtil;
import io.bisq.common.locale.Res;
import io.bisq.common.storage.JsonFileManager;
import io.bisq.common.storage.Storage;
import io.bisq.common.util.Utilities;
import io.bisq.core.app.AppOptionKeys;
import io.bisq.core.provider.price.PriceFeedService;
import io.bisq.core.trade.Trade;
import io.bisq.network.p2p.P2PService;
import io.bisq.network.p2p.storage.HashMapChangedListener;
import io.bisq.network.p2p.storage.payload.ProtectedStorageEntry;
import io.bisq.network.p2p.storage.payload.ProtectedStoragePayload;
import javafx.collections.FXCollections;
import javafx.collections.ObservableSet;
import lombok.extern.slf4j.Slf4j;

import java.io.File;
import java.util.*;
import java.util.concurrent.TimeUnit;
import java.util.stream.Collectors;

@Slf4j
public class TradeStatisticsManager {

    static TradeStatistics2 ConvertToTradeStatistics2(TradeStatistics tradeStatistics) {
        return new TradeStatistics2(tradeStatistics.getDirection(),
                tradeStatistics.getBaseCurrency(),
                tradeStatistics.getCounterCurrency(),
                tradeStatistics.getOfferPaymentMethod(),
                tradeStatistics.getOfferDate(),
                tradeStatistics.isOfferUseMarketBasedPrice(),
                tradeStatistics.getOfferMarketPriceMargin(),
                tradeStatistics.getOfferAmount(),
                tradeStatistics.getOfferMinAmount(),
                tradeStatistics.getOfferId(),
                tradeStatistics.getTradePrice().getValue(),
                tradeStatistics.getTradeAmount().getValue(),
                tradeStatistics.getTradeDate().getTime(),
                tradeStatistics.getDepositTxId(),
                null,
                tradeStatistics.getExtraDataMap());
    }

    private final JsonFileManager jsonFileManager;
    private final P2PService p2PService;
    private final PriceFeedService priceFeedService;
    private final boolean dumpStatistics;
    private final ObservableSet<TradeStatistics2> observableTradeStatisticsSet = FXCollections.observableSet();
    private final HashSet<TradeStatistics2> tradeStatisticsSet = new HashSet<>();

    @Inject
    public TradeStatisticsManager(P2PService p2PService,
                                  PriceFeedService priceFeedService,
                                  @Named(Storage.STORAGE_DIR) File storageDir,
                                  @Named(AppOptionKeys.DUMP_STATISTICS) boolean dumpStatistics) {
        this.p2PService = p2PService;
        this.priceFeedService = priceFeedService;
        this.dumpStatistics = dumpStatistics;
        jsonFileManager = new JsonFileManager(storageDir);
    }

    public void onAllServicesInitialized() {
        if (dumpStatistics) {
            ArrayList<CurrencyTuple> fiatCurrencyList = new ArrayList<>(CurrencyUtil.getAllSortedFiatCurrencies().stream()
                    .map(e -> new CurrencyTuple(e.getCode(), e.getName(), 8))
                    .collect(Collectors.toList()));
            jsonFileManager.writeToDisc(Utilities.objectToJson(fiatCurrencyList), "fiat_currency_list");

            ArrayList<CurrencyTuple> cryptoCurrencyList = new ArrayList<>(CurrencyUtil.getAllSortedCryptoCurrencies().stream()
                    .map(e -> new CurrencyTuple(e.getCode(), e.getName(), 8))
                    .collect(Collectors.toList()));
            cryptoCurrencyList.add(0, new CurrencyTuple(Res.getBaseCurrencyCode(), Res.getBaseCurrencyName(), 8));
            jsonFileManager.writeToDisc(Utilities.objectToJson(cryptoCurrencyList), "crypto_currency_list");
        }

        p2PService.getP2PDataStorage().addPersistableNetworkPayloadMapListener(payload -> {
            if (payload instanceof TradeStatistics2)
                addToMap((TradeStatistics2) payload, true);
        });

        p2PService.getP2PDataStorage().getPersistableNetworkPayloadCollection().getMap().values().forEach(e -> {
            if (e instanceof TradeStatistics2)
                addToMap((TradeStatistics2) e, false);
        });

        //TODO can be removed after version older than v0.6.0 are not used anymore
        // We listen to TradeStatistics objects from old clients as well and convert them into TradeStatistics2 objects
        p2PService.addHashSetChangedListener(new HashMapChangedListener() {
            @Override
            public void onAdded(ProtectedStorageEntry data) {
                final ProtectedStoragePayload protectedStoragePayload = data.getProtectedStoragePayload();
                if (protectedStoragePayload instanceof TradeStatistics)
                    p2PService.getP2PDataStorage().addPersistableNetworkPayload(ConvertToTradeStatistics2((TradeStatistics) protectedStoragePayload),
                            p2PService.getNetworkNode().getNodeAddress(), true, false, false, false);
            }

            @Override
            public void onRemoved(ProtectedStorageEntry data) {
                // We don't remove items
            }
        });

        priceFeedService.applyLatestBisqMarketPrice(tradeStatisticsSet);
        dump();

        // print all currencies sorted by nr. of trades
        // printAllCurrencyStats();
    }

    public void publishTradeStatistics(List<Trade> trades) {
        for (int i = 0; i < trades.size(); i++) {
            Trade trade = trades.get(i);
            TradeStatistics2 tradeStatistics = new TradeStatistics2(trade.getOffer().getOfferPayload(),
                    trade.getTradePrice(),
                    trade.getTradeAmount(),
                    trade.getDate(),
                    (trade.getDepositTx() != null ? trade.getDepositTx().getHashAsString() : ""));
            addToMap(tradeStatistics, true);

            // We only republish trades from last 10 days
            if ((new Date().getTime() - trade.getDate().getTime()) < TimeUnit.DAYS.toMillis(10)) {
                long delay = 5000;
                long minDelay = (i + 1) * delay;
                long maxDelay = (i + 2) * delay;
                UserThread.runAfterRandomDelay(() -> {
                    p2PService.addPersistableNetworkPayload(tradeStatistics, true);
                }, minDelay, maxDelay, TimeUnit.MILLISECONDS);
            }
        }
    }

    public void addToMap(TradeStatistics2 tradeStatistics, boolean storeLocally) {
        if (!tradeStatisticsSet.contains(tradeStatistics)) {
            boolean itemAlreadyAdded = tradeStatisticsSet.stream().filter(e -> (e.getOfferId().equals(tradeStatistics.getOfferId()))).findAny().isPresent();
            if (!itemAlreadyAdded) {
                tradeStatisticsSet.add(tradeStatistics);
                observableTradeStatisticsSet.add(tradeStatistics);

                tradeStatistics.getTradePrice().getValue();

                if (storeLocally) {
                    priceFeedService.applyLatestBisqMarketPrice(tradeStatisticsSet);
                    dump();
                }
            } else {
                log.debug("We have already an item with the same offer ID. That might happen if both the maker and the taker published the tradeStatistics");
            }
        }
    }

    public ObservableSet<TradeStatistics2> getObservableTradeStatisticsSet() {
        return observableTradeStatisticsSet;
    }

    private void dump() {
        if (dumpStatistics) {
            // We store the statistics as json so it is easy for further processing (e.g. for web based services)
            // TODO This is just a quick solution for storing to one file.
            // 1 statistic entry has 500 bytes as json.
            // Need a more scalable solution later when we get more volume.
            // The flag will only be activated by dedicated nodes, so it should not be too critical for the moment, but needs to
            // get improved. Maybe a LevelDB like DB...? Could be impl. in a headless version only.
            List<TradeStatisticsForJson> list = tradeStatisticsSet.stream().map(TradeStatisticsForJson::new).collect(Collectors.toList());
            list.sort((o1, o2) -> (o1.tradeDate < o2.tradeDate ? 1 : (o1.tradeDate == o2.tradeDate ? 0 : -1)));
            TradeStatisticsForJson[] array = new TradeStatisticsForJson[list.size()];
            list.toArray(array);
            jsonFileManager.writeToDisc(Utilities.objectToJson(array), "trade_statistics");
        }
    }

    private void printAllCurrencyStats() {
        Map<String, Set<TradeStatistics2>> map1 = new HashMap<>();
        for (TradeStatistics2 tradeStatistics : tradeStatisticsSet) {
            if (CurrencyUtil.isFiatCurrency(tradeStatistics.getCounterCurrency())) {
                final String counterCurrency = CurrencyUtil.getNameAndCode(tradeStatistics.getCounterCurrency());
                if (!map1.containsKey(counterCurrency))
                    map1.put(counterCurrency, new HashSet<>());

                map1.get(counterCurrency).add(tradeStatistics);
            }
        }

        StringBuilder sb1 = new StringBuilder("\nAll traded Fiat currencies:\n");
        map1.entrySet().stream()
                .sorted((o1, o2) -> Integer.valueOf(o2.getValue().size()).compareTo(o1.getValue().size()))
                .forEach(e -> sb1.append(e.getKey()).append(": ").append(e.getValue().size()).append("\n"));
        log.error(sb1.toString());

        Map<String, Set<TradeStatistics2>> map2 = new HashMap<>();
        for (TradeStatistics2 tradeStatistics : tradeStatisticsSet) {
            if (CurrencyUtil.isCryptoCurrency(tradeStatistics.getBaseCurrency())) {
                final String code = CurrencyUtil.getNameAndCode(tradeStatistics.getBaseCurrency());
                if (!map2.containsKey(code))
                    map2.put(code, new HashSet<>());

                map2.get(code).add(tradeStatistics);
            }
        }

        List<String> allCryptoCurrencies = new ArrayList<>();
        Set<String> coinsWithValidator = new HashSet<>();

        // List of coins with validator before 0.6.0 hard requirements for address validator
        coinsWithValidator.add("BTC");
        coinsWithValidator.add("BSQ");
        coinsWithValidator.add("LTC");
        coinsWithValidator.add("DOGE");
        coinsWithValidator.add("DASH");
        coinsWithValidator.add("ETH");
        coinsWithValidator.add("PIVX");
        coinsWithValidator.add("IOP");
        coinsWithValidator.add("888");
        coinsWithValidator.add("ZEC");
        coinsWithValidator.add("GBYTE");
        coinsWithValidator.add("NXT");

        // All those need to have a address validator
        Set<String> newlyAdded = new HashSet<>();
        // v0.6.0
        newlyAdded.add("DCT");
        newlyAdded.add("PNC");
        newlyAdded.add("WAC");
        newlyAdded.add("ZEN");
        newlyAdded.add("ELLA");
        newlyAdded.add("XCN");
        newlyAdded.add("TRC");
        newlyAdded.add("INXT");
        newlyAdded.add("PART");
        // v0.6.1
        newlyAdded.add("MAD");
        newlyAdded.add("BCH");
        newlyAdded.add("BCHC");
        newlyAdded.add("BTG");
        // v0.6.2
        newlyAdded.add("CAGE");
        newlyAdded.add("CRED");
        newlyAdded.add("XSPEC");
        // v0.6.3
        newlyAdded.add("WILD");
        newlyAdded.add("ONION");
        // v0.6.4
        newlyAdded.add("CREA");
        newlyAdded.add("XIN");
        // v0.6.5
        newlyAdded.add("BETR");
        newlyAdded.add("MVT");
        newlyAdded.add("REF");
<<<<<<< HEAD
        newlyAdded.add("DAI");

=======
        newlyAdded.add("YTN");
>>>>>>> fc94fb56

        coinsWithValidator.addAll(newlyAdded);

        CurrencyUtil.getAllSortedCryptoCurrencies()
                .forEach(e -> allCryptoCurrencies.add(e.getNameAndCode()));
        StringBuilder sb2 = new StringBuilder("\nAll traded Crypto currencies:\n");
        StringBuilder sb3 = new StringBuilder("\nNever traded Crypto currencies:\n");
        map2.entrySet().stream()
                .sorted((o1, o2) -> Integer.compare(o2.getValue().size(), o1.getValue().size()))
                .forEach(e -> {
                    final String key = e.getKey();
                    sb2.append(key).append(": ").append(e.getValue().size()).append("\n");
                    // key is: USD Tether (USDT)
                    String code = key.substring(key.indexOf("(") + 1, key.length() - 1);
                    if (!coinsWithValidator.contains(code) && !newlyAdded.contains(code))
                        allCryptoCurrencies.remove(key);
                });
        log.error(sb2.toString());

        // Not considered age of newly added coins, so take care with removal if coin was added recently.
        allCryptoCurrencies.sort(String::compareTo);
        allCryptoCurrencies
                .forEach(e -> {
                    // key is: USD Tether (USDT)
                    String code = e.substring(e.indexOf("(") + 1, e.length() - 1);
                    if (!coinsWithValidator.contains(code) && !newlyAdded.contains(code))
                        sb3.append(e).append("\n");
                });
        log.error(sb3.toString());
    }
}<|MERGE_RESOLUTION|>--- conflicted
+++ resolved
@@ -251,12 +251,8 @@
         newlyAdded.add("BETR");
         newlyAdded.add("MVT");
         newlyAdded.add("REF");
-<<<<<<< HEAD
         newlyAdded.add("DAI");
-
-=======
         newlyAdded.add("YTN");
->>>>>>> fc94fb56
 
         coinsWithValidator.addAll(newlyAdded);
 
