--- conflicted
+++ resolved
@@ -263,12 +263,9 @@
         newlyAdded.add("SOS");
         newlyAdded.add("ACH");
         newlyAdded.add("VDN");
-<<<<<<< HEAD
         // v0.7.0
         coinsWithValidator.add("ALC");
-=======
         newlyAdded.add("DIN");
->>>>>>> 25cd7916
 
         coinsWithValidator.addAll(newlyAdded);
 
