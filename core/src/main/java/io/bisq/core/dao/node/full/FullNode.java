/*
 * This file is part of Bisq.
 *
 * Bisq is free software: you can redistribute it and/or modify it
 * under the terms of the GNU Affero General Public License as published by
 * the Free Software Foundation, either version 3 of the License, or (at
 * your option) any later version.
 *
 * Bisq is distributed in the hope that it will be useful, but WITHOUT
 * ANY WARRANTY; without even the implied warranty of MERCHANTABILITY or
 * FITNESS FOR A PARTICULAR PURPOSE. See the GNU Affero General Public
 * License for more details.
 *
 * You should have received a copy of the GNU Affero General Public License
 * along with Bisq. If not, see <http://www.gnu.org/licenses/>.
 */

package io.bisq.core.dao.node.full;

import com.google.inject.Inject;
import io.bisq.common.UserThread;
import io.bisq.common.handlers.ErrorMessageHandler;
import io.bisq.core.dao.blockchain.BsqBlockChain;
import io.bisq.core.dao.blockchain.BsqBlockChainListener;
<<<<<<< HEAD
=======
import io.bisq.core.dao.blockchain.ReadableBsqBlockChain;
import io.bisq.core.dao.blockchain.SnapshotManager;
import io.bisq.core.dao.blockchain.WritableBsqBlockChain;
>>>>>>> dd5fe5d1
import io.bisq.core.dao.blockchain.exceptions.BlockNotConnectingException;
import io.bisq.core.dao.blockchain.json.JsonBlockChainExporter;
import io.bisq.core.dao.blockchain.vo.BsqBlock;
import io.bisq.core.dao.node.BsqNode;
import io.bisq.core.dao.node.full.network.FullNodeNetworkManager;
import io.bisq.core.provider.fee.FeeService;
import io.bisq.network.p2p.P2PService;
import lombok.extern.slf4j.Slf4j;

/**
 * Main class for a full node which have Bitcoin Core with rpc running and does the blockchain lookup itself.
 * It also provides the BSQ transactions to lite nodes on request and broadcasts new BSQ blocks.
 */
@Slf4j
public class FullNode extends BsqNode {

    private final FullNodeExecutor bsqFullNodeExecutor;
    private final FullNodeNetworkManager fullNodeNetworkManager;
    private final JsonBlockChainExporter jsonBlockChainExporter;


    ///////////////////////////////////////////////////////////////////////////////////////////
    // Constructor
    ///////////////////////////////////////////////////////////////////////////////////////////

    @SuppressWarnings("WeakerAccess")
    @Inject
<<<<<<< HEAD
    public FullNode(P2PService p2PService,
=======
    public FullNode(WritableBsqBlockChain writableBsqBlockChain,
                    ReadableBsqBlockChain readableBsqBlockChain,
                    SnapshotManager snapshotManager,
                    P2PService p2PService,
>>>>>>> dd5fe5d1
                    FullNodeExecutor bsqFullNodeExecutor,
                    BsqBlockChain bsqBlockChain,
                    JsonBlockChainExporter jsonBlockChainExporter,
                    FeeService feeService,
                    FullNodeNetworkManager fullNodeNetworkManager) {
<<<<<<< HEAD
        super(p2PService,
                bsqBlockChain,
=======
        super(writableBsqBlockChain,
                readableBsqBlockChain,
                snapshotManager,
                p2PService,
>>>>>>> dd5fe5d1
                feeService);
        this.bsqFullNodeExecutor = bsqFullNodeExecutor;
        this.jsonBlockChainExporter = jsonBlockChainExporter;
        this.fullNodeNetworkManager = fullNodeNetworkManager;
    }


    ///////////////////////////////////////////////////////////////////////////////////////////
    // Public methods
    ///////////////////////////////////////////////////////////////////////////////////////////

    @Override
    public void onAllServicesInitialized(ErrorMessageHandler errorMessageHandler) {
        bsqFullNodeExecutor.setup(() -> {
                    super.onInitialized();
                    startParseBlocks();
                },
                throwable -> {
                    log.error(throwable.toString());
                    throwable.printStackTrace();
                    errorMessageHandler.handleErrorMessage("Initializing BsqFullNode failed: Error=" + throwable.toString());
                });
    }

    public void shutDown() {
        jsonBlockChainExporter.shutDown();
        fullNodeNetworkManager.shutDown();
    }

    ///////////////////////////////////////////////////////////////////////////////////////////
    // Protected
    ///////////////////////////////////////////////////////////////////////////////////////////

    @Override
    protected void startParseBlocks() {
        requestChainHeadHeightAndParseBlocks(getStartBlockHeight());
    }

    @Override
    protected void onP2PNetworkReady() {
        super.onP2PNetworkReady();

        if (parseBlockchainComplete)
            addBlockHandler();
    }

    private void onNewBsqBlock(BsqBlock bsqBlock) {
        notifyListenersOnNewBlock();
        jsonBlockChainExporter.maybeExport();
        if (parseBlockchainComplete && p2pNetworkReady)
            fullNodeNetworkManager.publishNewBlock(bsqBlock);
    }


    ///////////////////////////////////////////////////////////////////////////////////////////
    // Private
    ///////////////////////////////////////////////////////////////////////////////////////////

    private void addBlockHandler() {
        bsqFullNodeExecutor.addBlockHandler(btcdBlock -> bsqFullNodeExecutor.parseBtcdBlock(btcdBlock,
                this::onNewBsqBlock,
                throwable -> {
                    if (throwable instanceof BlockNotConnectingException) {
                        startReOrgFromLastSnapshot();
                    } else {
                        log.error(throwable.toString());
                        throwable.printStackTrace();
                    }
                }));
    }

    private void requestChainHeadHeightAndParseBlocks(int startBlockHeight) {
        log.info("parseBlocks startBlockHeight={}", startBlockHeight);
        bsqFullNodeExecutor.requestChainHeadHeight(chainHeadHeight -> parseBlocksOnHeadHeight(startBlockHeight, chainHeadHeight),
                throwable -> {
                    log.error(throwable.toString());
                    throwable.printStackTrace();
                });
    }

    private void parseBlocksOnHeadHeight(int startBlockHeight, Integer chainHeadHeight) {
        log.info("parseBlocks with from={} with chainHeadHeight={}", startBlockHeight, chainHeadHeight);
        if (chainHeadHeight != startBlockHeight) {
            if (startBlockHeight <= chainHeadHeight) {
                bsqFullNodeExecutor.parseBlocks(startBlockHeight,
                        chainHeadHeight,
                        this::onNewBsqBlock,
                        () -> {
                            // We are done but it might be that new blocks have arrived in the meantime,
                            // so we try again with startBlockHeight set to current chainHeadHeight
                            // We also set up the listener in the else main branch where we check
                            // if we are at chainTip, so do not include here another check as it would
                            // not trigger the listener registration.
                            requestChainHeadHeightAndParseBlocks(chainHeadHeight);
                        }, throwable -> {
                            if (throwable instanceof BlockNotConnectingException) {
                                startReOrgFromLastSnapshot();
                            } else {
                                log.error(throwable.toString());
                                throwable.printStackTrace();
                                //TODO write error to an errorProperty
                            }
                        });
            } else {
                log.warn("We are trying to start with a block which is above the chain height of bitcoin core. We need probably wait longer until bitcoin core has fully synced. We try again after a delay of 1 min.");
                UserThread.runAfter(() -> requestChainHeadHeightAndParseBlocks(startBlockHeight), 60);
            }
        } else {
            // We don't have received new blocks in the meantime so we are completed and we register our handler
            onParseBlockchainComplete();
        }
    }

    private void onParseBlockchainComplete() {
        log.info("onParseBlockchainComplete");
        parseBlockchainComplete = true;

        if (p2pNetworkReady)
            addBlockHandler();

        bsqBlockChainListeners.forEach(BsqBlockChainListener::onBsqBlockChainChanged);
    }
}<|MERGE_RESOLUTION|>--- conflicted
+++ resolved
@@ -20,14 +20,10 @@
 import com.google.inject.Inject;
 import io.bisq.common.UserThread;
 import io.bisq.common.handlers.ErrorMessageHandler;
-import io.bisq.core.dao.blockchain.BsqBlockChain;
 import io.bisq.core.dao.blockchain.BsqBlockChainListener;
-<<<<<<< HEAD
-=======
 import io.bisq.core.dao.blockchain.ReadableBsqBlockChain;
 import io.bisq.core.dao.blockchain.SnapshotManager;
 import io.bisq.core.dao.blockchain.WritableBsqBlockChain;
->>>>>>> dd5fe5d1
 import io.bisq.core.dao.blockchain.exceptions.BlockNotConnectingException;
 import io.bisq.core.dao.blockchain.json.JsonBlockChainExporter;
 import io.bisq.core.dao.blockchain.vo.BsqBlock;
@@ -55,28 +51,18 @@
 
     @SuppressWarnings("WeakerAccess")
     @Inject
-<<<<<<< HEAD
-    public FullNode(P2PService p2PService,
-=======
     public FullNode(WritableBsqBlockChain writableBsqBlockChain,
                     ReadableBsqBlockChain readableBsqBlockChain,
                     SnapshotManager snapshotManager,
                     P2PService p2PService,
->>>>>>> dd5fe5d1
                     FullNodeExecutor bsqFullNodeExecutor,
-                    BsqBlockChain bsqBlockChain,
                     JsonBlockChainExporter jsonBlockChainExporter,
                     FeeService feeService,
                     FullNodeNetworkManager fullNodeNetworkManager) {
-<<<<<<< HEAD
-        super(p2PService,
-                bsqBlockChain,
-=======
         super(writableBsqBlockChain,
                 readableBsqBlockChain,
                 snapshotManager,
                 p2PService,
->>>>>>> dd5fe5d1
                 feeService);
         this.bsqFullNodeExecutor = bsqFullNodeExecutor;
         this.jsonBlockChainExporter = jsonBlockChainExporter;
