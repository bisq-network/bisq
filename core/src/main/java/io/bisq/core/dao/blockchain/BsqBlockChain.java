--- conflicted
+++ resolved
@@ -93,8 +93,8 @@
     private final Map<TxIdIndexTuple, TxOutput> unspentTxOutputsMap;
 
     // not impl in PB yet
-    private Set<Tuple2<Long, Integer>> compensationRequestFees;
-    private Set<Tuple2<Long, Integer>> votingFees;
+    private final Set<Tuple2<Long, Integer>> compensationRequestFees;
+    private final Set<Tuple2<Long, Integer>> votingFees;
 
     private final List<Listener> listeners = new ArrayList<>();
 
@@ -212,12 +212,8 @@
     // Write access: BsqBlockChain
     ///////////////////////////////////////////////////////////////////////////////////////////
 
-<<<<<<< HEAD
-    public void applySnapshot() {
-=======
     @Override
     public void applySnapshot(BsqBlockChain snapshot) {
->>>>>>> dd5fe5d1
         lock.write(() -> {
             bsqBlocks.clear();
             bsqBlocks.addAll(snapshot.bsqBlocks);
@@ -233,52 +229,6 @@
         });
     }
 
-<<<<<<< HEAD
-    public void setCreateCompensationRequestFee(long fee, int blockHeight) {
-        lock.write(() -> compensationRequestFees.add(new Tuple2<>(fee, blockHeight)));
-    }
-
-    public void setVotingFee(long fee, int blockHeight) {
-        lock.write(() -> votingFees.add(new Tuple2<>(fee, blockHeight)));
-    }
-
-
-    ///////////////////////////////////////////////////////////////////////////////////////////
-    // Package scope write access
-    ///////////////////////////////////////////////////////////////////////////////////////////
-
-    public void addBlock(BsqBlock block) throws BlockNotConnectingException {
-        try {
-            lock.write2(() -> {
-                if (!bsqBlocks.contains(block)) {
-                    if (bsqBlocks.isEmpty() || (bsqBlocks.getLast().getHash().equals(block.getPreviousBlockHash()) &&
-                            bsqBlocks.getLast().getHeight() + 1 == block.getHeight())) {
-                        bsqBlocks.add(block);
-                        block.getTxs().forEach(BsqBlockChain.this::addTxToMap);
-                        chainHeadHeight = block.getHeight();
-                        maybeMakeSnapshot();
-                        printDetails();
-                    } else {
-                        log.warn("addBlock called with a not connecting block:\n" +
-                                        "height()={}, hash()={}, head.height()={}, head.hash()={}",
-                                block.getHeight(), block.getHash(), bsqBlocks.getLast().getHeight(), bsqBlocks.getLast().getHash());
-                        throw new BlockNotConnectingException(block);
-                    }
-                } else {
-                    log.trace("We got that block already");
-                }
-                return null;
-            });
-        } catch (Exception e) {
-            throw new BlockNotConnectingException(block);
-        } catch (Throwable e) {
-            log.error(e.toString());
-            e.printStackTrace();
-            throw e;
-        }
-    }
-
-=======
 
     ///////////////////////////////////////////////////////////////////////////////////////////
     // Write access: BsqBlock
@@ -305,20 +255,16 @@
     }
 
     @Override
->>>>>>> dd5fe5d1
     public void addTxToMap(Tx tx) {
         lock.write(() -> txMap.put(tx.getId(), tx));
     }
 
-<<<<<<< HEAD
-=======
 
     ///////////////////////////////////////////////////////////////////////////////////////////
     // Write access: TxOutput
     ///////////////////////////////////////////////////////////////////////////////////////////
 
     @Override
->>>>>>> dd5fe5d1
     public void addUnspentTxOutput(TxOutput txOutput) {
         lock.write(() -> {
             checkArgument(txOutput.isVerified(), "txOutput must be verified at addUnspentTxOutput");
@@ -326,21 +272,11 @@
         });
     }
 
-<<<<<<< HEAD
-=======
-    @Override
->>>>>>> dd5fe5d1
+    @Override
     public void removeUnspentTxOutput(TxOutput txOutput) {
         lock.write(() -> unspentTxOutputsMap.remove(txOutput.getTxIdIndexTuple()));
     }
 
-<<<<<<< HEAD
-    public void setGenesisTx(Tx tx) {
-        lock.write(() -> genesisTx = tx);
-    }
-
-=======
->>>>>>> dd5fe5d1
 
     ///////////////////////////////////////////////////////////////////////////////////////////
     // Write access: Fees
@@ -371,9 +307,6 @@
         return lock.read(() -> (BsqBlockChain) BsqBlockChain.fromProto(bsqBlockChain.getBsqBlockChainBuilder().build()));
     }
 
-<<<<<<< HEAD
-    public boolean containsBlock(BsqBlock bsqBlock) {
-=======
 
     ///////////////////////////////////////////////////////////////////////////////////////////
     // Read access: BsqBlock
@@ -386,7 +319,6 @@
 
     @Override
     public boolean containsBsqBlock(BsqBlock bsqBlock) {
->>>>>>> dd5fe5d1
         return lock.read(() -> bsqBlocks.contains(bsqBlock));
     }
 
@@ -449,21 +381,9 @@
                 .isPresent());
     }
 
-<<<<<<< HEAD
-    public List<BsqBlock> getResetBlocksFrom(int fromBlockHeight) {
-        return lock.read(() -> {
-            BsqBlockChain clone = getClone();
-            List<BsqBlock> filtered = clone.bsqBlocks.stream()
-                    .filter(block -> block.getHeight() >= fromBlockHeight)
-                    .collect(Collectors.toList());
-            filtered.forEach(BsqBlock::reset);
-            return filtered;
-        });
-=======
     @Override
     public boolean containsTx(String txId) {
         return lock.read(() -> getOptionalTx(txId).isPresent());
->>>>>>> dd5fe5d1
     }
 
     @Nullable
@@ -530,17 +450,6 @@
     // Read access: TxType
     ///////////////////////////////////////////////////////////////////////////////////////////
 
-<<<<<<< HEAD
-    public Optional<TxOutput> getSpendableTxOutput(String txId, int index) {
-        return lock.read(() -> getSpendableTxOutput(new TxIdIndexTuple(txId, index)));
-    }
-
-    public Optional<TxOutput> getSpendableTxOutput(TxIdIndexTuple txIdIndexTuple) {
-        return lock.read(() -> getUnspentTxOutput(txIdIndexTuple)
-                .filter(this::isTxOutputMature));
-    }
-
-=======
     @Override
     public Optional<TxType> getTxType(String txId) {
         return lock.read(() -> getOptionalTx(txId).map(Tx::getTxType));
@@ -562,7 +471,6 @@
     }
 
     @Override
->>>>>>> dd5fe5d1
     public long getCreateCompensationRequestFee(int blockHeight) {
         return lock.read(() -> {
             long fee = -1;
@@ -576,16 +484,13 @@
     }
 
     //TODO not impl yet
-<<<<<<< HEAD
-=======
-    @Override
->>>>>>> dd5fe5d1
+    @Override
     public boolean isCompensationRequestPeriodValid(int blockHeight) {
         return lock.read(() -> true);
 
     }
 
-    public long getVotingFee(int blockHeight) {
+    long getVotingFee(int blockHeight) {
         return lock.read(() -> {
             long fee = -1;
             for (Tuple2<Long, Integer> feeAtHeight : votingFees) {
@@ -598,76 +503,18 @@
     }
 
     //TODO not impl yet
-    public boolean isVotingPeriodValid(int blockHeight) {
+    boolean isVotingPeriodValid(int blockHeight) {
         return lock.read(() -> true);
     }
 
-    public boolean existsCompensationRequestBtcAddress(String btcAddress) {
+    boolean existsCompensationRequestBtcAddress(String btcAddress) {
         return lock.read(() -> getAllTxOutputs().stream()
                 .anyMatch(txOutput -> txOutput.isCompensationRequestBtcOutput() &&
                         btcAddress.equals(txOutput.getAddress())));
     }
 
-<<<<<<< HEAD
-    public Set<TxOutput> findSponsoringBtcOutputsWithSameBtcAddress(String btcAddress) {
-        return lock.read(() -> getAllTxOutputs().stream()
-                .filter(txOutput -> txOutput.isSponsoringBtcOutput() &&
-                        btcAddress.equals(txOutput.getAddress()))
-                .collect(Collectors.toSet()));
-    }
-
-    //TODO
-    // for genesis we don't need it and for issuance we need more implemented first
-    private boolean isTxOutputMature(TxOutput spendingTxOutput) {
-        return lock.read(() -> true);
-    }
-
-
-    ///////////////////////////////////////////////////////////////////////////////////////////
-    // Private
-    ///////////////////////////////////////////////////////////////////////////////////////////
-
-    private Optional<Tx> getTx(String txId) {
-        return lock.read(() -> txMap.get(txId) != null ? Optional.of(txMap.get(txId)) : Optional.<Tx>empty());
-    }
-
-    private boolean isSnapshotHeight(int height) {
-        return isSnapshotHeight(genesisBlockHeight, height, SNAPSHOT_GRID);
-    }
-
-    private void maybeMakeSnapshot() {
-        lock.read(() -> {
-            if (isSnapshotHeight(getChainHeadHeight()) &&
-                    (snapshotCandidate == null ||
-                            snapshotCandidate.chainHeadHeight != getChainHeadHeight())) {
-                // At trigger event we store the latest snapshotCandidate to disc
-                if (snapshotCandidate != null) {
-                    // We clone because storage is in a threaded context
-                    final BsqBlockChain cloned = getClone(snapshotCandidate);
-                    checkNotNull(storage, "storage must not be null");
-                    storage.queueUpForSave(cloned);
-                    // don't access cloned anymore with methods as locks are transient!
-                    log.info("Saved snapshotCandidate to Disc at height " + cloned.chainHeadHeight);
-                }
-                // Now we clone and keep it in memory for the next trigger
-                snapshotCandidate = getClone(this);
-                // don't access cloned anymore with methods as locks are transient!
-                log.debug("Cloned new snapshotCandidate at height " + snapshotCandidate.chainHeadHeight);
-            }
-        });
-    }
-
-    private Set<TxOutput> getAllTxOutputs() {
-        return txMap.values().stream()
-                .flatMap(tx -> tx.getOutputs().stream())
-                .collect(Collectors.toSet());
-    }
-
-    private void printDetails() {
-=======
     @Override
     public void printDetails() {
->>>>>>> dd5fe5d1
         log.debug("\nchainHeadHeight={}\n" +
                         "    blocks.size={}\n" +
                         "    txMap.size={}\n" +
