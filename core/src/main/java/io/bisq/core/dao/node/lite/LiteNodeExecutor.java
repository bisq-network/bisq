--- conflicted
+++ resolved
@@ -24,7 +24,6 @@
 import io.bisq.common.UserThread;
 import io.bisq.common.handlers.ResultHandler;
 import io.bisq.common.util.Utilities;
-import io.bisq.core.dao.blockchain.BsqBlockChain;
 import io.bisq.core.dao.blockchain.vo.BsqBlock;
 import lombok.extern.slf4j.Slf4j;
 import org.jetbrains.annotations.NotNull;
@@ -42,14 +41,7 @@
 public class LiteNodeExecutor {
 
     private final LiteNodeParser liteNodeParser;
-<<<<<<< HEAD
-    private final BsqBlockChain bsqBlockChain;
-
-    private final ListeningExecutorService parseBlocksExecutor = Utilities.getListeningExecutorService("ParseBlocks", 1, 1, 60);
-    private final ListeningExecutorService parseBlockExecutor = Utilities.getListeningExecutorService("ParseBlock", 1, 1, 60);
-=======
     private final ListeningExecutorService executor = Utilities.getListeningSingleThreadExecutor("LiteNodeExecutor");
->>>>>>> dd5fe5d1
 
 
     ///////////////////////////////////////////////////////////////////////////////////////////
@@ -58,9 +50,8 @@
 
     @SuppressWarnings("WeakerAccess")
     @Inject
-    public LiteNodeExecutor(LiteNodeParser liteNodeParser, BsqBlockChain bsqBlockChain) {
+    public LiteNodeExecutor(LiteNodeParser liteNodeParser) {
         this.liteNodeParser = liteNodeParser;
-        this.bsqBlockChain = bsqBlockChain;
     }
 
 
@@ -100,7 +91,6 @@
             long startTs = System.currentTimeMillis();
             liteNodeParser.parseBsqBlock(bsqBlock);
             log.info("parseBlocks took {} ms", System.currentTimeMillis() - startTs);
-            bsqBlockChain.addBlock(bsqBlock);
             return null;
         });
 
