package io.bisq.core.dao.node.full.network;

import com.google.common.util.concurrent.FutureCallback;
import com.google.common.util.concurrent.Futures;
import com.google.common.util.concurrent.SettableFuture;
import io.bisq.common.Timer;
import io.bisq.common.UserThread;
import io.bisq.common.app.Log;
<<<<<<< HEAD
import io.bisq.core.dao.blockchain.BsqBlockChain;
=======
import io.bisq.core.dao.blockchain.ReadableBsqBlockChain;
>>>>>>> dd5fe5d1
import io.bisq.core.dao.blockchain.vo.BsqBlock;
import io.bisq.core.dao.node.messages.GetBsqBlocksRequest;
import io.bisq.core.dao.node.messages.GetBsqBlocksResponse;
import io.bisq.network.p2p.network.CloseConnectionReason;
import io.bisq.network.p2p.network.Connection;
import io.bisq.network.p2p.network.NetworkNode;
import lombok.extern.slf4j.Slf4j;
import org.jetbrains.annotations.NotNull;

import java.util.List;
import java.util.concurrent.TimeUnit;

/**
 * Accepts a GetBsqBlocksRequest from a lite nodes and send back a corresponding GetBsqBlocksResponse.
 */
@Slf4j
class GetBsqBlocksRequestHandler {
    private static final long TIMEOUT = 120;


    ///////////////////////////////////////////////////////////////////////////////////////////
    // Listener
    ///////////////////////////////////////////////////////////////////////////////////////////

    public interface Listener {
        void onComplete();

        void onFault(String errorMessage, Connection connection);
    }


    ///////////////////////////////////////////////////////////////////////////////////////////
    // Class fields
    ///////////////////////////////////////////////////////////////////////////////////////////

    private final NetworkNode networkNode;
<<<<<<< HEAD
=======
    private final ReadableBsqBlockChain readableBsqBlockChain;
>>>>>>> dd5fe5d1
    private final Listener listener;
    private Timer timeoutTimer;
    private boolean stopped;
    private final BsqBlockChain bsqBlockChain;


    ///////////////////////////////////////////////////////////////////////////////////////////
    // Constructor
    ///////////////////////////////////////////////////////////////////////////////////////////

<<<<<<< HEAD
    public GetBsqBlocksRequestHandler(NetworkNode networkNode, BsqBlockChain bsqBlockChain, Listener listener) {
        this.networkNode = networkNode;
        this.bsqBlockChain = bsqBlockChain;
=======
    public GetBsqBlocksRequestHandler(NetworkNode networkNode, ReadableBsqBlockChain readableBsqBlockChain, Listener listener) {
        this.networkNode = networkNode;
        this.readableBsqBlockChain = readableBsqBlockChain;
>>>>>>> dd5fe5d1
        this.listener = listener;
    }


    ///////////////////////////////////////////////////////////////////////////////////////////
    // API
    ///////////////////////////////////////////////////////////////////////////////////////////

    public void onGetBsqBlocksRequest(GetBsqBlocksRequest getBsqBlocksRequest, final Connection connection) {
        Log.traceCall(getBsqBlocksRequest + "\n\tconnection=" + connection);
<<<<<<< HEAD
        List<BsqBlock> bsqBlocks = bsqBlockChain.getResetBlocksFrom(getBsqBlocksRequest.getFromBlockHeight());
=======
        List<BsqBlock> bsqBlocks = readableBsqBlockChain.getClonedBlocksFrom(getBsqBlocksRequest.getFromBlockHeight());
>>>>>>> dd5fe5d1
        final GetBsqBlocksResponse bsqBlocksResponse = new GetBsqBlocksResponse(bsqBlocks, getBsqBlocksRequest.getNonce());
        log.debug("bsqBlocksResponse " + bsqBlocksResponse.getRequestNonce());

        if (timeoutTimer == null) {
            timeoutTimer = UserThread.runAfter(() -> {  // setup before sending to avoid race conditions
                        String errorMessage = "A timeout occurred for bsqBlocksResponse:" + bsqBlocksResponse +
                                " on connection:" + connection;
                        handleFault(errorMessage, CloseConnectionReason.SEND_MSG_TIMEOUT, connection);
                    },
                    TIMEOUT, TimeUnit.SECONDS);
        }

        SettableFuture<Connection> future = networkNode.sendMessage(connection, bsqBlocksResponse);
        Futures.addCallback(future, new FutureCallback<Connection>() {
            @Override
            public void onSuccess(Connection connection) {
                if (!stopped) {
                    log.trace("Send DataResponse to {} succeeded. bsqBlocksResponse={}",
                            connection.getPeersNodeAddressOptional(), bsqBlocksResponse);
                    cleanup();
                    listener.onComplete();
                } else {
                    log.trace("We have stopped already. We ignore that networkNode.sendMessage.onSuccess call.");
                }
            }

            @Override
            public void onFailure(@NotNull Throwable throwable) {
                if (!stopped) {
                    String errorMessage = "Sending bsqBlocksResponse to " + connection +
                            " failed. That is expected if the peer is offline. bsqBlocksResponse=" + bsqBlocksResponse + "." +
                            "Exception: " + throwable.getMessage();
                    handleFault(errorMessage, CloseConnectionReason.SEND_MSG_FAILURE, connection);
                } else {
                    log.trace("We have stopped already. We ignore that networkNode.sendMessage.onFailure call.");
                }
            }
        });
    }

    public void stop() {
        cleanup();
    }


    ///////////////////////////////////////////////////////////////////////////////////////////
    // Private
    ///////////////////////////////////////////////////////////////////////////////////////////

    private void handleFault(String errorMessage, CloseConnectionReason closeConnectionReason, Connection connection) {
        if (!stopped) {
            log.debug(errorMessage + "\n\tcloseConnectionReason=" + closeConnectionReason);
            cleanup();
            listener.onFault(errorMessage, connection);
        } else {
            log.warn("We have already stopped (handleFault)");
        }
    }

    private void cleanup() {
        stopped = true;
        if (timeoutTimer != null) {
            timeoutTimer.stop();
            timeoutTimer = null;
        }
    }
}<|MERGE_RESOLUTION|>--- conflicted
+++ resolved
@@ -6,11 +6,7 @@
 import io.bisq.common.Timer;
 import io.bisq.common.UserThread;
 import io.bisq.common.app.Log;
-<<<<<<< HEAD
-import io.bisq.core.dao.blockchain.BsqBlockChain;
-=======
 import io.bisq.core.dao.blockchain.ReadableBsqBlockChain;
->>>>>>> dd5fe5d1
 import io.bisq.core.dao.blockchain.vo.BsqBlock;
 import io.bisq.core.dao.node.messages.GetBsqBlocksRequest;
 import io.bisq.core.dao.node.messages.GetBsqBlocksResponse;
@@ -47,29 +43,19 @@
     ///////////////////////////////////////////////////////////////////////////////////////////
 
     private final NetworkNode networkNode;
-<<<<<<< HEAD
-=======
     private final ReadableBsqBlockChain readableBsqBlockChain;
->>>>>>> dd5fe5d1
     private final Listener listener;
     private Timer timeoutTimer;
     private boolean stopped;
-    private final BsqBlockChain bsqBlockChain;
 
 
     ///////////////////////////////////////////////////////////////////////////////////////////
     // Constructor
     ///////////////////////////////////////////////////////////////////////////////////////////
 
-<<<<<<< HEAD
-    public GetBsqBlocksRequestHandler(NetworkNode networkNode, BsqBlockChain bsqBlockChain, Listener listener) {
-        this.networkNode = networkNode;
-        this.bsqBlockChain = bsqBlockChain;
-=======
     public GetBsqBlocksRequestHandler(NetworkNode networkNode, ReadableBsqBlockChain readableBsqBlockChain, Listener listener) {
         this.networkNode = networkNode;
         this.readableBsqBlockChain = readableBsqBlockChain;
->>>>>>> dd5fe5d1
         this.listener = listener;
     }
 
@@ -80,11 +66,7 @@
 
     public void onGetBsqBlocksRequest(GetBsqBlocksRequest getBsqBlocksRequest, final Connection connection) {
         Log.traceCall(getBsqBlocksRequest + "\n\tconnection=" + connection);
-<<<<<<< HEAD
-        List<BsqBlock> bsqBlocks = bsqBlockChain.getResetBlocksFrom(getBsqBlocksRequest.getFromBlockHeight());
-=======
         List<BsqBlock> bsqBlocks = readableBsqBlockChain.getClonedBlocksFrom(getBsqBlocksRequest.getFromBlockHeight());
->>>>>>> dd5fe5d1
         final GetBsqBlocksResponse bsqBlocksResponse = new GetBsqBlocksResponse(bsqBlocks, getBsqBlocksRequest.getNonce());
         log.debug("bsqBlocksResponse " + bsqBlocksResponse.getRequestNonce());
 
