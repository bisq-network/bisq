/*
 * This file is part of Bisq.
 *
 * Bisq is free software: you can redistribute it and/or modify it
 * under the terms of the GNU Affero General Public License as published by
 * the Free Software Foundation, either version 3 of the License, or (at
 * your option) any later version.
 *
 * Bisq is distributed in the hope that it will be useful, but WITHOUT
 * ANY WARRANTY; without even the implied warranty of MERCHANTABILITY or
 * FITNESS FOR A PARTICULAR PURPOSE. See the GNU Affero General Public
 * License for more details.
 *
 * You should have received a copy of the GNU Affero General Public License
 * along with Bisq. If not, see <http://www.gnu.org/licenses/>.
 */

package io.bisq.core.payment.payload;

import io.bisq.common.locale.Res;
import io.bisq.common.proto.persistable.PersistablePayload;
import io.bisq.core.app.BisqEnvironment;
import io.bisq.generated.protobuffer.PB;
import lombok.EqualsAndHashCode;
import lombok.Getter;
import lombok.ToString;
import lombok.extern.slf4j.Slf4j;
import org.bitcoinj.core.Coin;
import org.jetbrains.annotations.NotNull;

import java.util.ArrayList;
import java.util.Arrays;
import java.util.List;
import java.util.Optional;

// Don't use Enum as it breaks serialisation when changing entries and we want to stay flexible here

@EqualsAndHashCode(exclude = {"maxTradePeriod", "maxTradeLimit"})
@ToString
@Slf4j
public final class PaymentMethod implements PersistablePayload, Comparable {

    ///////////////////////////////////////////////////////////////////////////////////////////
    // Static
    ///////////////////////////////////////////////////////////////////////////////////////////

    // time in blocks (average 10 min for one block confirmation
    private static final long HOUR = 3600_000;
    private static final long DAY = HOUR * 24;

    public static final String OK_PAY_ID = "OK_PAY";
    public static final String PERFECT_MONEY_ID = "PERFECT_MONEY";
    public static final String SEPA_ID = "SEPA";
    public static final String FASTER_PAYMENTS_ID = "FASTER_PAYMENTS";
    public static final String NATIONAL_BANK_ID = "NATIONAL_BANK";
    public static final String SAME_BANK_ID = "SAME_BANK";
    public static final String SPECIFIC_BANKS_ID = "SPECIFIC_BANKS";
    public static final String SWISH_ID = "SWISH";
    public static final String ALI_PAY_ID = "ALI_PAY";
    public static final String CLEAR_X_CHANGE_ID = "CLEAR_X_CHANGE";
    public static final String CHASE_QUICK_PAY_ID = "CHASE_QUICK_PAY";
    public static final String INTERAC_E_TRANSFER_ID = "INTERAC_E_TRANSFER";
    public static final String US_POSTAL_MONEY_ORDER_ID = "US_POSTAL_MONEY_ORDER";
    public static final String CASH_DEPOSIT_ID = "CASH_DEPOSIT";
    public static final String BLOCK_CHAINS_ID = "BLOCK_CHAINS";

    public static PaymentMethod OK_PAY;
    public static PaymentMethod PERFECT_MONEY;
    public static PaymentMethod SEPA;
    public static PaymentMethod FASTER_PAYMENTS;
    public static PaymentMethod NATIONAL_BANK;
    public static PaymentMethod SAME_BANK;
    public static PaymentMethod SPECIFIC_BANKS;
    public static PaymentMethod SWISH;
    public static PaymentMethod ALI_PAY;
    public static PaymentMethod CLEAR_X_CHANGE;
    public static PaymentMethod CHASE_QUICK_PAY;
    public static PaymentMethod INTERAC_E_TRANSFER;
    public static PaymentMethod US_POSTAL_MONEY_ORDER;
    public static PaymentMethod CASH_DEPOSIT;
    public static PaymentMethod BLOCK_CHAINS;

    private static List<PaymentMethod> ALL_VALUES;


    public static void onAllServicesInitialized() {
        getAllValues();
    }


    ///////////////////////////////////////////////////////////////////////////////////////////
    // Instance fields
    ///////////////////////////////////////////////////////////////////////////////////////////

    @Getter
    private final String id;
    @Getter
    private final long maxTradePeriod;
    private final long maxTradeLimit;


    ///////////////////////////////////////////////////////////////////////////////////////////
    // Constructor
    ///////////////////////////////////////////////////////////////////////////////////////////

    /**
     * @param id             against charge back risk. If Bank do the charge back quickly the Arbitrator and the seller can push another
     *                       double spend tx to invalidate the time locked payout tx. For the moment we set all to 0 but will have it in
     *                       place when needed.
     * @param maxTradePeriod The min. period a trader need to wait until he gets displayed the contact form for opening a dispute.
     * @param maxTradeLimit  The max. allowed trade amount in Bitcoin for that payment method (depending on charge back risk)
     */
    public PaymentMethod(String id, long maxTradePeriod, @NotNull Coin maxTradeLimit) {
        this.id = id;
        this.maxTradePeriod = maxTradePeriod;
        this.maxTradeLimit = maxTradeLimit.value;
    }

    public static List<PaymentMethod> getAllValues() {
        if (ALL_VALUES == null) {
            Coin maxTradeLimitMidRisk;
            Coin maxTradeLimitLowRisk;
            switch (BisqEnvironment.getBaseCurrencyNetwork().getCurrencyCode()) {
                case "BTC":
                    // av. price June 2017: 2500 EUR/BTC
                    maxTradeLimitMidRisk = Coin.parseCoin("0.5");
                    maxTradeLimitLowRisk = Coin.parseCoin("1");
                    break;
                case "LTC":
                    // av. price June 2017: 40 EUR/LTC
                    maxTradeLimitMidRisk = Coin.parseCoin("25");
                    maxTradeLimitLowRisk = Coin.parseCoin("50");

                    break;
                case "DOGE":
                    // av. price June 2017: 0.002850 EUR/DOGE
                    maxTradeLimitMidRisk = Coin.parseCoin("250000");
                    maxTradeLimitLowRisk = Coin.parseCoin("500000");
                    break;
<<<<<<< HEAD
=======
                case "DASH":
                    // av. price June 2017: 150 EUR/DASH
                    maxTradeLimitMidRisk = Coin.parseCoin("10");
                    maxTradeLimitLowRisk = Coin.parseCoin("20");
                    break;

>>>>>>> edb5de0a
                default:
                    log.error("Unsupported BaseCurrency. " + BisqEnvironment.getBaseCurrencyNetwork().getCurrencyCode());
                    throw new RuntimeException("Unsupported BaseCurrency. " + BisqEnvironment.getBaseCurrencyNetwork().getCurrencyCode());
            }

            ALL_VALUES = new ArrayList<>(Arrays.asList(
                    // EUR
                    SEPA = new PaymentMethod(SEPA_ID, 6 * DAY, maxTradeLimitMidRisk),

                    // UK
                    FASTER_PAYMENTS = new PaymentMethod(FASTER_PAYMENTS_ID, DAY, maxTradeLimitMidRisk),

                    // Sweden
                    SWISH = new PaymentMethod(SWISH_ID, DAY, maxTradeLimitLowRisk),

                    // US
                    CLEAR_X_CHANGE = new PaymentMethod(CLEAR_X_CHANGE_ID, 4 * DAY, maxTradeLimitMidRisk),
                    CHASE_QUICK_PAY = new PaymentMethod(CHASE_QUICK_PAY_ID, DAY, maxTradeLimitMidRisk),
                    US_POSTAL_MONEY_ORDER = new PaymentMethod(US_POSTAL_MONEY_ORDER_ID, 8 * DAY, maxTradeLimitMidRisk),

                    // Canada
                    INTERAC_E_TRANSFER = new PaymentMethod(INTERAC_E_TRANSFER_ID, DAY, maxTradeLimitMidRisk),

                    // Global
                    CASH_DEPOSIT = new PaymentMethod(CASH_DEPOSIT_ID, 4 * DAY, maxTradeLimitMidRisk),
                    NATIONAL_BANK = new PaymentMethod(NATIONAL_BANK_ID, 4 * DAY, maxTradeLimitMidRisk),
                    SAME_BANK = new PaymentMethod(SAME_BANK_ID, 2 * DAY, maxTradeLimitMidRisk),
                    SPECIFIC_BANKS = new PaymentMethod(SPECIFIC_BANKS_ID, 4 * DAY, maxTradeLimitMidRisk),

                    // Trans national
                    OK_PAY = new PaymentMethod(OK_PAY_ID, DAY, maxTradeLimitLowRisk),
                    PERFECT_MONEY = new PaymentMethod(PERFECT_MONEY_ID, DAY, maxTradeLimitLowRisk),

                    // China
                    ALI_PAY = new PaymentMethod(ALI_PAY_ID, DAY, maxTradeLimitLowRisk),

                    // Altcoins
                    BLOCK_CHAINS = new PaymentMethod(BLOCK_CHAINS_ID, DAY, maxTradeLimitLowRisk)
            ));
        }
        return ALL_VALUES;
    }


    ///////////////////////////////////////////////////////////////////////////////////////////
    // PROTO BUFFER
    ///////////////////////////////////////////////////////////////////////////////////////////

    @Override
    public PB.PaymentMethod toProtoMessage() {
        return PB.PaymentMethod.newBuilder()
                .setId(id)
                .setMaxTradePeriod(maxTradePeriod)
                .setMaxTradeLimit(maxTradeLimit)
                .build();
    }

    public static PaymentMethod fromProto(PB.PaymentMethod proto) {
        return new PaymentMethod(proto.getId(),
                proto.getMaxTradePeriod(),
                Coin.valueOf(proto.getMaxTradeLimit()));
    }


    ///////////////////////////////////////////////////////////////////////////////////////////
    // API
    ///////////////////////////////////////////////////////////////////////////////////////////

    // Used for dummy entries in payment methods list (SHOW_ALL)
    public PaymentMethod(String id) {
        this(id, 0, Coin.ZERO);
    }

    public static PaymentMethod getPaymentMethodById(String id) {
        Optional<PaymentMethod> paymentMethodOptional = getAllValues().stream().filter(e -> e.getId().equals(id)).findFirst();
        if (paymentMethodOptional.isPresent())
            return paymentMethodOptional.get();
        else
            return new PaymentMethod(Res.get("shared.na"));
    }

    // Hack for SF as the smallest unit is 1 SF ;-( and price is about 3 BTC!
    public Coin getMaxTradeLimitAsCoin(String currencyCode) {
        if (currencyCode.equals("SF") || currencyCode.equals("BSQ"))
            return Coin.valueOf(maxTradeLimit).multiply(5);
        else
            return Coin.valueOf(maxTradeLimit);
    }

    @Override
    public int compareTo(@NotNull Object other) {
        if (id != null)
            return this.id.compareTo(((PaymentMethod) other).id);
        else
            return 0;
    }
}<|MERGE_RESOLUTION|>--- conflicted
+++ resolved
@@ -137,15 +137,12 @@
                     maxTradeLimitMidRisk = Coin.parseCoin("250000");
                     maxTradeLimitLowRisk = Coin.parseCoin("500000");
                     break;
-<<<<<<< HEAD
-=======
                 case "DASH":
                     // av. price June 2017: 150 EUR/DASH
                     maxTradeLimitMidRisk = Coin.parseCoin("10");
                     maxTradeLimitLowRisk = Coin.parseCoin("20");
                     break;
 
->>>>>>> edb5de0a
                 default:
                     log.error("Unsupported BaseCurrency. " + BisqEnvironment.getBaseCurrencyNetwork().getCurrencyCode());
                     throw new RuntimeException("Unsupported BaseCurrency. " + BisqEnvironment.getBaseCurrencyNetwork().getCurrencyCode());
