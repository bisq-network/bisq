--- conflicted
+++ resolved
@@ -22,12 +22,8 @@
 import io.bisq.core.payment.payload.OKPayAccountPayload;
 import io.bisq.core.payment.payload.PaymentAccountPayload;
 import io.bisq.core.payment.payload.PaymentMethod;
-<<<<<<< HEAD
-import io.bisq.core.user.PreferencesImpl;
 import org.slf4j.Logger;
 import org.slf4j.LoggerFactory;
-=======
->>>>>>> 30df6f97
 
 //TODO missing support for selected trade currency
 public final class OKPayAccount extends PaymentAccount {
@@ -36,11 +32,7 @@
 
     public OKPayAccount() {
         super(PaymentMethod.OK_PAY);
-<<<<<<< HEAD
-        tradeCurrencies.addAll(CurrencyUtil.getAllOKPayCurrencies(PreferencesImpl.getDefaultLocale()));
-=======
         tradeCurrencies.addAll(CurrencyUtil.getAllOKPayCurrencies());
->>>>>>> 30df6f97
     }
 
     @Override
