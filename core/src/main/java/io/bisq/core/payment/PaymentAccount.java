--- conflicted
+++ resolved
@@ -20,13 +20,8 @@
 import io.bisq.common.app.Version;
 import io.bisq.common.locale.TradeCurrency;
 import io.bisq.common.persistance.Persistable;
-<<<<<<< HEAD
-import io.bisq.wire.payload.payment.PaymentAccountPayload;
-import io.bisq.wire.payload.payment.PaymentMethod;
-=======
 import io.bisq.protobuffer.payload.payment.PaymentAccountPayload;
 import io.bisq.protobuffer.payload.payment.PaymentMethod;
->>>>>>> 94859717
 import lombok.EqualsAndHashCode;
 import lombok.Getter;
 import lombok.Setter;
@@ -39,13 +34,8 @@
 import java.util.List;
 import java.util.UUID;
 
-<<<<<<< HEAD
-@ToString
-@EqualsAndHashCode
-=======
 @EqualsAndHashCode
 @ToString
->>>>>>> 94859717
 @Slf4j
 public abstract class PaymentAccount implements Persistable {
     // That object is saved to disc. We need to take care of changes to not break deserialization.
@@ -113,20 +103,10 @@
             return null;
     }
 
-<<<<<<< HEAD
-    protected abstract PaymentAccountPayload setPayload();
-
-    public String getPaymentDetails() {
-        return paymentAccountPayload.getPaymentDetails();
-    }
-=======
 
     ///////////////////////////////////////////////////////////////////////////////////////////
     // Getter, Setter
     ///////////////////////////////////////////////////////////////////////////////////////////
 
     protected abstract PaymentAccountPayload getPayload();
-
-
->>>>>>> 94859717
 }