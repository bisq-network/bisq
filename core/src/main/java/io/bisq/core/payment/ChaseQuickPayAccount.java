/*
 * This file is part of bisq.
 *
 * bisq is free software: you can redistribute it and/or modify it
 * under the terms of the GNU Affero General Public License as published by
 * the Free Software Foundation, either version 3 of the License, or (at
 * your option) any later version.
 *
 * bisq is distributed in the hope that it will be useful, but WITHOUT
 * ANY WARRANTY; without even the implied warranty of MERCHANTABILITY or
 * FITNESS FOR A PARTICULAR PURPOSE. See the GNU Affero General Public
 * License for more details.
 *
 * You should have received a copy of the GNU Affero General Public License
 * along with bisq. If not, see <http://www.gnu.org/licenses/>.
 */

package io.bisq.core.payment;

import io.bisq.common.GlobalSettings;
import io.bisq.common.app.Version;
import io.bisq.common.locale.FiatCurrency;
import io.bisq.core.payment.payload.ChaseQuickPayAccountPayload;
import io.bisq.core.payment.payload.PaymentAccountPayload;
import io.bisq.core.payment.payload.PaymentMethod;
<<<<<<< HEAD
import io.bisq.core.user.PreferencesImpl;
=======
>>>>>>> 30df6f97

public final class ChaseQuickPayAccount extends PaymentAccount {
    // That object is saved to disc. We need to take care of changes to not break deserialization.
    private static final long serialVersionUID = Version.LOCAL_DB_VERSION;

    public ChaseQuickPayAccount() {
        super(PaymentMethod.CHASE_QUICK_PAY);
<<<<<<< HEAD
        setSingleTradeCurrency(new FiatCurrency("USD", PreferencesImpl.getDefaultLocale()));
=======
        setSingleTradeCurrency(new FiatCurrency("USD", GlobalSettings.getLocale()));
>>>>>>> 30df6f97
    }

    @Override
    protected PaymentAccountPayload getPayload() {
        return new ChaseQuickPayAccountPayload(paymentMethod.getId(), id, paymentMethod.getMaxTradePeriod());
    }

    public void setEmail(String email) {
        ((ChaseQuickPayAccountPayload) paymentAccountPayload).setEmail(email);
    }

    public String getEmail() {
        return ((ChaseQuickPayAccountPayload) paymentAccountPayload).getEmail();
    }

    public void setHolderName(String holderName) {
        ((ChaseQuickPayAccountPayload) paymentAccountPayload).setHolderName(holderName);
    }

    public String getHolderName() {
        return ((ChaseQuickPayAccountPayload) paymentAccountPayload).getHolderName();
    }
}<|MERGE_RESOLUTION|>--- conflicted
+++ resolved
@@ -23,10 +23,6 @@
 import io.bisq.core.payment.payload.ChaseQuickPayAccountPayload;
 import io.bisq.core.payment.payload.PaymentAccountPayload;
 import io.bisq.core.payment.payload.PaymentMethod;
-<<<<<<< HEAD
-import io.bisq.core.user.PreferencesImpl;
-=======
->>>>>>> 30df6f97
 
 public final class ChaseQuickPayAccount extends PaymentAccount {
     // That object is saved to disc. We need to take care of changes to not break deserialization.
@@ -34,11 +30,7 @@
 
     public ChaseQuickPayAccount() {
         super(PaymentMethod.CHASE_QUICK_PAY);
-<<<<<<< HEAD
-        setSingleTradeCurrency(new FiatCurrency("USD", PreferencesImpl.getDefaultLocale()));
-=======
         setSingleTradeCurrency(new FiatCurrency("USD", GlobalSettings.getLocale()));
->>>>>>> 30df6f97
     }
 
     @Override
