# Keep display strings organized by domain
# Naming convention: We use camelCase and dot separated name spaces.
# Use as many sub spaces as required to make the structure clear, but as little as possible.
# E.g.: [main-view].[component].[description]
# In some cases we use enum values or constants to map to display strings

# A annoying issue with property files is that we need to use 2 single quotes in display string
# containing variables (e.g. {0}), otherwise the variable will not be resolved.
# In display string which do not use a variable a single quote is ok.
# E.g. Don''t .... {1}

# We use sometimes dynamic parts which are put together in the code and therefore sometimes use line breaks or spaces
# at the end of the string. Please never remove any line breaks or spaces. They are there with a purpose!
# To make longer strings with better readable you can make a line break with \ which does not result in a line break
# in the display but only in the editor.

# Please use in all language files the exact same order of the entries, that way a comparison is easier.

# Please try to keep the length of the translated string similar to English. If it is longer it might break layout or
# get truncated. We will need some adjustments in the UI code to support that but we want to keep effort at the minimum.


####################################################################
# Shared
####################################################################

shared.readMore=Read more
shared.openHelp=Open Help
shared.warning=Warning
shared.close=Close
shared.cancel=Cancel
shared.ok=OK
shared.yes=Yes
shared.no=No
shared.iUnderstand=I understand
shared.na=N/A
shared.shutDown=Shut down
shared.reportBug=Report bug at GitHub issues
shared.buyBitcoin=Buy bitcoin
shared.sellBitcoin=Sell bitcoin
shared.buyCurrency=Buy {0}
shared.sellCurrency=Sell {0}
shared.buyingBTCWith=buying BTC with {0}
shared.sellingBTCFor=selling BTC for {0}
shared.buyingCurrency=buying {0} (selling BTC)
shared.sellingCurrency=selling {0} (buying BTC)
shared.buy=buy
shared.sell=sell
shared.buying=buying
shared.selling=selling
shared.P2P=P2P
shared.oneOffer=offer
shared.multipleOffers=offers
shared.Offer=Offer
shared.openOffers=open offers
shared.trade=trade
shared.trades=trades
shared.openTrades=open trades
shared.dateTime=Date/Time
shared.price=Price
shared.priceWithCur=Price in {0}
shared.priceInCurForCur=Price in {0} for 1 {1}
shared.fixedPriceInCurForCur=Fixed price in {0} for 1 {1}
shared.amount=Amount
shared.txFee=Transaction Fee
shared.tradeFee=Trade Fee
shared.buyerSecurityDeposit=Buyer Deposit
shared.sellerSecurityDeposit=Seller Deposit
shared.amountWithCur=Amount in {0}
shared.volumeWithCur=Volume in {0}
shared.currency=Currency
shared.market=Market
shared.paymentMethod=Payment method
shared.tradeCurrency=Trade currency
shared.offerType=Offer type
shared.details=Details
shared.address=Address
shared.balanceWithCur=Balance in {0}
shared.txId=Transaction ID
shared.confirmations=Confirmations
shared.revert=Revert Tx
shared.select=Select
shared.usage=Usage
shared.state=Status
shared.tradeId=Trade ID
shared.offerId=Offer ID
shared.bankName=Bank name
shared.acceptedBanks=Accepted banks
shared.amountMinMax=Amount (min - max)
shared.amountHelp=If an offer has a minimum and a maximum amount set, then you can trade any amount within this range.
shared.remove=Remove
shared.goTo=Go to {0}
shared.BTCMinMax=BTC (min - max)
shared.removeOffer=Remove offer
shared.dontRemoveOffer=Don't remove offer
shared.editOffer=Edit offer
shared.openLargeQRWindow=Open large QR-Code window
shared.tradingAccount=Trading account
shared.faq=Visit FAQ web page
shared.yesCancel=Yes, cancel
shared.nextStep=Next step
shared.selectTradingAccount=Select trading account
shared.fundFromSavingsWalletButton=Transfer funds from Bisq wallet
shared.fundFromExternalWalletButton=Open your external wallet for funding
shared.openDefaultWalletFailed=Opening a default Bitcoin wallet application has failed. Perhaps you don't have one installed?
shared.distanceInPercent=Distance in % from market price
shared.belowInPercent=Below % from market price
shared.aboveInPercent=Above % from market price
shared.enterPercentageValue=Enter % value
shared.OR=OR
shared.notEnoughFunds=You don''t have enough funds in your Bisq wallet.\nYou need {0} but you have only {1} in your Bisq wallet.\n\nPlease fund the trade from an external Bitcoin wallet or fund your Bisq wallet at \"Funds/Receive funds\".
shared.waitingForFunds=Waiting for funds...
shared.depositTransactionId=Deposit transaction ID
shared.TheBTCBuyer=The BTC buyer
shared.You=You
shared.reasonForPayment=Reason for payment
shared.sendingConfirmation=Sending confirmation...
shared.sendingConfirmationAgain=Please send confirmation again
shared.exportCSV=Export to csv
shared.exportJSON=Export to JSON
shared.noDateAvailable=No date available
shared.noDetailsAvailable=No details available
shared.notUsedYet=Not used yet
shared.date=Date
shared.sendFundsDetailsWithFee=Sending: {0}\nFrom address: {1}\nTo receiving address: {2}.\nRequired mining fee is: {3} ({4} satoshis/byte)\nTransaction size: {5} Kb\n\nThe recipient will receive: {6}\n\nAre you sure you want to withdraw this amount?
shared.sendFundsDetailsDust=Bisq detected that this transaction would create a change output which is below the minimum dust threshold (and not allowed by Bitcoin consensus rules).  Instead, this dust ({0} satoshi{1}) will be added to the mining fee.\n\n\n
shared.copyToClipboard=Copy to clipboard
shared.language=Language
shared.country=Country
shared.applyAndShutDown=Apply and shut down
shared.selectPaymentMethod=Select payment method
shared.accountNameAlreadyUsed=That account name is already used in a saved account.\nPlease use another name.
shared.askConfirmDeleteAccount=Do you really want to delete the selected account?
shared.cannotDeleteAccount=You cannot delete that account because it is used in an open offer or in a trade.
shared.noAccountsSetupYet=There are no accounts set up yet
shared.manageAccounts=Manage accounts
shared.addNewAccount=Add new account
shared.ExportAccounts=Export Accounts
shared.importAccounts=Import Accounts
shared.createNewAccount=Create new account
shared.saveNewAccount=Save new account
shared.selectedAccount=Selected account
shared.deleteAccount=Delete account
shared.errorMessageInline=\nError message: {0}
shared.errorMessage=Error message
shared.information=Information
shared.name=Name
shared.id=ID
shared.dashboard=Dashboard
shared.accept=Accept
shared.balance=Balance
shared.save=Save
shared.onionAddress=Onion address
shared.supportTicket=support ticket
shared.dispute=dispute
shared.mediationCase=mediation case
shared.seller=seller
shared.buyer=buyer
shared.allEuroCountries=All Euro countries
shared.acceptedTakerCountries=Accepted taker countries
shared.tradePrice=Trade price
shared.tradeAmount=Trade amount
shared.tradeVolume=Trade volume
shared.invalidKey=The key you entered was not correct.
shared.enterPrivKey=Enter private key to unlock
shared.makerFeeTxId=Maker fee transaction ID
shared.takerFeeTxId=Taker fee transaction ID
shared.payoutTxId=Payout transaction ID
shared.contractAsJson=Contract in JSON format
shared.viewContractAsJson=View contract in JSON format
shared.contract.title=Contract for trade with ID: {0}
shared.paymentDetails=BTC {0} payment details
shared.securityDeposit=Security deposit
shared.yourSecurityDeposit=Your security deposit
shared.contract=Contract
shared.messageArrived=Message arrived.
shared.messageStoredInMailbox=Message stored in mailbox.
shared.messageSendingFailed=Message sending failed. Error: {0}
shared.unlock=Unlock
shared.toReceive=to receive
shared.toSpend=to spend
shared.btcAmount=BTC amount
shared.yourLanguage=Your languages
shared.addLanguage=Add language
shared.total=Total
shared.totalsNeeded=Funds needed
shared.tradeWalletAddress=Trade wallet address
shared.tradeWalletBalance=Trade wallet balance
shared.makerTxFee=Maker: {0}
shared.takerTxFee=Taker: {0}
shared.securityDepositBox.description=Security deposit for BTC {0}
shared.iConfirm=I confirm
shared.tradingFeeInBsqInfo=equivalent to {0} used as trading fee
shared.openURL=Open {0}
shared.fiat=Fiat
shared.crypto=Crypto
shared.all=All
shared.edit=Edit
shared.advancedOptions=Advanced options
shared.interval=Interval
shared.actions=Actions
shared.buyerUpperCase=Buyer
shared.sellerUpperCase=Seller
shared.new=NEW
shared.blindVoteTxId=Blind vote transaction ID
shared.proposal=Proposal
shared.votes=Votes
shared.learnMore=Learn more
shared.dismiss=Dismiss
shared.selectedArbitrator=Selected arbitrator
shared.selectedMediator=Selected mediator
shared.selectedRefundAgent=Selected arbitrator
shared.mediator=Mediator
shared.arbitrator=Arbitrator
shared.refundAgent=Arbitrator
shared.refundAgentForSupportStaff=Refund agent
<<<<<<< HEAD
shared.delayedPayoutTxId=Delayed payout transaction ID
shared.donationAddressOfDelayedPayoutTx=Donation address of delayed payout transaction
=======
shared.delayedPayoutTxId=Refund collateral transaction ID
shared.unconfirmedTransactionsLimitReached=You have too many unconfirmed transactions at the moment. Please try again later.
>>>>>>> 34f26b1b


####################################################################
# UI views
####################################################################

####################################################################
# MainView
####################################################################

mainView.menu.market=Market
mainView.menu.buyBtc=Buy BTC
mainView.menu.sellBtc=Sell BTC
mainView.menu.portfolio=Portfolio
mainView.menu.funds=Funds
mainView.menu.support=Support
mainView.menu.settings=Settings
mainView.menu.account=Account
mainView.menu.dao=DAO

mainView.marketPrice.provider=Price by
mainView.marketPrice.label=Market price
mainView.marketPriceWithProvider.label=Market price by {0}
mainView.marketPrice.bisqInternalPrice=Price of latest Bisq trade
mainView.marketPrice.tooltip.bisqInternalPrice=There is no market price from external price feed providers available.\n\
  The displayed price is the latest Bisq trade price for that currency.
mainView.marketPrice.tooltip=Market price is provided by {0}{1}\nLast update: {2}\nProvider node URL: {3}
mainView.marketPrice.tooltip.altcoinExtra=If the altcoin is not available at Poloniex we use https://coinmarketcap.com
mainView.balance.available=Available balance
mainView.balance.reserved=Reserved in offers
mainView.balance.locked=Locked in trades
mainView.balance.reserved.short=Reserved
mainView.balance.locked.short=Locked

mainView.footer.usingTor=(using Tor)
mainView.footer.localhostBitcoinNode=(localhost)
mainView.footer.btcInfo=Bitcoin network peers: {0} / {1} {2}
mainView.footer.btcInfo.initializing=Connecting to Bitcoin network
mainView.footer.bsqInfo.synchronizing=/ Synchronizing DAO
mainView.footer.btcInfo.synchronizingWith=Synchronizing with
mainView.footer.btcInfo.synchronizedWith=Synchronized with
mainView.footer.btcInfo.connectingTo=Connecting to
mainView.footer.btcInfo.connectionFailed=Connection failed to
mainView.footer.p2pInfo=Bisq network peers: {0}
mainView.footer.daoFullNode=DAO full node

mainView.bootstrapState.connectionToTorNetwork=(1/4) Connecting to Tor network...
mainView.bootstrapState.torNodeCreated=(2/4) Tor node created
mainView.bootstrapState.hiddenServicePublished=(3/4) Hidden Service published
mainView.bootstrapState.initialDataReceived=(4/4) Initial data received

mainView.bootstrapWarning.noSeedNodesAvailable=No seed nodes available
mainView.bootstrapWarning.noNodesAvailable=No seed nodes and peers available
mainView.bootstrapWarning.bootstrappingToP2PFailed=Bootstrapping to Bisq network failed

mainView.p2pNetworkWarnMsg.noNodesAvailable=There are no seed nodes or persisted peers available for requesting data.\nPlease check your internet connection or try to restart the application.
mainView.p2pNetworkWarnMsg.connectionToP2PFailed=Connecting to the Bisq network failed (reported error: {0}).\nPlease check your internet connection or try to restart the application.

mainView.walletServiceErrorMsg.timeout=Connecting to the Bitcoin network failed because of a timeout.
mainView.walletServiceErrorMsg.connectionError=Connection to the Bitcoin network failed because of an error: {0}

mainView.walletServiceErrorMsg.rejectedTxException=A transaction was rejected from the network.\n\n{0}

mainView.networkWarning.allConnectionsLost=You lost the connection to all {0} network peers.\nMaybe you lost your internet connection or your computer was in standby mode.
mainView.networkWarning.localhostBitcoinLost=You lost the connection to the localhost Bitcoin node.\nPlease restart the Bisq application to connect to other Bitcoin nodes or restart the localhost Bitcoin node.
mainView.version.update=(Update available)


####################################################################
# MarketView
####################################################################

market.tabs.offerBook=Offer book
market.tabs.spread=Details
market.tabs.trades=Trades

# OfferBookChartView
market.offerBook.chart.title=Offer book for {0}
market.offerBook.buyAltcoin=Buy {0} (sell {1})
market.offerBook.sellAltcoin=Sell {0} (buy {1})
market.offerBook.buyWithFiat=Buy {0}
market.offerBook.sellWithFiat=Sell {0}
market.offerBook.sellOffersHeaderLabel=Sell {0} to
market.offerBook.buyOffersHeaderLabel=Buy {0} from
market.offerBook.buy=I want to buy bitcoin
market.offerBook.sell=I want to sell bitcoin

# SpreadView
market.spread.numberOfOffersColumn=All offers ({0})
market.spread.numberOfBuyOffersColumn=Buy BTC ({0})
market.spread.numberOfSellOffersColumn=Sell BTC ({0})
market.spread.totalAmountColumn=Total BTC ({0})
market.spread.spreadColumn=Spread

# TradesChartsView
market.trades.nrOfTrades=Trades: {0}
market.trades.tooltip.volumeBar=Volume: {0}\nNo. of trades: {1}\nDate: {2}
market.trades.tooltip.candle.open=Open:
market.trades.tooltip.candle.close=Close:
market.trades.tooltip.candle.high=High:
market.trades.tooltip.candle.low=Low:
market.trades.tooltip.candle.average=Average:
market.trades.tooltip.candle.median=Median:
market.trades.tooltip.candle.date=Date:

####################################################################
# OfferView
####################################################################

offerbook.createOffer=Create offer
offerbook.takeOffer=Take offer
offerbook.takeOfferToBuy=Take offer to buy {0}
offerbook.takeOfferToSell=Take offer to sell {0}
offerbook.trader=Trader
offerbook.offerersBankId=Maker''s bank ID (BIC/SWIFT): {0}
offerbook.offerersBankName=Maker''s bank name: {0}
offerbook.offerersBankSeat=Maker''s seat of bank country: {0}
offerbook.offerersAcceptedBankSeatsEuro=Accepted seat of bank countries (taker): All Euro countries
offerbook.offerersAcceptedBankSeats=Accepted seat of bank countries (taker):\n {0}
offerbook.availableOffers=Available offers
offerbook.filterByCurrency=Filter by currency
offerbook.filterByPaymentMethod=Filter by payment method
offerbook.timeSinceSigning=Time since signing
offerbook.timeSinceSigning.info=This account was verified and {0}
offerbook.timeSinceSigning.info.arbitrator=signed by an arbitrator and can sign peer accounts
offerbook.timeSinceSigning.info.peer=signed by a peer, waiting for limits to be lifted
offerbook.timeSinceSigning.info.peerLimitLifted=signed by a peer and limits were lifted
offerbook.timeSinceSigning.info.signer=signed by peer and can sign peer accounts (limits lifted)
offerbook.timeSinceSigning.info.banned=account was banned
offerbook.timeSinceSigning.daysSinceSigning={0} days
offerbook.timeSinceSigning.daysSinceSigning.long={0} since signing

offerbook.timeSinceSigning.help=When you successfully complete a trade with a peer who has a signed payment account, your payment account is signed.\n\
   {0} days later, the initial limit of {1} is lifted and your account can sign other peers'' payment accounts.
offerbook.timeSinceSigning.notSigned=Not signed yet
offerbook.timeSinceSigning.notSigned.noNeed=N/A
shared.notSigned=This account hasn't been signed yet
shared.notSigned.noNeed=This account type doesn't use signing

offerbook.nrOffers=No. of offers: {0}
offerbook.volume={0} (min - max)
offerbook.deposit=Deposit BTC (%)
offerbook.deposit.help=Deposit paid by each trader to guarantee the trade. Will be returned when the trade is completed.

offerbook.createOfferToBuy=Create new offer to buy {0}
offerbook.createOfferToSell=Create new offer to sell {0}
offerbook.createOfferToBuy.withFiat=Create new offer to buy {0} with {1}
offerbook.createOfferToSell.forFiat=Create new offer to sell {0} for {1}
offerbook.createOfferToBuy.withCrypto=Create new offer to sell {0} (buy {1})
offerbook.createOfferToSell.forCrypto=Create new offer to buy {0} (sell {1})

offerbook.takeOfferButton.tooltip=Take offer for {0}
offerbook.yesCreateOffer=Yes, create offer
offerbook.setupNewAccount=Set up a new trading account
offerbook.removeOffer.success=Remove offer was successful.
offerbook.removeOffer.failed=Remove offer failed:\n{0}
offerbook.deactivateOffer.failed=Deactivating of offer failed:\n{0}
offerbook.activateOffer.failed=Publishing of offer failed:\n{0}
offerbook.withdrawFundsHint=You can withdraw the funds you paid in from the {0} screen.

offerbook.warning.noTradingAccountForCurrency.headline=No trading account for selected currency
offerbook.warning.noTradingAccountForCurrency.msg=You don't have a trading account for the selected currency.\nDo you want to create an offer with one of your existing trading accounts?
offerbook.warning.noMatchingAccount.headline=No matching trading account.
offerbook.warning.noMatchingAccount.msg=To take this offer, you will need to set up a payment account using this payment method.\n\nWould you like to do this now?

offerbook.warning.counterpartyTradeRestrictions=This offer cannot be taken due to counterparty trade restrictions

offerbook.warning.newVersionAnnouncement=With this version of the software, trading peers can verify and sign each others' payment accounts to create a network of trusted payment accounts.\n\n\
 After successfully trading with a peer with a verified payment account, your payment account will be signed and trading limits will be lifted after a certain time interval (length of this interval is based on the verification method).\n\n\
  For more information on account signing, please see the documentation at https://docs.bisq.network/payment-methods#account-signing.

popup.warning.tradeLimitDueAccountAgeRestriction.seller=The allowed trade amount is limited to {0} because of security restrictions based on the following criteria:\n\
 - The buyer''s account has not been signed by an arbitrator or a peer\n\
 - The time since signing of the buyer''s account is not at least 30 days\n\
 - The payment method for this offer is considered risky for bank chargebacks\n\n{1}
popup.warning.tradeLimitDueAccountAgeRestriction.buyer=The allowed trade amount is limited to {0} because of security restrictions based on the following criteria:\n\
 - Your account has not been signed by an arbitrator or a peer\n\
 - The time since signing of your account is not at least 30 days\n\
 - The payment method for this offer is considered risky for bank chargebacks\n\n{1}

offerbook.warning.wrongTradeProtocol=That offer requires a different protocol version as the one used in your version of the software.\n\nPlease check if you have the latest version installed, otherwise the user who created the offer has used an older version.\n\nUsers cannot trade with an incompatible trade protocol version.
offerbook.warning.userIgnored=You have added that user's onion address to your ignore list.
offerbook.warning.offerBlocked=That offer was blocked by the Bisq developers.\nProbably there is an unhandled bug causing issues when taking that offer.
offerbook.warning.currencyBanned=The currency used in that offer was blocked by the Bisq developers.\nPlease visit the Bisq Forum for more information.
offerbook.warning.paymentMethodBanned=The payment method used in that offer was blocked by the Bisq developers.\nPlease visit the Bisq Forum for more information.
offerbook.warning.nodeBlocked=The onion address of that trader was blocked by the Bisq developers.\nProbably there is an unhandled bug causing issues when taking offers from that trader.
offerbook.warning.requireUpdateToNewVersion=Your version of Bisq is not compatible for trading anymore.\n\
  Please update to the latest Bisq version at https://bisq.network/downloads.
offerbook.warning.tradeLimitNotMatching=Your payment account has been created {0} ago. Your trade limit is based on the account age and is not sufficient for that offer.\n\n\
  Your trade limit is: {1}\n\
  The min. trade amount of the offer is: {2}.\n\n\
  You cannot take that offer at the moment. Once your account is older than 2 months this restriction gets removed.


offerbook.info.sellAtMarketPrice=You will sell at market price (updated every minute).
offerbook.info.buyAtMarketPrice=You will buy at market price (updated every minute).
offerbook.info.sellBelowMarketPrice=You will get {0} less than the current market price (updated every minute).
offerbook.info.buyAboveMarketPrice=You will pay {0} more than the current market price (updated every minute).
offerbook.info.sellAboveMarketPrice=You will get {0} more than the current market price (updated every minute).
offerbook.info.buyBelowMarketPrice=You will pay {0} less than the current market price (updated every minute).
offerbook.info.buyAtFixedPrice=You will buy at this fixed price.
offerbook.info.sellAtFixedPrice=You will sell at this fixed price.
offerbook.info.noArbitrationInUserLanguage=In case of a dispute, please note that arbitration for this offer will be handled in {0}. Language is currently set to {1}.
offerbook.info.roundedFiatVolume=The amount was rounded to increase the privacy of your trade.

####################################################################
# Offerbook / Create offer
####################################################################

createOffer.amount.prompt=Enter amount in BTC
createOffer.price.prompt=Enter price
createOffer.volume.prompt=Enter amount in {0}
createOffer.amountPriceBox.amountDescription=Amount of BTC to {0}
createOffer.amountPriceBox.buy.volumeDescription=Amount in {0} to spend
createOffer.amountPriceBox.sell.volumeDescription=Amount in {0} to receive
createOffer.amountPriceBox.minAmountDescription=Minimum amount of BTC
createOffer.securityDeposit.prompt=Security deposit
createOffer.fundsBox.title=Fund your offer
createOffer.fundsBox.offerFee=Trade fee
createOffer.fundsBox.networkFee=Mining fee
createOffer.fundsBox.placeOfferSpinnerInfo=Offer publishing is in progress ...
createOffer.fundsBox.paymentLabel=Bisq trade with ID {0}
createOffer.fundsBox.fundsStructure=({0} security deposit, {1} trade fee, {2} mining fee)
createOffer.fundsBox.fundsStructure.BSQ=({0} security deposit, {1} mining fee) + {2} trade fee
createOffer.success.headline=Your offer has been published
createOffer.success.info=You can manage your open offers at \"Portfolio/My open offers\".
createOffer.info.sellAtMarketPrice=You will always sell at market price as the price of your offer will be continuously updated.
createOffer.info.buyAtMarketPrice=You will always buy at market price as the price of your offer will be continuously updated.
createOffer.info.sellAboveMarketPrice=You will always get {0}% more than the current market price as the price of your offer will be continuously updated.
createOffer.info.buyBelowMarketPrice=You will always pay {0}% less than the current market price as the price of your offer will be continuously updated.
createOffer.warning.sellBelowMarketPrice=You will always get {0}% less than the current market price as the price of your offer will be continuously updated.
createOffer.warning.buyAboveMarketPrice=You will always pay {0}% more than the current market price as the price of your offer will be continuously updated.
createOffer.tradeFee.descriptionBTCOnly=Trade fee
createOffer.tradeFee.descriptionBSQEnabled=Select trade fee currency
createOffer.tradeFee.fiatAndPercent=≈ {0} / {1} of trade amount

# new entries
createOffer.placeOfferButton=Review: Place offer to {0} bitcoin
createOffer.alreadyFunded=You had already funded that offer.\nYour funds have been moved to your local Bisq wallet and are available for withdrawal in the \"Funds/Send funds\" screen.
createOffer.createOfferFundWalletInfo.headline=Fund your offer
# suppress inspection "TrailingSpacesInProperty"
createOffer.createOfferFundWalletInfo.tradeAmount=- Trade amount: {0} \n
createOffer.createOfferFundWalletInfo.feesWithBSQ={0} and {1}
createOffer.createOfferFundWalletInfo.msg=You need to deposit {0} to this offer.\n\nThose funds are reserved in your local wallet and will get locked into the multisig deposit address once someone takes your offer.\n\nThe amount is the sum of:\n{1}- Your security deposit: {2}\n- Trading fee: {3}\n- Mining fee: {4}\n\nYou can choose between two options when funding your trade:\n- Use your Bisq wallet (convenient, but transactions may be linkable) OR\n- Transfer from an external wallet (potentially more private)\n\nYou will see all funding options and details after closing this popup.

# only first part "An error occurred when placing the offer:" has been used before. We added now the rest (need update in existing translations!)
createOffer.amountPriceBox.error.message=An error occurred when placing the offer:\n\n{0}\n\n\
No funds have left your wallet yet.\n\
Please restart your application and check your network connection.
createOffer.setAmountPrice=Set amount and price
createOffer.warnCancelOffer=You have already funded that offer.\nIf you cancel now, your funds will be moved to your local Bisq wallet and are available for withdrawal in the \"Funds/Send funds\" screen.\nAre you sure you want to cancel?
createOffer.timeoutAtPublishing=A timeout occurred at publishing the offer.
createOffer.errorInfo=\n\nThe maker fee is already paid. In the worst case you have lost that fee.\nPlease try to restart your application and check your network connection to see if you can resolve the issue.
createOffer.tooLowSecDeposit.warning=You have set the security deposit to a lower value than the recommended default value of {0}.\n\
  Are you sure you want to use a lower security deposit?
createOffer.tooLowSecDeposit.makerIsSeller=It gives you less protection in case the trading peer does not follow the trade protocol.
createOffer.tooLowSecDeposit.makerIsBuyer=It gives less protection for the trading peer that you follow the trade protocol as you have less deposit at risk. \
  Other users might prefer to take other offers instead of yours.
createOffer.resetToDefault=No, reset to the default value
createOffer.useLowerValue=Yes, use my lower value
createOffer.priceOutSideOfDeviation=The price you have entered is outside the max. allowed deviation from the market price.\nThe max. allowed deviation is {0} and can be adjusted in the preferences.
createOffer.changePrice=Change price
createOffer.tac=With publishing this offer I agree to trade with any trader who fulfills the conditions as defined in this screen.
createOffer.currencyForFee=Trade fee
createOffer.setDeposit=Set buyer's security deposit (%)
createOffer.setDepositAsBuyer=Set my security deposit as buyer (%)
createOffer.setDepositForBothTraders=Set both traders' security deposit (%)
createOffer.securityDepositInfo=Your buyer''s security deposit will be {0}
createOffer.securityDepositInfoAsBuyer=Your security deposit as buyer will be {0}
createOffer.minSecurityDepositUsed=Min. buyer security deposit is used


####################################################################
# Offerbook / Take offer
####################################################################

takeOffer.amount.prompt=Enter amount in BTC
takeOffer.amountPriceBox.buy.amountDescription=Amount of BTC to sell
takeOffer.amountPriceBox.sell.amountDescription=Amount of BTC to buy
takeOffer.amountPriceBox.priceDescription=Price per bitcoin in {0}
takeOffer.amountPriceBox.amountRangeDescription=Possible amount range
takeOffer.amountPriceBox.warning.invalidBtcDecimalPlaces=The amount you have entered exceeds the number of allowed decimal places.\nThe amount has been adjusted to 4 decimal places.
takeOffer.validation.amountSmallerThanMinAmount=Amount cannot be smaller than minimum amount defined in the offer.
takeOffer.validation.amountLargerThanOfferAmount=Input amount cannot be higher than the amount defined in the offer.
takeOffer.validation.amountLargerThanOfferAmountMinusFee=That input amount would create dust change for the BTC seller.
takeOffer.fundsBox.title=Fund your trade
takeOffer.fundsBox.isOfferAvailable=Check if offer is available ...
takeOffer.fundsBox.tradeAmount=Amount to sell
takeOffer.fundsBox.offerFee=Trade fee
takeOffer.fundsBox.networkFee=Total mining fees
takeOffer.fundsBox.takeOfferSpinnerInfo=Take offer in progress ...
takeOffer.fundsBox.paymentLabel=Bisq trade with ID {0}
takeOffer.fundsBox.fundsStructure=({0} security deposit, {1} trade fee, {2} mining fee)
takeOffer.success.headline=You have successfully taken an offer.
takeOffer.success.info=You can see the status of your trade at \"Portfolio/Open trades\".
takeOffer.error.message=An error occurred when taking the offer.\n\n{0}

# new entries
takeOffer.takeOfferButton=Review: Take offer to {0} bitcoin
takeOffer.noPriceFeedAvailable=You cannot take that offer as it uses a percentage price based on the market price but there is no price feed available.
takeOffer.alreadyFunded.movedFunds=You had already funded that offer.\nYour funds have been moved to your local Bisq wallet and are available for withdrawal in the \"Funds/Send funds\" screen.
takeOffer.takeOfferFundWalletInfo.headline=Fund your trade
# suppress inspection "TrailingSpacesInProperty"
takeOffer.takeOfferFundWalletInfo.tradeAmount=- Trade amount: {0} \n
takeOffer.takeOfferFundWalletInfo.msg=You need to deposit {0} for taking this offer.\n\nThe amount is the sum of:\n{1}- Your security deposit: {2}\n- Trading fee: {3}\n- Total mining fees: {4}\n\nYou can choose between two options when funding your trade:\n- Use your Bisq wallet (convenient, but transactions may be linkable) OR\n- Transfer from an external wallet (potentially more private)\n\nYou will see all funding options and details after closing this popup.
takeOffer.alreadyPaidInFunds=If you have already paid in funds you can withdraw it in the \"Funds/Send funds\" screen.
takeOffer.paymentInfo=Payment info
takeOffer.setAmountPrice=Set amount
takeOffer.alreadyFunded.askCancel=You have already funded that offer.\nIf you cancel now, your funds will be moved to your local Bisq wallet and are available for withdrawal in the \"Funds/Send funds\" screen.\nAre you sure you want to cancel?
takeOffer.failed.offerNotAvailable=Take offer request failed because the offer is not available anymore. Maybe another trader has taken the offer in the meantime.
takeOffer.failed.offerTaken=You cannot take that offer because the offer was already taken by another trader.
takeOffer.failed.offerRemoved=You cannot take that offer because the offer has been removed in the meantime.
takeOffer.failed.offererNotOnline=Take offer request failed because maker is not online anymore.
takeOffer.failed.offererOffline=You cannot take that offer because the maker is offline.
takeOffer.warning.connectionToPeerLost=You lost connection to the maker.\nThey might have gone offline or has closed the connection to you because of too many open connections.\n\nIf you can still see their offer in the offerbook you can try to take the offer again.

takeOffer.error.noFundsLost=\n\nNo funds have left your wallet yet.\nPlease try to restart your application and check your network connection to see if you can resolve the issue.
takeOffer.error.feePaid=\n\n
takeOffer.error.depositPublished=\n\nThe deposit transaction is already published.\nPlease try to restart your application and check your network connection to see if you can resolve the issue.\nIf the problem still remains please contact the developers for support.
takeOffer.error.payoutPublished=\n\nThe payout transaction is already published.\nPlease try to restart your application and check your network connection to see if you can resolve the issue.\nIf the problem still remains please contact the developers for support.
takeOffer.tac=With taking this offer I agree to the trade conditions as defined in this screen.


####################################################################
# Offerbook / Edit offer
####################################################################

editOffer.setPrice=Set price
editOffer.confirmEdit=Confirm: Edit offer
editOffer.publishOffer=Publishing your offer.
editOffer.failed=Editing of offer failed:\n{0}
editOffer.success=Your offer has been successfully edited.
editOffer.invalidDeposit=The buyer's security deposit is not within the constraints defined by the Bisq DAO and can no longer be edited.

####################################################################
# Portfolio
####################################################################

portfolio.tab.openOffers=My open offers
portfolio.tab.pendingTrades=Open trades
portfolio.tab.history=History
portfolio.tab.failed=Failed
portfolio.tab.editOpenOffer=Edit offer

portfolio.pending.invalidDelayedPayoutTx=Please do NOT send the Altcoin or Fiat payment but contact the Bisq \
  developers at 'https://bisq.community' or the Keybase channel.\n\n\
  {0}

portfolio.pending.step1.waitForConf=Wait for blockchain confirmation
portfolio.pending.step2_buyer.startPayment=Start payment
portfolio.pending.step2_seller.waitPaymentStarted=Wait until payment has started
portfolio.pending.step3_buyer.waitPaymentArrived=Wait until payment arrived
portfolio.pending.step3_seller.confirmPaymentReceived=Confirm payment received
portfolio.pending.step5.completed=Completed

portfolio.pending.step1.info=Deposit transaction has been published.\n{0} need to wait for at least one blockchain confirmation before starting the payment.
portfolio.pending.step1.warn=The deposit transaction is still not confirmed. This sometimes happens in rare cases when the funding fee of one trader from an external wallet was too low.
portfolio.pending.step1.openForDispute=The deposit transaction is still not confirmed. \
  You can wait longer or contact the mediator for assistance.

# suppress inspection "TrailingSpacesInProperty"
portfolio.pending.step2.confReached=Your trade has reached at least one blockchain confirmation.\n(You can wait for more confirmations if you want - 6 confirmations are considered as very secure.)\n\n

portfolio.pending.step2_buyer.copyPaste=(You can copy & paste the values from the main screen after closing that popup.)
portfolio.pending.step2_buyer.refTextWarn=DO NOT use any additional notice in the \"reason for payment\" text like bitcoin, BTC or Bisq.
# suppress inspection "TrailingSpacesInProperty"
portfolio.pending.step2_buyer.accountDetails=Here are the trade account details of the BTC seller:\n
portfolio.pending.step2_buyer.tradeId=Please don't forget to add the trade ID
# suppress inspection "TrailingSpacesInProperty"
portfolio.pending.step2_buyer.assign=as \"reason for payment\" so the receiver can assign your payment to this trade.\n\n
portfolio.pending.step2_buyer.fees=If your bank charges fees you have to cover those fees.
# suppress inspection "TrailingSpacesInProperty"
portfolio.pending.step2_buyer.altcoin=Please transfer from your external {0} wallet\n{1} to the BTC seller.\n\n
# suppress inspection "TrailingSpacesInProperty"
portfolio.pending.step2_buyer.cash=Please go to a bank and pay {0} to the BTC seller.\n\n
portfolio.pending.step2_buyer.cash.extra=IMPORTANT REQUIREMENT:\nAfter you have done the payment write on the paper receipt: NO REFUNDS.\nThen tear it in 2 parts, make a photo and send it to the BTC seller's email address.
# suppress inspection "TrailingSpacesInProperty"
portfolio.pending.step2_buyer.moneyGram=Please pay {0} to the BTC seller by using MoneyGram.\n\n
portfolio.pending.step2_buyer.moneyGram.extra=IMPORTANT REQUIREMENT:\nAfter you have done the payment send the Authorisation number and a photo of the receipt by email to the BTC seller.\n\
  The receipt must clearly show the seller''s full name, country, state and the amount. The seller''s email is: {0}.
# suppress inspection "TrailingSpacesInProperty"
portfolio.pending.step2_buyer.westernUnion=Please pay {0} to the BTC seller by using Western Union.\n\n
portfolio.pending.step2_buyer.westernUnion.extra=IMPORTANT REQUIREMENT:\nAfter you have done the payment send the MTCN (tracking number) and a photo of the receipt by email to the BTC seller.\n\
  The receipt must clearly show the seller''s full name, city, country and the amount. The seller''s email is: {0}.

# suppress inspection "TrailingSpacesInProperty"
portfolio.pending.step2_buyer.postal=Please send {0} by \"US Postal Money Order\" to the BTC seller.\n\n
# suppress inspection "TrailingSpacesInProperty"
portfolio.pending.step2_buyer.bank=Please go to your online banking web page and pay {0} to the BTC seller.\n\n
# suppress inspection "TrailingSpacesInProperty"
portfolio.pending.step2_buyer.f2f=Please contact the BTC seller by the provided contact and arrange a meeting to pay {0}.\n\n
portfolio.pending.step2_buyer.startPaymentUsing=Start payment using {0}
portfolio.pending.step2_buyer.amountToTransfer=Amount to transfer
portfolio.pending.step2_buyer.sellersAddress=Seller''s {0} address
portfolio.pending.step2_buyer.buyerAccount=Your payment account to be used
portfolio.pending.step2_buyer.paymentStarted=Payment started
portfolio.pending.step2_buyer.warn=You still have not done your {0} payment!\nPlease note that the trade has to be completed by {1}.
portfolio.pending.step2_buyer.openForDispute=You have not completed your payment!\nThe max. period for the trade has elapsed.\
  Please contact the mediator for assistance.
portfolio.pending.step2_buyer.paperReceipt.headline=Did you send the paper receipt to the BTC seller?
portfolio.pending.step2_buyer.paperReceipt.msg=Remember:\n\
  You need to write on the paper receipt: NO REFUNDS.\n\
  Then tear it in 2 parts, make a photo and send it to the BTC seller's email address.
portfolio.pending.step2_buyer.moneyGramMTCNInfo.headline=Send Authorisation number and receipt
portfolio.pending.step2_buyer.moneyGramMTCNInfo.msg=You need to send the Authorisation number and a photo of the receipt by email to the BTC seller.\n\
  The receipt must clearly show the seller''s full name, country, state and the amount. The seller''s email is: {0}.\n\n\
  Did you send the Authorisation number and contract to the seller?
portfolio.pending.step2_buyer.westernUnionMTCNInfo.headline=Send MTCN and receipt
portfolio.pending.step2_buyer.westernUnionMTCNInfo.msg=You need to send the MTCN (tracking number) and a photo of the receipt by email to the BTC seller.\n\
  The receipt must clearly show the seller''s full name, city, country and the amount. The seller''s email is: {0}.\n\n\
  Did you send the MTCN and contract to the seller?
portfolio.pending.step2_buyer.halCashInfo.headline=Send HalCash code
portfolio.pending.step2_buyer.halCashInfo.msg=You need to send a text message with the HalCash code as well as the \
  trade ID ({0}) to the BTC seller.\nThe seller''s mobile nr. is {1}.\n\n\
  Did you send the code to the seller?
portfolio.pending.step2_buyer.fasterPaymentsHolderNameInfo=Some banks might verify the receiver's name. \
  Faster Payments accounts created in old Bisq clients do not provide the receiver's name, \
  so please use trade chat to obtain it (if needed).
portfolio.pending.step2_buyer.confirmStart.headline=Confirm that you have started the payment
portfolio.pending.step2_buyer.confirmStart.msg=Did you initiate the {0} payment to your trading partner?
portfolio.pending.step2_buyer.confirmStart.yes=Yes, I have started the payment

portfolio.pending.step2_seller.waitPayment.headline=Wait for payment
portfolio.pending.step2_seller.f2fInfo.headline=Buyer's contact information
portfolio.pending.step2_seller.waitPayment.msg=The deposit transaction has at least one blockchain confirmation.\nYou need to wait until the BTC buyer starts the {0} payment.
portfolio.pending.step2_seller.warn=The BTC buyer still has not done the {0} payment.\nYou need to wait until they have started the payment.\nIf the trade has not been completed on {1} the arbitrator will investigate.
portfolio.pending.step2_seller.openForDispute=The BTC buyer has not started their payment!\nThe max. allowed period for the trade has elapsed.\nYou can wait longer and give the trading peer more time or contact the mediator for assistance.
portfolio.pending.step2_seller.refresh=Refresh Trade State
portfolio.pending.step2_seller.refreshInfo=Sometimes P2P network messages acknowledging payment are not delivered, \
  causing trades to get stuck. Hit the button below to make your peer resend the last message.
tradeChat.chatWindowTitle=Chat window for trade with ID ''{0}''
tradeChat.openChat=Open chat window
tradeChat.rules=You can communicate with your trade peer to resolve potential problems with this trade.\n\
  It is not mandatory to reply in the chat.\n\
  If a trader violates any of the rules below, open a dispute and report it to the mediator or arbitrator.\n\n\
  Chat rules:\n\
  \t● Do not send any links (risk of malware). You can send the transaction ID and the name of a block explorer.\n\
  \t● Do not send your seed words, private keys, passwords or other sensitive information!\n\
  \t● Do not encourage trading outside of Bisq (no security).\n\
  \t● Do not engage in any form of social engineering scam attempts.\n\
  \t● If a peer is not responding and prefers to not communicate via chat, respect their decision.\n\
  \t● Keep conversation scope limited to the trade. This chat is not a messenger replacement or troll-box.\n\
  \t● Keep conversation friendly and respectful.

# suppress inspection "UnusedProperty"
message.state.UNDEFINED=Undefined
# suppress inspection "UnusedProperty"
message.state.SENT=Message sent
# suppress inspection "UnusedProperty"
message.state.ARRIVED=Message arrived at peer
# suppress inspection "UnusedProperty"
message.state.STORED_IN_MAILBOX=Message of payment sent but not yet received by peer
# suppress inspection "UnusedProperty"
message.state.ACKNOWLEDGED=Peer confirmed message receipt
# suppress inspection "UnusedProperty"
message.state.FAILED=Sending message failed

portfolio.pending.step3_buyer.wait.headline=Wait for BTC seller's payment confirmation
portfolio.pending.step3_buyer.wait.info=Waiting for the BTC seller''s confirmation for the receipt of the {0} payment.
portfolio.pending.step3_buyer.wait.msgStateInfo.label=Payment started message status
portfolio.pending.step3_buyer.warn.part1a=on the {0} blockchain
portfolio.pending.step3_buyer.warn.part1b=at your payment provider (e.g. bank)
portfolio.pending.step3_buyer.warn.part2=The BTC seller still has not confirmed your payment. Please check {0} if the \
  payment sending was successful.
portfolio.pending.step3_buyer.openForDispute=The BTC seller has not confirmed your payment! The max. period for the \
  trade has elapsed. You can wait longer and give the trading peer more time or request assistance from the mediator.
# suppress inspection "TrailingSpacesInProperty"
portfolio.pending.step3_seller.part=Your trading partner has confirmed that they have initiated the {0} payment.\n\n
portfolio.pending.step3_seller.altcoin.explorer=on your favorite {0} blockchain explorer
portfolio.pending.step3_seller.altcoin.wallet=at your {0} wallet
portfolio.pending.step3_seller.altcoin={0}Please check {1} if the transaction to your receiving address\n\
{2}\n\
has already sufficient blockchain confirmations.\nThe payment amount has to be {3}\n\n\
You can copy & paste your {4} address from the main screen after closing that popup.
portfolio.pending.step3_seller.postal={0}Please check if you have received {1} with \"US Postal Money Order\" from the BTC buyer.\n\n\
The trade ID (\"reason for payment\" text) of the transaction is: \"{2}\"
# suppress inspection "TrailingSpacesInProperty"
portfolio.pending.step3_seller.bank=Your trading partner has confirmed that they have initiated the {0} payment.\n\n\
  Please go to your online banking web page and check if you have received {1} from the BTC buyer.\n\n\
The trade ID (\"reason for payment\" text) of the transaction is: \"{2}\"\n\n
portfolio.pending.step3_seller.cash=Because the payment is done via Cash Deposit the BTC buyer has to write \"NO REFUND\" on the paper receipt, tear it in 2 parts and send you a photo by email.\n\n\
To avoid chargeback risk, only confirm if you received the email and if you are sure the paper receipt is valid.\n\
If you are not sure, {0}
portfolio.pending.step3_seller.moneyGram=The buyer has to send you the Authorisation number and a photo of the receipt by email.\n\
  The receipt must clearly show your full name, country, state and the amount. Please check your email if you received the Authorisation number.\n\n\
  After closing that popup you will see the BTC buyer's name and address for picking up the money from MoneyGram.\n\n\
  Only confirm receipt after you have successfully picked up the money!
portfolio.pending.step3_seller.westernUnion=The buyer has to send you the MTCN (tracking number) and a photo of the receipt by email.\n\
  The receipt must clearly show your full name, city, country and the amount. Please check your email if you received the MTCN.\n\n\
  After closing that popup you will see the BTC buyer's name and address for picking up the money from Western Union.\n\n\
  Only confirm receipt after you have successfully picked up the money!
portfolio.pending.step3_seller.halCash=The buyer has to send you the HalCash code as text message. Beside that you will receive a message from HalCash with the required information to withdraw the EUR from a HalCash supporting ATM.\n\n\
  After you have picked up the money from the ATM please confirm here the receipt of the payment!

portfolio.pending.step3_seller.bankCheck=\n\nPlease also verify that the name of the sender specified on the trade contract matches the name that appears on your bank statement:\nSender''s name, per trade contract: {0}\n\n\
  If the names are not exactly the same, {1}
portfolio.pending.step3_seller.openDispute=don't confirm payment receipt. Instead, open a dispute by pressing \"alt + o\" or \"option + o\".\n\n
portfolio.pending.step3_seller.confirmPaymentReceipt=Confirm payment receipt
portfolio.pending.step3_seller.amountToReceive=Amount to receive
portfolio.pending.step3_seller.yourAddress=Your {0} address
portfolio.pending.step3_seller.buyersAddress=Buyers {0} address
portfolio.pending.step3_seller.yourAccount=Your trading account
portfolio.pending.step3_seller.buyersAccount=Buyers trading account
portfolio.pending.step3_seller.confirmReceipt=Confirm payment receipt
portfolio.pending.step3_seller.buyerStartedPayment=The BTC buyer has started the {0} payment.\n{1}
portfolio.pending.step3_seller.buyerStartedPayment.altcoin=Check for blockchain confirmations at your altcoin wallet or block explorer and confirm the payment when you have sufficient blockchain confirmations.
portfolio.pending.step3_seller.buyerStartedPayment.fiat=Check at your trading account (e.g. bank account) and confirm when you have received the payment.
portfolio.pending.step3_seller.warn.part1a=on the {0} blockchain
portfolio.pending.step3_seller.warn.part1b=at your payment provider (e.g. bank)
portfolio.pending.step3_seller.warn.part2=You still have not confirmed the receipt of the payment. \
  Please check {0} if you have received the payment.
portfolio.pending.step3_seller.openForDispute=You have not confirmed the receipt of the payment!\n\
  The max. period for the trade has elapsed.\nPlease confirm or request assistance from the mediator.
# suppress inspection "TrailingSpacesInProperty"
portfolio.pending.step3_seller.onPaymentReceived.part1=Have you received the {0} payment from your trading partner?\n\n
# suppress inspection "TrailingSpacesInProperty"
portfolio.pending.step3_seller.onPaymentReceived.fiat=The trade ID (\"reason for payment\" text) of the transaction is: \"{0}\"\n\n
# suppress inspection "TrailingSpacesInProperty"
portfolio.pending.step3_seller.onPaymentReceived.name=Please also verify that the name of the sender specified on the trade contract matches the name that appears on your bank statement:\nSender''s name, per trade contract: {0}\n\nIf the names are not exactly the same, don''t confirm payment receipt. Instead, open a dispute by pressing \"alt + o\" or \"option + o\".\n\n
portfolio.pending.step3_seller.onPaymentReceived.note=Please note, that as soon you have confirmed the receipt, the locked trade amount will be released to the BTC buyer and the security deposit will be refunded.\n\n
portfolio.pending.step3_seller.onPaymentReceived.confirm.headline=Confirm that you have received the payment
portfolio.pending.step3_seller.onPaymentReceived.confirm.yes=Yes, I have received the payment
portfolio.pending.step3_seller.onPaymentReceived.signer=IMPORTANT: By confirming receipt of payment, you are also \
  verifying the account of the counterparty and signing it accordingly. Since the account of the counterparty hasn't been signed yet, \
  you should delay confirmation of the payment as long as possible to reduce the risk of a chargeback.

portfolio.pending.step5_buyer.groupTitle=Summary of completed trade
portfolio.pending.step5_buyer.tradeFee=Trade fee
portfolio.pending.step5_buyer.makersMiningFee=Mining fee
portfolio.pending.step5_buyer.takersMiningFee=Total mining fees
portfolio.pending.step5_buyer.refunded=Refunded security deposit
portfolio.pending.step5_buyer.withdrawBTC=Withdraw your bitcoin
portfolio.pending.step5_buyer.amount=Amount to withdraw
portfolio.pending.step5_buyer.withdrawToAddress=Withdraw to address
portfolio.pending.step5_buyer.moveToBisqWallet=Keep funds in Bisq wallet
portfolio.pending.step5_buyer.withdrawExternal=Withdraw to external wallet
portfolio.pending.step5_buyer.alreadyWithdrawn=Your funds have already been withdrawn.\nPlease check the transaction history.
portfolio.pending.step5_buyer.confirmWithdrawal=Confirm withdrawal request
portfolio.pending.step5_buyer.amountTooLow=The amount to transfer is lower than the transaction fee and the min. possible tx value (dust).
portfolio.pending.step5_buyer.withdrawalCompleted.headline=Withdrawal completed
portfolio.pending.step5_buyer.withdrawalCompleted.msg=Your completed trades are stored under \"Portfolio/History\".\nYou can review all your bitcoin transactions under \"Funds/Transactions\"
portfolio.pending.step5_buyer.bought=You have bought
portfolio.pending.step5_buyer.paid=You have paid

portfolio.pending.step5_seller.sold=You have sold
portfolio.pending.step5_seller.received=You have received

tradeFeedbackWindow.title=Congratulations on completing your trade
tradeFeedbackWindow.msg.part1=We'd love to hear back from you about your experience. It'll help us to improve the software \
  and to smooth out any rough edges. If you'd like to provide feedback, please fill out this short survey \
  (no registration required) at:
tradeFeedbackWindow.msg.part2=If you have any questions, or experienced any problems, please get in touch with other users and contributors via the Bisq forum at:
tradeFeedbackWindow.msg.part3=Thanks for using Bisq!

portfolio.pending.role=My role
portfolio.pending.tradeInformation=Trade information
portfolio.pending.remainingTime=Remaining time
portfolio.pending.remainingTimeDetail={0} (until {1})
portfolio.pending.tradePeriodInfo=After the first blockchain confirmation, the trade period starts. Based on the payment method used, a different maximum allowed trade period is applied.
portfolio.pending.tradePeriodWarning=If the period is exceeded both traders can open a dispute.
portfolio.pending.tradeNotCompleted=Trade not completed in time (until {0})
portfolio.pending.tradeProcess=Trade process
portfolio.pending.openAgainDispute.msg=If you are not sure that the message to the mediator or arbitrator arrived \
  (e.g. if you did not get a response after 1 day) feel free to open a dispute again with Cmd/Ctrl+o. You can also ask \
  for additional help on the Bisq forum at https://bisq.community.
portfolio.pending.openAgainDispute.button=Open dispute again
portfolio.pending.openSupportTicket.headline=Open support ticket
portfolio.pending.openSupportTicket.msg=Please use this function only in emergency cases if you don't see a \
  \"Open support\" or \"Open dispute\" button.\n\nWhen you open a support ticket the trade will be interrupted and \
  handled by a mediator or arbitrator.

portfolio.pending.timeLockNotOver=You have to wait until ≈{0} ({1} more blocks) before you can open an arbitration dispute.
portfolio.pending.error.depositTxNull=The deposit transaction is null. You cannot open a dispute \
  without a valid deposit transaction. Please go to \"Settings/Network info\" and do a SPV resync.\n\n\
  For further help please contact the Bisq support channel at the Bisq Keybase team.
portfolio.pending.mediationResult.error.depositTxNull=The deposit transaction is null. The trade gets moved to the \
  failed trades section.
portfolio.pending.mediationResult.error.delayedPayoutTxNull=The delayed payout transaction is null. The trade gets \
   moved to the failed trades section.
portfolio.pending.error.depositTxNotConfirmed=The deposit transaction is not confirmed. You can not open an arbitration dispute \
  with an unconfirmed deposit transaction. Please wait until it is confirmed or go to \"Settings/Network info\" and do a SPV resync.\n\n\
  For further help please contact the Bisq support channel at the Bisq Keybase team.

portfolio.pending.notification=Notification

portfolio.pending.support.headline.getHelp=Need help?
portfolio.pending.support.text.getHelp=If you have any problems you can try to contact the trade peer in the trade \
  chat or ask the Bisq community at https://bisq.community. \
  If your issue still isn't resolved, you can request more help from a mediator.
portfolio.pending.support.text.getHelp.arbitrator=If you have any problems you can try to contact the trade peer in the trade \
  chat or ask the Bisq community at https://bisq.community. \
  If your issue still isn't resolved, you can request more help from an arbitrator.
portfolio.pending.support.button.getHelp=Open Trader Chat
portfolio.pending.support.popup.info=If your issue with the trade remains unsolved, you can open a support \
  ticket to request help from a mediator. If you have not received the payment, please wait until the trade period is over.\n\n\
  Are you sure you want to open a support ticket?
portfolio.pending.support.popup.button=Open support ticket
portfolio.pending.support.headline.halfPeriodOver=Check payment
portfolio.pending.support.headline.periodOver=Trade period is over

portfolio.pending.mediationRequested=Mediation requested
portfolio.pending.refundRequested=Refund requested
portfolio.pending.openSupport=Open support ticket
portfolio.pending.supportTicketOpened=Support ticket opened
portfolio.pending.requestSupport=Request support
portfolio.pending.error.requestSupport=Please report the problem to your mediator or arbitrator.\n\nThey will forward the \
  information to the developers to investigate the problem.\nAfter the problem has been analyzed you will \
  get back all locked funds.
portfolio.pending.communicateWithArbitrator=Please communicate in the \"Support\" screen with the arbitrator.
portfolio.pending.communicateWithMediator=Please communicate in the \"Support\" screen with the mediator.
portfolio.pending.supportTicketOpenedMyUser=You opened already a support ticket.\n{0}
portfolio.pending.disputeOpenedMyUser=You opened already a dispute.\n{0}
portfolio.pending.disputeOpenedByPeer=Your trading peer opened a dispute\n{0}
portfolio.pending.supportTicketOpenedByPeer=Your trading peer opened a support ticket.\n{0}
portfolio.pending.noReceiverAddressDefined=No receiver address defined
portfolio.pending.removeFailedTrade=Is this a failed trade? If so, would you like to manually \
  close it, so that it no longer shows as an open trade?

portfolio.pending.mediationResult.headline=Suggested payout from mediation
portfolio.pending.mediationResult.info.noneAccepted=Complete the trade by accepting the mediator's suggestion for the trade payout.
portfolio.pending.mediationResult.info.selfAccepted=You have accepted the mediator's suggestion. Waiting for peer to accept as well.
portfolio.pending.mediationResult.info.peerAccepted=Your trade peer has accepted the mediator's suggestion. Do you accept as well?
portfolio.pending.mediationResult.button=View proposed resolution
portfolio.pending.mediationResult.popup.headline=Mediation result for trade with ID: {0}
portfolio.pending.mediationResult.popup.headline.peerAccepted=Your trade peer has accepted the mediator''s suggestion for trade {0}
portfolio.pending.mediationResult.popup.info=The mediator has suggested the following payout:\n\
  You receive: {0}\n\
  Your trading peer receives: {1}\n\n\
  You can accept or reject this suggested payout.\n\n\
  By accepting, you sign the proposed payout transaction. \
  If your trading peer also accepts and signs, the payout will be completed, and the trade will be closed.\n\n\
  If one or both of you reject the suggestion, you will have to wait until {2} (block {3}) to open a \
  second-round dispute with an arbitrator who will investigate the case again and do a payout based on their findings.\n\n\
  The arbitrator may charge a small fee (fee maximum: the trader''s security deposit) as compensation for their work. \
  Both traders agreeing to the mediator''s suggestion is the happy path—requesting arbitration is meant for \
  exceptional circumstances, such as if a trader is sure the mediator did not make a fair payout suggestion \
  (or if the other peer is unresponsive).\n\n\
  More details about the new arbitration model:\n\
  https://docs.bisq.network/trading-rules.html#arbitration
portfolio.pending.mediationResult.popup.openArbitration=Reject and request arbitration
portfolio.pending.mediationResult.popup.alreadyAccepted=You've already accepted

portfolio.closed.completed=Completed
portfolio.closed.ticketClosed=Arbitrated
portfolio.closed.mediationTicketClosed=Mediated
portfolio.closed.canceled=Canceled
portfolio.failed.Failed=Failed
portfolio.failed.unfail=Before proceeding, make sure you have a backup of your data directory!\n\
  Do you want to move this trade back to open trades?\n\
  This is a way to unlock funds stuck in a failed trade.
portfolio.failed.cantUnfail=This trade cannot be moved back to open trades at the moment. \n\
  Try again after completion of trade(s) {0}
portfolio.failed.depositTxNull=The trade cannot be completed. Deposit transaction is null
portfolio.failed.delayedPayoutTxNull=The trade cannot be completed. Delayed payout transaction is null


####################################################################
# Funds
####################################################################

funds.tab.deposit=Receive funds
funds.tab.withdrawal=Send funds
funds.tab.reserved=Reserved funds
funds.tab.locked=Locked funds
funds.tab.transactions=Transactions

funds.deposit.unused=Unused
funds.deposit.usedInTx=Used in {0} transaction(s)
funds.deposit.fundBisqWallet=Fund Bisq wallet
funds.deposit.noAddresses=No deposit addresses have been generated yet
funds.deposit.fundWallet=Fund your wallet
funds.deposit.withdrawFromWallet=Send funds from wallet
funds.deposit.amount=Amount in BTC (optional)
funds.deposit.generateAddress=Generate new address
funds.deposit.selectUnused=Please select an unused address from the table above rather than generating a new one.

funds.withdrawal.arbitrationFee=Arbitration fee
funds.withdrawal.inputs=Inputs selection
funds.withdrawal.useAllInputs=Use all available inputs
funds.withdrawal.useCustomInputs=Use custom inputs
funds.withdrawal.receiverAmount=Receiver's amount
funds.withdrawal.senderAmount=Sender's amount
funds.withdrawal.feeExcluded=Amount excludes mining fee
funds.withdrawal.feeIncluded=Amount includes mining fee
funds.withdrawal.fromLabel=Withdraw from address
funds.withdrawal.toLabel=Withdraw to address
funds.withdrawal.memoLabel=Withdrawal memo
funds.withdrawal.memo=Optionally fill memo
funds.withdrawal.withdrawButton=Withdraw selected
funds.withdrawal.noFundsAvailable=No funds are available for withdrawal
funds.withdrawal.confirmWithdrawalRequest=Confirm withdrawal request
funds.withdrawal.withdrawMultipleAddresses=Withdraw from multiple addresses ({0})
funds.withdrawal.withdrawMultipleAddresses.tooltip=Withdraw from multiple addresses:\n{0}
funds.withdrawal.notEnoughFunds=You don't have enough funds in your wallet.
funds.withdrawal.selectAddress=Select a source address from the table
funds.withdrawal.setAmount=Set the amount to withdraw
funds.withdrawal.fillDestAddress=Fill in your destination address
funds.withdrawal.warn.noSourceAddressSelected=You need to select a source address in the table above.
funds.withdrawal.warn.amountExceeds=You don't have sufficient funds available from the selected address.\n\
  Consider to select multiple addresses in the table above or change the fee toggle to include the miner fee.

funds.reserved.noFunds=No funds are reserved in open offers
funds.reserved.reserved=Reserved in local wallet for offer with ID: {0}

funds.locked.noFunds=No funds are locked in trades
funds.locked.locked=Locked in multisig for trade with ID: {0}

funds.tx.direction.sentTo=Sent to:
funds.tx.direction.receivedWith=Received with:
funds.tx.direction.genesisTx=From Genesis tx:
funds.tx.txFeePaymentForBsqTx=Miner fee for BSQ tx
funds.tx.createOfferFee=Maker and tx fee: {0}
funds.tx.takeOfferFee=Taker and tx fee: {0}
funds.tx.multiSigDeposit=Multisig deposit: {0}
funds.tx.multiSigPayout=Multisig payout: {0}
funds.tx.disputePayout=Dispute payout: {0}
funds.tx.disputeLost=Lost dispute case: {0}
funds.tx.collateralForRefund=Refund collateral: {0}
funds.tx.timeLockedPayoutTx=Time locked payout tx: {0}
funds.tx.refund=Refund from arbitration: {0}
funds.tx.unknown=Unknown reason: {0}
funds.tx.noFundsFromDispute=No refund from dispute
funds.tx.receivedFunds=Received funds
funds.tx.withdrawnFromWallet=Withdrawn from wallet
funds.tx.withdrawnFromBSQWallet=BTC withdrawn from BSQ wallet
funds.tx.memo=Memo
funds.tx.noTxAvailable=No transactions available
funds.tx.revert=Revert
funds.tx.txSent=Transaction successfully sent to a new address in the local Bisq wallet.
funds.tx.direction.self=Sent to yourself
funds.tx.daoTxFee=Miner fee for DAO tx
funds.tx.reimbursementRequestTxFee=Reimbursement request
funds.tx.compensationRequestTxFee=Compensation request
funds.tx.dustAttackTx=Received dust
funds.tx.dustAttackTx.popup=This transaction is sending a very small BTC amount to your wallet and might be an attempt \
  from chain analysis companies to spy on your wallet.\n\n\
  If you use that transaction output in a spending transaction they will learn that you are likely the owner of the \
  other address as well (coin merge).\n\n\
  To protect your privacy the Bisq wallet ignores such dust outputs for spending purposes and in the balance display. \
  You can set the threshold amount when an output is considered dust in the settings.


####################################################################
# Support
####################################################################

support.tab.mediation.support=Mediation
support.tab.arbitration.support=Arbitration
support.tab.legacyArbitration.support=Legacy Arbitration
support.tab.ArbitratorsSupportTickets={0}'s tickets
support.filter=Filter list
support.filter.prompt=Enter trade ID, date, onion address or account data
support.noTickets=There are no open tickets
support.sendingMessage=Sending Message...
support.receiverNotOnline=Receiver is not online. Message is saved to their mailbox.
support.sendMessageError=Sending message failed. Error: {0}
support.wrongVersion=The offer in that dispute has been created with an older version of Bisq.\n\
You cannot close that dispute with your version of the application.\n\n\
Please use an older version with protocol version {0}
support.openFile=Open file to attach (max. file size: {0} kb)
support.attachmentTooLarge=The total size of your attachments is {0} kb and is exceeding the max. allowed message size of {1} kB.
support.maxSize=The max. allowed file size is {0} kB.
support.attachment=Attachment
support.tooManyAttachments=You cannot send more than 3 attachments in one message.
support.save=Save file to disk
support.messages=Messages
support.input.prompt=Enter message...
support.send=Send
support.addAttachments=Add attachments
support.closeTicket=Close ticket
support.attachments=Attachments:
support.savedInMailbox=Message saved in receiver's mailbox
support.arrived=Message arrived at receiver
support.acknowledged=Message arrival confirmed by receiver
support.error=Receiver could not process message. Error: {0}
support.buyerAddress=BTC buyer address
support.sellerAddress=BTC seller address
support.role=Role
support.state=State
support.closed=Closed
support.open=Open
support.buyerOfferer=BTC buyer/Maker
support.sellerOfferer=BTC seller/Maker
support.buyerTaker=BTC buyer/Taker
support.sellerTaker=BTC seller/Taker

support.backgroundInfo=Bisq is not a company, so it handles disputes differently.\n\n\
Traders can communicate within the application via secure chat on the open trades screen to try solving disputes on their own. \
  If that is not sufficient, a mediator can step in to help. The mediator will evaluate the situation and suggest a \
  payout of trade funds. If both traders accept this suggestion, the payout transaction is completed and the trade is closed. \
  If one or both traders do not agree to the mediator's suggested payout, they can request arbitration.\
  The arbitrator will re-evaluate the situation and, if warranted, personally pay the trader back and request reimbursement \
  for this payment from the Bisq DAO.
support.initialInfo=Please enter a description of your problem in the text field below. \
  Add as much information as possible to speed up dispute resolution time.\n\n\
  Here is a check list for information you should provide:\n\
  \t● If you are the BTC buyer: Did you make the Fiat or Altcoin transfer? If so, did you click the 'payment started' \
  button in the application?\n\
  \t● If you are the BTC seller: Did you receive the Fiat or Altcoin payment? If so, did you click the 'payment received' \
  button in the application?\n\
  \t● Which version of Bisq are you using?\n\
  \t● Which operating system are you using?\n\
  \t● If you encountered an issue with failed transactions please consider switching to a new data directory.\n\
  \t  Sometimes the data directory gets corrupted and leads to strange bugs. \n\
  \t  See: https://docs.bisq.network/backup-recovery.html#switch-to-a-new-data-directory\n\n\
  Please make yourself familiar with the basic rules for the dispute process:\n\
\t● You need to respond to the {0}''s requests within 2 days.\n\
\t● Mediators respond in between 2 days. Arbitrators respond in between 5 business days.\n\
\t● The maximum period for a dispute is 14 days.\n\
\t● You need to cooperate with the {1} and provide the information they request to make your case.\n\
\t● You accepted the rules outlined in the dispute document in the user agreement when you first started the application.\n\n\
You can read more about the dispute process at: {2}
support.systemMsg=System message: {0}
support.youOpenedTicket=You opened a request for support.\n\n{0}\n\nBisq version: {1}
support.youOpenedDispute=You opened a request for a dispute.\n\n{0}\n\nBisq version: {1}
support.youOpenedDisputeForMediation=You requested mediation.\n\n{0}\n\nBisq version: {1}
support.peerOpenedTicket=Your trading peer has requested support due to technical problems.\n\n{0}\n\nBisq version: {1}
support.peerOpenedDispute=Your trading peer has requested a dispute.\n\n{0}\n\nBisq version: {1}
support.peerOpenedDisputeForMediation=Your trading peer has requested mediation.\n\n{0}\n\nBisq version: {1}
support.mediatorsDisputeSummary=System message:\nMediator''s dispute summary:\n{0}
support.mediatorsAddress=Mediator''s node address: {0}
support.warning.disputesWithInvalidDonationAddress=The donation address used in the trade for this dispute is invalid \
  as it does not match any of the DAO parameter values for the donation address.\n\nThis might be a scam attempt. \
  Please inform the developers about that incident and do not close that case before the situation is resolved!\n\n\
  Address used in the dispute: {0}\n\n\
  All DAO param donation addresses: {1}\n\n\
  Trade ID: {2}


####################################################################
# Settings
####################################################################
settings.tab.preferences=Preferences
settings.tab.network=Network info
settings.tab.about=About

setting.preferences.general=General preferences
setting.preferences.explorer=Bitcoin block explorer
setting.preferences.explorer.bsq=BSQ block explorer
setting.preferences.deviation=Max. deviation from market price
setting.preferences.avoidStandbyMode=Avoid standby mode
setting.preferences.deviationToLarge=Values higher than {0}% are not allowed.
setting.preferences.txFee=Withdrawal transaction fee (satoshis/byte)
setting.preferences.useCustomValue=Use custom value
setting.preferences.txFeeMin=Transaction fee must be at least {0} satoshis/byte
setting.preferences.txFeeTooLarge=Your input is above any reasonable value (>5000 satoshis/byte). Transaction fee is usually in the range of 50-400 satoshis/byte.
setting.preferences.ignorePeers=Ignored peers [onion address:port]
setting.preferences.refererId=Referral ID
setting.preferences.ignoreDustThreshold=Min. non-dust output value
setting.preferences.refererId.prompt=Optional referral ID
setting.preferences.currenciesInList=Currencies in market price feed list
setting.preferences.prefCurrency=Preferred currency
setting.preferences.displayFiat=Display national currencies
setting.preferences.noFiat=There are no national currencies selected
setting.preferences.cannotRemovePrefCurrency=You cannot remove your selected preferred display currency
setting.preferences.displayAltcoins=Display altcoins
setting.preferences.noAltcoins=There are no altcoins selected
setting.preferences.addFiat=Add national currency
setting.preferences.addAltcoin=Add altcoin
setting.preferences.displayOptions=Display options
setting.preferences.showOwnOffers=Show my own offers in offer book
setting.preferences.useAnimations=Use animations
setting.preferences.useDarkMode=Use dark mode
setting.preferences.sortWithNumOffers=Sort market lists with no. of offers/trades
setting.preferences.resetAllFlags=Reset all \"Don't show again\" flags
setting.preferences.reset=Reset
settings.preferences.languageChange=To apply the language change to all screens requires a restart.
settings.preferences.supportLanguageWarning=In case of a dispute, please note that mediation is handled in {0} and arbitration in {1}.
settings.preferences.selectCurrencyNetwork=Select network
setting.preferences.daoOptions=DAO options
setting.preferences.dao.resyncFromGenesis.label=Rebuild DAO state from genesis tx
setting.preferences.dao.resyncFromResources.label=Rebuild DAO state from resources
setting.preferences.dao.resyncFromResources.popup=After an application restart the Bisq network governance data will be reloaded from \
  the seed nodes and the BSQ consensus state will be rebuilt from the latest resource files.
setting.preferences.dao.resyncFromGenesis.popup=A resync from genesis transaction can take considerable time and CPU \
  resources. Are you sure you want to do that? Mostly a resync from latest resource files is sufficient and much faster.\n\n\
  If you proceed, after an application restart the Bisq network governance data will be reloaded from \
  the seed nodes and the BSQ consensus state will be rebuilt from the genesis transaction.
setting.preferences.dao.resyncFromGenesis.resync=Resync from genesis and shutdown
setting.preferences.dao.isDaoFullNode=Run Bisq as DAO full node
setting.preferences.dao.rpcUser=RPC username
setting.preferences.dao.rpcPw=RPC password
setting.preferences.dao.blockNotifyPort=Block notify port
setting.preferences.dao.fullNodeInfo=For running Bisq as DAO full node you need to have Bitcoin Core locally running \
  and RPC enabled. All requirements are documented in ''{0}''.\n\n\
  After changing the mode you need to restart.
setting.preferences.dao.fullNodeInfo.ok=Open docs page
setting.preferences.dao.fullNodeInfo.cancel=No, I stick with lite node mode

settings.net.btcHeader=Bitcoin network
settings.net.p2pHeader=Bisq network
settings.net.onionAddressLabel=My onion address
settings.net.btcNodesLabel=Use custom Bitcoin Core nodes
settings.net.bitcoinPeersLabel=Connected peers
settings.net.useTorForBtcJLabel=Use Tor for Bitcoin network
settings.net.bitcoinNodesLabel=Bitcoin Core nodes to connect to
settings.net.useProvidedNodesRadio=Use provided Bitcoin Core nodes
settings.net.usePublicNodesRadio=Use public Bitcoin network
settings.net.useCustomNodesRadio=Use custom Bitcoin Core nodes
settings.net.warn.usePublicNodes=If you use the public Bitcoin network you are exposed to a severe privacy problem caused by the broken bloom filter design and implementation which is used for SPV wallets like BitcoinJ (used in Bisq). Any full node you are connected to could find out that all your wallet addresses belong to one entity.\n\n\
  Please read more about the details at: https://bisq.network/blog/privacy-in-bitsquare.\n\n\
  Are you sure you want to use the public nodes?
settings.net.warn.usePublicNodes.useProvided=No, use provided nodes
settings.net.warn.usePublicNodes.usePublic=Yes, use public network
settings.net.warn.useCustomNodes.B2XWarning=Please be sure that your Bitcoin node is a trusted Bitcoin Core node!\n\n\
  Connecting to nodes which do not follow the Bitcoin Core consensus rules could corrupt your wallet and cause problems in the trade process.\n\n\
  Users who connect to nodes that violate consensus rules are responsible for any resulting damage. \
  Any resulting disputes will be decided in favor of the other peer. No technical support will be given \
  to users who ignore this warning and protection mechanisms!
settings.net.warn.invalidBtcConfig=Connection to the Bitcoin network failed because your configuration is invalid.\n\nYour configuration has been reset to use the provided Bitcoin nodes instead. You will need to restart the application.
settings.net.localhostBtcNodeInfo=Background information: Bisq looks for a local Bitcoin node when starting. If it is found, Bisq will communicate with the Bitcoin network exclusively through it.
settings.net.p2PPeersLabel=Connected peers
settings.net.onionAddressColumn=Onion address
settings.net.creationDateColumn=Established
settings.net.connectionTypeColumn=In/Out
settings.net.totalTrafficLabel=Total traffic
settings.net.roundTripTimeColumn=Roundtrip
settings.net.sentBytesColumn=Sent
settings.net.receivedBytesColumn=Received
settings.net.peerTypeColumn=Peer type
settings.net.openTorSettingsButton=Open Tor settings

settings.net.versionColumn=Version
settings.net.subVersionColumn=Subversion
settings.net.heightColumn=Height

settings.net.needRestart=You need to restart the application to apply that change.\nDo you want to do that now?
settings.net.notKnownYet=Not known yet...
settings.net.sentReceived=Sent: {0}, received: {1}
settings.net.ips=[IP address:port | host name:port | onion address:port] (comma separated). Port can be omitted if default is used (8333).
settings.net.seedNode=Seed node
settings.net.directPeer=Peer (direct)
settings.net.peer=Peer
settings.net.inbound=inbound
settings.net.outbound=outbound
settings.net.reSyncSPVChainLabel=Resync SPV chain
settings.net.reSyncSPVChainButton=Delete SPV file and resync
settings.net.reSyncSPVSuccess=The SPV chain file will be deleted on the next startup. You need to restart your application now.\n\n\
After the restart it can take a while to resync with the network and you will only see all transactions once the resync is completed.\n\n\
  Depending on the number of transactions and the age of your wallet the resync can take up to a few hours and consumes 100% of CPU. \
  Do not interrupt the process otherwise you have to repeat it.
settings.net.reSyncSPVAfterRestart=The SPV chain file has been deleted. Please be patient. It can take a while to resync with the network.
settings.net.reSyncSPVAfterRestartCompleted=The resync is now completed. Please restart the application.
settings.net.reSyncSPVFailed=Could not delete SPV chain file.\nError: {0}
setting.about.aboutBisq=About Bisq
setting.about.about=Bisq is open-source software which facilitates the exchange of bitcoin with national currencies (and other cryptocurrencies) through a decentralized peer-to-peer network in a way that strongly protects user privacy. Learn more about Bisq on our project web page.
setting.about.web=Bisq web page
setting.about.code=Source code
setting.about.agpl=AGPL License
setting.about.support=Support Bisq
setting.about.def=Bisq is not a company—it is a project open to the community. If you want to participate or support Bisq please follow the links below.
setting.about.contribute=Contribute
setting.about.providers=Data providers
setting.about.apisWithFee=Bisq uses 3rd party APIs for Fiat and Altcoin market prices as well as for mining fee estimation.
setting.about.apis=Bisq uses 3rd party APIs for Fiat and Altcoin market prices.
setting.about.pricesProvided=Market prices provided by
setting.about.pricesProviders={0}, {1} and {2}
setting.about.feeEstimation.label=Mining fee estimation provided by
setting.about.versionDetails=Version details
setting.about.version=Application version
setting.about.subsystems.label=Versions of subsystems
setting.about.subsystems.val=Network version: {0}; P2P message version: {1}; Local DB version: {2}; Trade protocol version: {3}

setting.about.shortcuts=Short cuts
setting.about.shortcuts.ctrlOrAltOrCmd=''Ctrl + {0}'' or ''alt + {0}'' or ''cmd + {0}''

setting.about.shortcuts.menuNav=Navigate main menu
setting.about.shortcuts.menuNav.value=To navigate the main menu press: 'Ctrl' or 'alt' or 'cmd' with a numeric key between '1-9'

setting.about.shortcuts.close=Close Bisq
setting.about.shortcuts.close.value=''Ctrl + {0}'' or ''cmd + {0}'' or ''Ctrl + {1}'' or ''cmd + {1}''

setting.about.shortcuts.closePopup=Close popup or dialog window
setting.about.shortcuts.closePopup.value='ESCAPE' key

setting.about.shortcuts.chatSendMsg=Send trader chat message
setting.about.shortcuts.chatSendMsg.value=''Ctrl + ENTER'' or ''alt + ENTER'' or ''cmd + ENTER''

setting.about.shortcuts.openDispute=Open dispute
setting.about.shortcuts.openDispute.value=Select pending trade and click: {0}

setting.about.shortcuts.walletDetails=Open wallet details window

setting.about.shortcuts.openEmergencyBtcWalletTool=Open emergency wallet tool for BTC wallet

setting.about.shortcuts.openEmergencyBsqWalletTool=Open emergency wallet tool for BSQ wallet

setting.about.shortcuts.showTorLogs=Toggle log level for Tor messages between DEBUG and WARN

setting.about.shortcuts.showDisputeStatistics=Show summary of all disputes
setting.about.shortcuts.showDisputeStatistics.value=Navigate to disputes view and press: {0}

setting.about.shortcuts.manualPayoutTxWindow=Open window for manual payout from 2of2 Multisig deposit tx

setting.about.shortcuts.reRepublishAllGovernanceData=Republish DAO governance data (proposals, votes)

setting.about.shortcuts.removeStuckTrade=Open popup to move stuck trade to failed trades tab (only use if you are sure)
setting.about.shortcuts.removeStuckTrade.value=Select pending trade and press: {0}

setting.about.shortcuts.registerArbitrator=Register arbitrator (mediator/arbitrator only)
setting.about.shortcuts.registerArbitrator.value=Navigate to account and press: {0}

setting.about.shortcuts.registerMediator=Register mediator (mediator/arbitrator only)
setting.about.shortcuts.registerMediator.value=Navigate to account and press: {0}

setting.about.shortcuts.reOpenDispute=Re-open already closed dispute (mediator/arbitrator only)
setting.about.shortcuts.reOpenDispute.value=Select closed dispute and press: {0}

setting.about.shortcuts.openSignPaymentAccountsWindow=Open window for account age signing (legacy arbitrators only)
setting.about.shortcuts.openSignPaymentAccountsWindow.value=Navigate to legacy arbitrator view and press: {0}

setting.about.shortcuts.sendAlertMsg=Send alert or update message (privileged activity)

setting.about.shortcuts.sendFilter=Set Filter (privileged activity)

setting.about.shortcuts.sendPrivateNotification=Send private notification to peer (privileged activity)
setting.about.shortcuts.sendPrivateNotification.value=Open peer info at avatar or dispute and press: {0}


####################################################################
# Account
####################################################################

account.tab.arbitratorRegistration=Arbitrator registration
account.tab.mediatorRegistration=Mediator registration
account.tab.refundAgentRegistration=Refund agent registration
account.tab.account=Account
account.info.headline=Welcome to your Bisq Account
account.info.msg=Here you can add trading accounts for national currencies & altcoins and create a backup of your wallet & account data.\n\n\
A new Bitcoin wallet was created the first time you started Bisq.\n\n\
We strongly recommend that you write down your Bitcoin wallet seed words (see tab on the top) and consider adding a \
  password before funding. Bitcoin deposits and withdrawals are managed in the \"Funds\" section.\n\n\
Privacy & security note: \
because Bisq is a decentralized exchange, all your data is kept on your computer. There are no servers, so we have no \
  access to your personal info, your funds, or even your IP address. Data such as bank account numbers, \
  altcoin & Bitcoin addresses, etc are only shared with your trading partner to fulfill trades you initiate \
  (in case of a dispute the mediator or arbitrator will see the same data as your trading peer).

account.menu.paymentAccount=National currency accounts
account.menu.altCoinsAccountView=Altcoin accounts
account.menu.password=Wallet password
account.menu.seedWords=Wallet seed
account.menu.backup=Backup
account.menu.notifications=Notifications

## TODO should we rename the following to a gereric name?
account.arbitratorRegistration.pubKey=Public key

account.arbitratorRegistration.register=Register
account.arbitratorRegistration.registration={0} registration
account.arbitratorRegistration.revoke=Revoke
account.arbitratorRegistration.info.msg=Please note that you need to stay available for 15 days after revoking as there might be trades which are using you as {0}. The max. allowed trade period is 8 days and the dispute process might take up to 7 days.
account.arbitratorRegistration.warn.min1Language=You need to set at least 1 language.\nWe added the default language for you.
account.arbitratorRegistration.removedSuccess=You have successfully removed your registration from the Bisq network.
account.arbitratorRegistration.removedFailed=Could not remove registration.{0}
account.arbitratorRegistration.registerSuccess=You have successfully registered to the Bisq network.
account.arbitratorRegistration.registerFailed=Could not complete registration.{0}

account.altcoin.yourAltcoinAccounts=Your altcoin accounts
account.altcoin.popup.wallet.msg=Please be sure that you follow the requirements for the usage of {0} wallets as \
described on the {1} web page.\nUsing wallets from centralized exchanges where (a) you don''t control your keys or \
(b) which don''t use compatible wallet software is risky: it can lead to loss of the traded funds!\nThe mediator or arbitrator is \
not a {2} specialist and cannot help in such cases.
account.altcoin.popup.wallet.confirm=I understand and confirm that I know which wallet I need to use.
account.altcoin.popup.upx.msg=Trading UPX on Bisq requires that you understand and fulfill \
the following requirements:\n\n\
For sending UPX, you need to use either the official uPlexa GUI wallet or uPlexa CLI wallet with the \
store-tx-info flag enabled (default in new versions). Please be sure you can access the tx key as \
that would be required in case of a dispute.\n\
uplexa-wallet-cli (use the command get_tx_key)\n\
uplexa-wallet-gui (go to history tab and click on the (P) button for payment proof)\n\n\
At normal block explorers the transfer is not verifiable.\n\n\
You need to provide the arbitrator the following data in case of a dispute:\n\
- The tx private key\n\
- The transaction hash\n\
- The recipient's public address\n\n\
Failure to provide the above data, or if you used an incompatible wallet, will result in losing the \
dispute case. The UPX sender is responsible for providing verification of the UPX transfer to the \
arbitrator in case of a dispute.\n\n\
There is no payment ID required, just the normal public address.\n\
If you are not sure about that process visit uPlexa discord channel (https://discord.gg/vhdNSrV) \
or the uPlexa Telegram Chat (https://t.me/uplexaOfficial) to find more information.
account.altcoin.popup.arq.msg=Trading ARQ on Bisq requires that you understand and fulfill \
the following requirements:\n\n\
For sending ARQ, you need to use either the official ArQmA GUI wallet or ArQmA CLI wallet with the \
store-tx-info flag enabled (default in new versions). Please be sure you can access the tx key as \
that would be required in case of a dispute.\n\
arqma-wallet-cli (use the command get_tx_key)\n\
arqma-wallet-gui (go to history tab and click on the (P) button for payment proof)\n\n\
At normal block explorers the transfer is not verifiable.\n\n\
You need to provide the mediator or arbitrator the following data in case of a dispute:\n\
- The tx private key\n\
- The transaction hash\n\
- The recipient's public address\n\n\
Failure to provide the above data, or if you used an incompatible wallet, will result in losing the \
dispute case. The ARQ sender is responsible for providing verification of the ARQ transfer to the \
mediator or arbitrator in case of a dispute.\n\n\
There is no payment ID required, just the normal public address.\n\
If you are not sure about that process visit ArQmA discord channel (https://discord.gg/s9BQpJT) \
or the ArQmA forum (https://labs.arqma.com) to find more information.
account.altcoin.popup.xmr.msg=Trading XMR on Bisq requires that you understand and fulfill \
the following requirements:\n\n\
Prove payments: since Monero is a private coin, some transaction details aren't publicly available \
in the blockchain, and, in case of a dispute, the mediator or arbitrator needs them to check if the \
transaction was really made. In Bisq, the sender of the XMR transaction is the one responsible for \
providing this information to the mediator or arbitrator in case of a dispute. In order to do that, \
you must send XMR using a wallet that provides the information required to prove the payment was made, \
which includes:\n\n\
- the transaction key (Tx Key, Tx Secret Key or Tx Private Key)\n\
- the transaction ID (Tx ID or Tx Hash)\n\
- the destination address (recipient's address)\n\n\
This information can be found in the official Monero GUI & CLI wallets, MyMonero, and Exodus (desktop) \
as well as in Cake Wallet, MyMonero, and Monerujo (mobile), in the following locations:\n\n\
- Monero GUI: go to Transactions tab\n\
- Monero CLI: use the command get_tx_key TXID. The flag store-tx-info must be enabled (enabled by default in new versions)\n\
- Other wallets: go to Transactions history and search for Transaction key (Tx key or Secret key) and the destination address \
in a sent transaction. Save recipient address option must be enabled in Cake Wallet settings.\n\n\
If you are using a wallet different from the mentioned above, please be sure you can access those three pieces of information.\
Since the transaction key and the destination address are stored in the Monero wallet software, and they cannot be recovered \
in the Monero blockchain, you should never delete or restore your Monero wallet before a Bisq trade is completed. Failure to \
provide the above data will result in losing the dispute case.\n\n\
Check payments: with those three pieces of information, the verification that a quantity of Monero was sent to a specific \
address can be accomplished the following way:\n\n\
- Monero GUI: change wallet to Advanced mode and go to Advanced > Prove/check > Check Transaction\n\
- Monero CLI: use the command check_tx_key TXID TXKEY ADDRESS\n\
- XMR checktx tool (https://xmr.llcoins.net/checktx.html)\n\
- Explore Monero website (https://www.exploremonero.com/receipt)\n\n\
If you are still not sure about this process, visit (https://www.getmonero.org/resources/user-guides/prove-payment.html) \
to find more information or ask a question on the Monero support subreddit (https://www.reddit.com/r/monerosupport/).
# suppress inspection "TrailingSpacesInProperty"
account.altcoin.popup.msr.msg=Trading MSR on Bisq requires that you understand and fulfill \
the following requirements:\n\n\
For sending MSR, you need to use either the official Masari GUI wallet, Masari CLI wallet with the \
store-tx-info flag enabled (enabled by default) or the Masari web wallet (https://wallet.getmasari.org). Please be sure you can access the tx key as \
that would be required in case of a dispute.\n\
masari-wallet-cli (use the command get_tx_key)\n\
masari-wallet-gui (go to history tab and click on the (P) button for payment proof)\n\n\
Masari Web Wallet (goto Account -> transaction history and view details on your sent transaction)\n\n\
Verification can be accomplished in-wallet.\n\
masari-wallet-cli : using command (check_tx_key).\n\
masari-wallet-gui : on the Advanced > Prove/Check page.\n\
Verification can be accomplished in the block explorer \n\
Open block explorer (https://explorer.getmasari.org), use the search bar to find your transaction hash.\n\
Once transaction is found, scroll to bottom to the 'Prove Sending' area and fill in details as needed.\n\
You need to provide the mediator or arbitrator the following data in case of a dispute:\n\
- The tx private key\n\
- The transaction hash\n\
- The recipient's public address\n\n\
Failure to provide the above data, or if you used an incompatible wallet, will result in losing the \
dispute case. The MSR sender is responsible for providing verification of the MSR transfer to the \
mediator or arbitrator in case of a dispute.\n\n\
There is no payment ID required, just the normal public address.\n\
If you are not sure about that process, ask for help on the Official Masari Discord (https://discord.gg/sMCwMqs).
account.altcoin.popup.blur.msg=Trading BLUR on Bisq requires that you understand and fulfill \
the following requirements:\n\n\
To send BLUR you must use the Blur Network CLI or GUI Wallet. \n\n\
If you are using the CLI wallet, a transaction hash (tx ID) will be displayed after a transfer is sent. You must save \
this information. Immediately after sending the transfer, you must use the command 'get_tx_key' to retrieve the \
transaction private key. If you fail to perform this step, you may not be able to retrieve the key later. \n\n\
If you are using the Blur Network GUI Wallet, the transaction private key and transaction ID can be found conveniently \
in the "History" tab.  Immediately after sending, locate the transaction of interest. Click the "?" symbol in the \
lower-right corner of the box containing the transaction. You must save this information. \n\n\
In the event that arbitration is necessary, you must present the following to an mediator or arbitrator: 1.) the transaction ID, \
2.) the transaction private key, and 3.) the recipient's address.  The mediator or arbitrator will then verify the BLUR \
transfer using the Blur Transaction Viewer (https://blur.cash/#tx-viewer).\n\n\
Failure to provide the required information to the mediator or arbitrator will result in losing the dispute case. In all cases of dispute, the \
BLUR sender bears 100% of the burden of responsibility in verifying transactions to an mediator or arbitrator. \n\n\
If you do not understand these requirements, do not trade on Bisq. First, seek help at the Blur Network Discord (https://discord.gg/dMWaqVW).
account.altcoin.popup.solo.msg=Trading Solo on Bisq requires that you understand and fulfill \
the following requirements:\n\n\
To send Solo you must use the Solo Network CLI Wallet. \n\n\
If you are using the CLI wallet, a transaction hash (tx ID) will be displayed after a transfer is sent. You must save \
this information. Immediately after sending the transfer, you must use the command 'get_tx_key' to retrieve the \
transaction private key. If you fail to perform this step, you may not be able to retrieve the key later. \n\n\
In the event that arbitration is necessary, you must present the following to an mediator or arbitrator: 1.) the transaction ID, \
2.) the transaction private key, and 3.) the recipient's address.  The mediator or arbitrator will then verify the Solo \
transfer using the Solo Block Explorer by searching for the transaction and then using the "Prove sending" function (https://explorer.minesolo.com/).\n\n\
failure to provide the required information to the mediator or arbitrator will result in losing the dispute case. In all cases of dispute, the \
Solo sender bears 100% of the burden of responsibility in verifying transactions to an mediator or arbitrator. \n\n\
If you do not understand these requirements, do not trade on Bisq. First, seek help at the Solo Network Discord (https://discord.minesolo.com/).
account.altcoin.popup.cash2.msg=Trading CASH2 on Bisq requires that you understand and fulfill \
the following requirements:\n\n\
To send CASH2 you must use the Cash2 Wallet version 3 or higher. \n\n\
After a transaction is sent, the transaction ID will be displayed. You must save this information. \
Immediately after sending the transaction, you must use the command 'getTxKey' in simplewallet to retrieve the \
transaction secret key. \n\n\
In the event that arbitration is necessary, you must present the following to an mediator or arbitrator: 1) the transaction ID, \
2) the transaction secret key, and 3) the recipient's Cash2 address.  The mediator or arbitrator will then verify the CASH2 \
transfer using the Cash2 Block Explorer (https://blocks.cash2.org).\n\n\
Failure to provide the required information to the mediator or arbitrator will result in losing the dispute case. In all cases of dispute, the \
CASH2 sender bears 100% of the burden of responsibility in verifying transactions to an mediator or arbitrator. \n\n\
If you do not understand these requirements, do not trade on Bisq. First, seek help at the Cash2 Discord (https://discord.gg/FGfXAYN).
account.altcoin.popup.qwertycoin.msg=Trading Qwertycoin on Bisq requires that you understand and fulfill \
the following requirements:\n\n\
To send QWC you must use the official QWC Wallet version 5.1.3 or higher. \n\n\
After a transaction is sent, the transaction ID will be displayed. You must save this information. \
Immediately after sending the transaction, you must use the command 'get_Tx_Key' in simplewallet to retrieve the \
transaction secret key. \n\n\
In the event that arbitration is necessary, you must present the following to an mediator or arbitrator: 1) the transaction ID, \
2) the transaction secret key, and 3) the recipient's QWC address.  The mediator or arbitrator will then verify the QWC \
transfer using the QWC Block Explorer (https://explorer.qwertycoin.org).\n\n\
Failure to provide the required information to the mediator or arbitrator will result in losing the dispute case. In all cases of dispute, the \
QWC sender bears 100% of the burden of responsibility in verifying transactions to an mediator or arbitrator. \n\n\
If you do not understand these requirements, do not trade on Bisq. First, seek help at the QWC Discord (https://discord.gg/rUkfnpC).
account.altcoin.popup.drgl.msg=Trading Dragonglass on Bisq requires that you understand and fulfill \
the following requirements:\n\n\
Because of the privacy Dragonglass provides, a transaction is not verifiable on the public blockchain. If required, you \
can prove your payment through the use of your TXN-Private-Key.\n\
The TXN-Private Key is a one-time key automatically generated for every transaction that can \
only be accessed from within your DRGL wallet.\n\
Either by DRGL-wallet GUI (inside transaction details dialog) or by the Dragonglass CLI simplewallet (using command "get_tx_key").\n\n\
DRGL version 'Oathkeeper' and higher are REQUIRED for both.\n\n\
In case of a dispute, you must provide the mediator or arbitrator the following data:\n\
- The TXN-Private key\n\
- The transaction hash\n\
- The recipient's public address\n\n\
Verification of payment can be made using the above data as inputs at (http://drgl.info/#check_txn).\n\n\
Failure to provide the above data, or if you used an incompatible wallet, will result in losing the \
dispute case. The Dragonglass sender is responsible for providing verification of the DRGL transfer to the \
mediator or arbitrator in case of a dispute. Use of PaymentID is not required.\n\n\
If you are unsure about any part of this process, visit Dragonglass on Discord (http://discord.drgl.info) for help.
account.altcoin.popup.ZEC.msg=When using Zcash you can only use the transparent addresses (starting with t), not \
the z-addresses (private), because the mediator or arbitrator would not be able to verify the transaction with z-addresses.
account.altcoin.popup.XZC.msg=When using Zcoin you can only use the transparent (traceable) addresses, not \
the untraceable addresses, because the mediator or arbitrator would not be able to verify the transaction with untraceable addresses at a block explorer.
account.altcoin.popup.grin.msg=GRIN requires an interactive process between the sender and receiver to create the \
  transaction. Be sure to follow the instructions from the GRIN project web page to reliably send and receive GRIN \
  (the receiver needs to be online or at least be online during a certain time frame). \n\n\
  Bisq supports only the Grinbox (Wallet713) wallet URL format. \n\n\
  The GRIN sender is required to provide proof that they have sent GRIN successfully. If the wallet cannot provide that proof, a \
  potential dispute will be resolved in favor of the GRIN receiver. Please be sure that you use the \
  latest Grinbox software which supports the transaction proof and that you understand the process of transferring and \
  receiving GRIN as well as how to create the proof. \n\n\
  See https://github.com/vault713/wallet713/blob/master/docs/usage.md#transaction-proofs-grinbox-only for more \
  information about the Grinbox proof tool.
account.altcoin.popup.beam.msg=BEAM requires an interactive process between the sender and receiver to create the \
  transaction. \n\n\
  Be sure to follow the instructions from the BEAM project web page to reliably send and receive BEAM \
  (the receiver needs to be online or at least be online during a certain time frame). \n\n\
  The BEAM sender is required to provide proof that they sent BEAM successfully. \
  Be sure to use wallet software which can produce such a proof. If the wallet cannot provide the proof a potential \
  dispute will be resolved in favor of the BEAM receiver.
account.altcoin.popup.pars.msg=Trading ParsiCoin on Bisq requires that you understand and fulfill \
the following requirements:\n\n\
To send PARS you must use the official ParsiCoin Wallet version 3.0.0 or higher. \n\n\
You can Check your Transaction Hash and Transaction Key on Transactions Section on your GUI Wallet (ParsiPay) \
You need to right Click on the Transaction and then click on show details. \n\n\
In the event that arbitration is necessary, you must present the following to an mediator or arbitrator: 1) the Transaction Hash, \
2) the Transaction Key, and 3) the recipient's PARS address.  The mediator or arbitrator will then verify the PARS \
transfer using the ParsiCoin Block Explorer (http://explorer.parsicoin.net/#check_payment).\n\n\
Failure to provide the required information to the mediator or arbitrator will result in losing the dispute case. In all cases of dispute, the \
ParsiCoin sender bears 100% of the burden of responsibility in verifying transactions to an mediator or arbitrator. \n\n\
If you do not understand these requirements, do not trade on Bisq. First, seek help at the ParsiCoin Discord (https://discord.gg/c7qmFNh).

account.altcoin.popup.blk-burnt.msg=To trade burnt blackcoins, you need to know the following:\n\n\
Burnt blackcoins are unspendable. To trade them on Bisq, output scripts need to be in the form: \
OP_RETURN OP_PUSHDATA, followed by associated data bytes which, after being hex-encoded, constitute addresses. \
For example, burnt blackcoins with an address 666f6f (“foo” in UTF-8) will have the following script:\n\n\
OP_RETURN OP_PUSHDATA 666f6f\n\n\
To create burnt blackcoins, one may use the “burn” RPC command available in some wallets.\n\n\
For possible use cases, one may look at https://ibo.laboratorium.ee .\n\n\
As burnt blackcoins are unspendable, they can not be reselled. “Selling” burnt blackcoins means \
burning ordinary blackcoins (with associated data equal to the destination address).\n\n\
In case of a dispute, the BLK seller needs to provide the transaction hash.

account.altcoin.popup.liquidbitcoin.msg=Trading L-BTC on Bisq requires that you understand the following:\n\n\
When receiving L-BTC for a trade on Bisq, you cannot use the mobile Blockstream Green Wallet app or a \
custodial/exchange wallet. You must only receive L-BTC into the Liquid Elements Core wallet, or another \
L-BTC wallet which allows you to obtain the blinding key for your blinded L-BTC address.\n\n\
In the event mediation is necessary, or if a trade dispute arises, you must disclose the blinding key for \
your receiving L-BTC address to the Bisq mediator or refund agent so they can verify the details of \
your Confidential Transaction on their own Elements Core full node.\n\n\
Failure to provide the required information to the mediator or refund agent will result in losing the \
dispute case. In all cases of dispute, the L-BTC receiver bears 100% of the burden of responsibility in \
providing cryptographic proof to the mediator or refund agent.\n\n\
If you do not understand these requirements, do not trade L-BTC on Bisq.

account.fiat.yourFiatAccounts=Your national currency accounts

account.backup.title=Backup wallet
account.backup.location=Backup location
account.backup.selectLocation=Select backup location
account.backup.backupNow=Backup now (backup is not encrypted!)
account.backup.appDir=Application data directory
account.backup.logFile=Log file
account.backup.openDirectory=Open directory
account.backup.openLogFile=Open Log file
account.backup.success=Backup successfully saved at:\n{0}
account.backup.directoryNotAccessible=The directory you have chosen is not accessible. {0}

account.password.removePw.button=Remove password
account.password.removePw.headline=Remove password protection for wallet
account.password.setPw.button=Set password
account.password.setPw.headline=Set password protection for wallet
account.password.info=With password protection you'll need to enter your password at application startup, when withdrawing bitcoin \
out of your wallet, and when restoring your wallet from seed words.

account.seed.backup.title=Backup your wallets seed words
account.seed.info=Please write down both wallet seed words and the date! \
You can recover your wallet any time with seed words and the date.\n\
The same seed words are used for the BTC and BSQ wallet.\n\n\
You should write down the seed words on a sheet of paper. Do not save them on your computer.\n\n\
Please note that the seed words are NOT a replacement for a backup.\n\
You need to create a backup of the whole application directory from the \"Account/Backup\" screen to recover application state and data.\n\
Importing seed words is only recommended for emergency cases. The application will not be functional without a proper backup of the database files and keys!
account.seed.backup.warning=Please note that the seed words are NOT a replacement for a backup.\n\
You need to create a backup of the whole application directory from the \"Account/Backup\" screen to recover application state and data.\n\
Importing seed words is only recommended for emergency cases. The application will not be functional without a proper backup of the database files and keys!\n\n\
See the wiki page https://bisq.wiki/Backing_up_application_data for extended info.
account.seed.warn.noPw.msg=You have not setup a wallet password which would protect the display of the seed words.\n\n\
Do you want to display the seed words?
account.seed.warn.noPw.yes=Yes, and don't ask me again
account.seed.enterPw=Enter password to view seed words
account.seed.restore.info=Please make a backup before applying restore from seed words. Be aware that wallet restore is \
  only for emergency cases and might cause problems with the internal wallet database.\n\
  It is not a way for applying a backup! Please use a backup from the application data directory for restoring a \
  previous application state.\n\n\
  After restoring the application will shut down automatically. After you have restarted the application it will resync \
  with the Bitcoin network. This can take a while and can consume a lot of CPU, especially if the wallet was older and \
  had many transactions. Please avoid interrupting that process, otherwise you might need to delete the SPV chain file \
  again or repeat the restore process.
account.seed.restore.ok=Ok, do the restore and shut down Bisq


####################################################################
# Mobile notifications
####################################################################

account.notifications.setup.title=Setup
account.notifications.download.label=Download mobile app
account.notifications.download.button=Download
account.notifications.waitingForWebCam=Waiting for webcam...
account.notifications.webCamWindow.headline=Scan QR-code from phone
account.notifications.webcam.label=Use webcam
account.notifications.webcam.button=Scan QR code
account.notifications.noWebcam.button=I don't have a webcam
account.notifications.testMsg.label=Send test notification
account.notifications.testMsg.title=Test
account.notifications.erase.label=Clear notifications on phone
account.notifications.erase.title=Clear notifications
account.notifications.email.label=Pairing token
account.notifications.email.prompt=Enter pairing token you received by email
account.notifications.settings.title=Settings
account.notifications.useSound.label=Play notification sound on phone
account.notifications.trade.label=Receive trade messages
account.notifications.market.label=Receive offer alerts
account.notifications.price.label=Receive price alerts
account.notifications.priceAlert.title=Price alerts
account.notifications.priceAlert.high.label=Notify if BTC price is above
account.notifications.priceAlert.low.label=Notify if BTC price is below
account.notifications.priceAlert.setButton=Set price alert
account.notifications.priceAlert.removeButton=Remove price alert
account.notifications.trade.message.title=Trade state changed
account.notifications.trade.message.msg.conf=The deposit transaction for the trade with ID {0} is confirmed. \
  Please open your Bisq application and start the payment.
account.notifications.trade.message.msg.started=The BTC buyer has started the payment for the trade with ID {0}.
account.notifications.trade.message.msg.completed=The trade with ID {0} is completed.
account.notifications.offer.message.title=Your offer was taken
account.notifications.offer.message.msg=Your offer with ID {0} was taken
account.notifications.dispute.message.title=New dispute message
account.notifications.dispute.message.msg=You received a dispute message for trade with ID {0}

account.notifications.marketAlert.title=Offer alerts
account.notifications.marketAlert.selectPaymentAccount=Offers matching payment account
account.notifications.marketAlert.offerType.label=Offer type I am interested in
account.notifications.marketAlert.offerType.buy=Buy offers (I want to sell BTC)
account.notifications.marketAlert.offerType.sell=Sell offers (I want to buy BTC)
account.notifications.marketAlert.trigger=Offer price distance (%)
account.notifications.marketAlert.trigger.info=With a price distance set, you will only receive an alert when an offer \
  that meets (or exceeds) your requirements is published. Example: you want to sell BTC, but you will only sell at \
  a 2% premium to the current market price. Setting this field to 2% will ensure you only receive alerts for offers \
  with prices that are 2% (or more) above the current market price.
account.notifications.marketAlert.trigger.prompt=Percentage distance from market price (e.g. 2.50%, -0.50%, etc)
account.notifications.marketAlert.addButton=Add offer alert
account.notifications.marketAlert.manageAlertsButton=Manage offer alerts
account.notifications.marketAlert.manageAlerts.title=Manage offer alerts
account.notifications.marketAlert.manageAlerts.label=Offer alerts
account.notifications.marketAlert.manageAlerts.item=Offer alert for {0} offer with trigger price {1} and payment account {2}
account.notifications.marketAlert.manageAlerts.header.paymentAccount=Payment account
account.notifications.marketAlert.manageAlerts.header.trigger=Trigger price
account.notifications.marketAlert.manageAlerts.header.offerType=Offer type
account.notifications.marketAlert.message.title=Offer alert
account.notifications.marketAlert.message.msg.below=below
account.notifications.marketAlert.message.msg.above=above
account.notifications.marketAlert.message.msg=A new ''{0} {1}'' offer with price {2} ({3} {4} market price) and \
  payment method ''{5}'' was published to the Bisq offerbook.\n\
  Offer ID: {6}.
account.notifications.priceAlert.message.title=Price alert for {0}
account.notifications.priceAlert.message.msg=Your price alert got triggered. The current {0} price is {1} {2}
account.notifications.noWebCamFound.warning=No webcam found.\n\n\
  Please use the email option to send the token and encryption key from your mobile phone to the Bisq application.
account.notifications.priceAlert.warning.highPriceTooLow=The higher price must be larger than the lower price.
account.notifications.priceAlert.warning.lowerPriceTooHigh=The lower price must be lower than the higher price.




####################################################################
# DAO
####################################################################

dao.tab.factsAndFigures=Facts & Figures
dao.tab.bsqWallet=BSQ wallet
dao.tab.proposals=Governance
dao.tab.bonding=Bonding
dao.tab.proofOfBurn=Asset listing fee/Proof of burn
dao.tab.monitor=Network monitor
dao.tab.news=News

dao.paidWithBsq=paid with BSQ
dao.availableBsqBalance=Available for spending (verified + unconfirmed change outputs)
dao.verifiedBsqBalance=Balance of all verified UTXOs
dao.unconfirmedChangeBalance=Balance of all unconfirmed change outputs
dao.unverifiedBsqBalance=Balance of all unverified transactions (awaiting block confirmation)
dao.lockedForVoteBalance=Used for voting
dao.lockedInBonds=Locked in bonds
dao.availableNonBsqBalance=Available non-BSQ balance (BTC)
dao.totalBsqBalance=Total BSQ balance
dao.reputationBalance=Merit Value (not spendable)

dao.tx.published.success=Your transaction has been successfully published.
dao.proposal.menuItem.make=Make proposal
dao.proposal.menuItem.browse=Browse open proposals
dao.proposal.menuItem.vote=Vote on proposals
dao.proposal.menuItem.result=Vote results
dao.cycle.headline=Voting cycle
dao.cycle.overview.headline=Voting cycle overview
dao.cycle.currentPhase=Current phase
dao.cycle.currentBlockHeight=Current block height
dao.cycle.proposal=Proposal phase
dao.cycle.proposal.next=Next proposal phase
dao.cycle.blindVote=Blind vote phase
dao.cycle.voteReveal=Vote reveal phase
dao.cycle.voteResult=Vote result
dao.cycle.phaseDuration={0} blocks (≈{1}); Block {2} - {3} (≈{4} - ≈{5})
dao.cycle.phaseDurationWithoutBlocks=Block {0} - {1} (≈{2} - ≈{3})

dao.voteReveal.txPublished.headLine=Vote reveal transaction published
dao.voteReveal.txPublished=Your vote reveal transaction with transaction ID {0} was successfully published.\n\n\
  This happens automatically by the software if you have participated in the DAO voting.

dao.results.cycles.header=Cycles
dao.results.cycles.table.header.cycle=Cycle
dao.results.cycles.table.header.numProposals=Proposals
dao.results.cycles.table.header.voteWeight=Vote weight
dao.results.cycles.table.header.issuance=Issuance

dao.results.results.table.item.cycle=Cycle {0} started: {1}

dao.results.proposals.header=Proposals of selected cycle
dao.results.proposals.table.header.nameLink=Name/link
dao.results.proposals.table.header.details=Details
dao.results.proposals.table.header.myVote=My vote
dao.results.proposals.table.header.result=Vote result
dao.results.proposals.table.header.threshold=Threshold
dao.results.proposals.table.header.quorum=Quorum

dao.results.proposals.voting.detail.header=Vote results for selected proposal

dao.results.exceptions=Vote result exception(s)

# suppress inspection "UnusedProperty"
dao.param.UNDEFINED=Undefined

# suppress inspection "UnusedProperty"
dao.param.DEFAULT_MAKER_FEE_BSQ=BSQ maker fee
# suppress inspection "UnusedProperty"
dao.param.DEFAULT_TAKER_FEE_BSQ=BSQ taker fee
# suppress inspection "UnusedProperty"
dao.param.MIN_MAKER_FEE_BSQ=Min. BSQ maker fee
# suppress inspection "UnusedProperty"
dao.param.MIN_TAKER_FEE_BSQ=Min. BSQ taker fee
# suppress inspection "UnusedProperty"
dao.param.DEFAULT_MAKER_FEE_BTC=BTC maker fee
# suppress inspection "UnusedProperty"
dao.param.DEFAULT_TAKER_FEE_BTC=BTC taker fee
# suppress inspection "UnusedProperty"
# suppress inspection "UnusedProperty"
dao.param.MIN_MAKER_FEE_BTC=Min. BTC maker fee
# suppress inspection "UnusedProperty"
dao.param.MIN_TAKER_FEE_BTC=Min. BTC taker fee
# suppress inspection "UnusedProperty"

# suppress inspection "UnusedProperty"
dao.param.PROPOSAL_FEE=Proposal fee in BSQ
# suppress inspection "UnusedProperty"
dao.param.BLIND_VOTE_FEE=Voting fee in BSQ

# suppress inspection "UnusedProperty"
dao.param.COMPENSATION_REQUEST_MIN_AMOUNT=Compensation request min. BSQ amount
# suppress inspection "UnusedProperty"
dao.param.COMPENSATION_REQUEST_MAX_AMOUNT=Compensation request max. BSQ amount
# suppress inspection "UnusedProperty"
dao.param.REIMBURSEMENT_MIN_AMOUNT=Reimbursement request min. BSQ amount
# suppress inspection "UnusedProperty"
dao.param.REIMBURSEMENT_MAX_AMOUNT=Reimbursement request max. BSQ amount

# suppress inspection "UnusedProperty"
dao.param.QUORUM_GENERIC=Required quorum in BSQ for generic proposal
# suppress inspection "UnusedProperty"
dao.param.QUORUM_COMP_REQUEST=Required quorum in BSQ for compensation request
# suppress inspection "UnusedProperty"
dao.param.QUORUM_REIMBURSEMENT=Required quorum in BSQ for reimbursement request
# suppress inspection "UnusedProperty"
dao.param.QUORUM_CHANGE_PARAM=Required quorum in BSQ for changing a parameter
# suppress inspection "UnusedProperty"
dao.param.QUORUM_REMOVE_ASSET=Required quorum in BSQ for removing an asset
# suppress inspection "UnusedProperty"
dao.param.QUORUM_CONFISCATION=Required quorum in BSQ for a confiscation request
# suppress inspection "UnusedProperty"
dao.param.QUORUM_ROLE=Required quorum in BSQ for bonded role requests

# suppress inspection "UnusedProperty"
dao.param.THRESHOLD_GENERIC=Required threshold in % for generic proposal
# suppress inspection "UnusedProperty"
dao.param.THRESHOLD_COMP_REQUEST=Required threshold in % for compensation request
# suppress inspection "UnusedProperty"
dao.param.THRESHOLD_REIMBURSEMENT=Required threshold in % for reimbursement request
# suppress inspection "UnusedProperty"
dao.param.THRESHOLD_CHANGE_PARAM=Required threshold in % for changing a parameter
# suppress inspection "UnusedProperty"
dao.param.THRESHOLD_REMOVE_ASSET=Required threshold in % for removing an asset
# suppress inspection "UnusedProperty"
dao.param.THRESHOLD_CONFISCATION=Required threshold in % for a confiscation request
# suppress inspection "UnusedProperty"
dao.param.THRESHOLD_ROLE=Required threshold in % for bonded role requests

# suppress inspection "UnusedProperty"
dao.param.RECIPIENT_BTC_ADDRESS=Recipient BTC address

# suppress inspection "UnusedProperty"
dao.param.ASSET_LISTING_FEE_PER_DAY=Asset listing fee per day
# suppress inspection "UnusedProperty"
dao.param.ASSET_MIN_VOLUME=Min. trade volume for assets

# suppress inspection "UnusedProperty"
dao.param.LOCK_TIME_TRADE_PAYOUT=Lock time for alternative trade payout tx
# suppress inspection "UnusedProperty"
dao.param.ARBITRATOR_FEE=Arbitrator fee in BTC

# suppress inspection "UnusedProperty"
dao.param.MAX_TRADE_LIMIT=Max. trade limit in BTC

# suppress inspection "UnusedProperty"
dao.param.BONDED_ROLE_FACTOR=Bonded role unit factor in BSQ
# suppress inspection "UnusedProperty"
dao.param.ISSUANCE_LIMIT=Issuance limit per cycle in BSQ

dao.param.currentValue=Current value: {0}
dao.param.currentAndPastValue=Current value: {0} (Value when proposal was made: {1})
dao.param.blocks={0} blocks

dao.results.cycle.duration.label=Duration of {0}
dao.results.cycle.duration.value={0} block(s)
dao.results.cycle.value.postFix.isDefaultValue=(default value)
dao.results.cycle.value.postFix.hasChanged=(has been changed in voting)

dao.results.invalidVotes=We had invalid votes in that voting cycle. That can happen if a vote was \
  not distributed well in the Bisq network.\n{0}

# suppress inspection "UnusedProperty"
dao.phase.PHASE_UNDEFINED=Undefined
# suppress inspection "UnusedProperty"
dao.phase.PHASE_PROPOSAL=Proposal phase
# suppress inspection "UnusedProperty"
dao.phase.PHASE_BREAK1=Break 1
# suppress inspection "UnusedProperty"
dao.phase.PHASE_BLIND_VOTE=Blind vote phase
# suppress inspection "UnusedProperty"
dao.phase.PHASE_BREAK2=Break 2
# suppress inspection "UnusedProperty"
dao.phase.PHASE_VOTE_REVEAL=Vote reveal phase
# suppress inspection "UnusedProperty"
dao.phase.PHASE_BREAK3=Break 3
# suppress inspection "UnusedProperty"
dao.phase.PHASE_RESULT=Result phase

dao.results.votes.table.header.stakeAndMerit=Vote weight
dao.results.votes.table.header.stake=Stake
dao.results.votes.table.header.merit=Earned
dao.results.votes.table.header.vote=Vote

dao.bond.menuItem.bondedRoles=Bonded roles
dao.bond.menuItem.reputation=Bonded reputation
dao.bond.menuItem.bonds=Bonds

dao.bond.dashboard.bondsHeadline=Bonded BSQ
dao.bond.dashboard.lockupAmount=Lockup funds
dao.bond.dashboard.unlockingAmount=Unlocking funds (wait until lock time is over)


dao.bond.reputation.header=Lockup a bond for reputation
dao.bond.reputation.table.header=My reputation bonds
dao.bond.reputation.amount=Amount of BSQ to lockup
dao.bond.reputation.time=Unlock time in blocks
dao.bond.reputation.salt=Salt
dao.bond.reputation.hash=Hash
dao.bond.reputation.lockupButton=Lockup
dao.bond.reputation.lockup.headline=Confirm lockup transaction
dao.bond.reputation.lockup.details=Lockup amount: {0}\nUnlock time: {1} block(s) (≈{2})\n\n\
  Mining fee: {3} ({4} Satoshis/byte)\nTransaction size: {5} Kb\n\nAre you sure you want to proceed?
dao.bond.reputation.unlock.headline=Confirm unlock transaction
dao.bond.reputation.unlock.details=Unlock amount: {0}\nUnlock time: {1} block(s) (≈{2})\n\n\
  Mining fee: {3} ({4} Satoshis/byte)\nTransaction size: {5} Kb\n\nAre you sure you want to proceed?

dao.bond.allBonds.header=All bonds

dao.bond.bondedReputation=Bonded Reputation
dao.bond.bondedRoles=Bonded roles

dao.bond.details.header=Role details
dao.bond.details.role=Role
dao.bond.details.requiredBond=Required BSQ bond
dao.bond.details.unlockTime=Unlock time in blocks
dao.bond.details.link=Link to role description
dao.bond.details.isSingleton=Can be taken by multiple role holders
dao.bond.details.blocks={0} blocks

dao.bond.table.column.name=Name
dao.bond.table.column.link=Link
dao.bond.table.column.bondType=Bond type
dao.bond.table.column.details=Details
dao.bond.table.column.lockupTxId=Lockup Tx ID
dao.bond.table.column.bondState=Bond state
dao.bond.table.column.lockTime=Unlock time
dao.bond.table.column.lockupDate=Lockup date

dao.bond.table.button.lockup=Lockup
dao.bond.table.button.unlock=Unlock
dao.bond.table.button.revoke=Revoke

# suppress inspection "UnusedProperty"
dao.bond.bondState.UNDEFINED=Undefined
# suppress inspection "UnusedProperty"
dao.bond.bondState.READY_FOR_LOCKUP=Not bonded yet
# suppress inspection "UnusedProperty"
dao.bond.bondState.LOCKUP_TX_PENDING=Lockup pending
# suppress inspection "UnusedProperty"
dao.bond.bondState.LOCKUP_TX_CONFIRMED=Bond locked up
# suppress inspection "UnusedProperty"
dao.bond.bondState.UNLOCK_TX_PENDING=Unlock pending
# suppress inspection "UnusedProperty"
dao.bond.bondState.UNLOCK_TX_CONFIRMED=Unlock tx confirmed
# suppress inspection "UnusedProperty"
dao.bond.bondState.UNLOCKING=Bond unlocking
# suppress inspection "UnusedProperty"
dao.bond.bondState.UNLOCKED=Bond unlocked
# suppress inspection "UnusedProperty"
dao.bond.bondState.CONFISCATED=Bond confiscated

# suppress inspection "UnusedProperty"
dao.bond.lockupReason.UNDEFINED=Undefined
# suppress inspection "UnusedProperty"
dao.bond.lockupReason.BONDED_ROLE=Bonded role
# suppress inspection "UnusedProperty"
dao.bond.lockupReason.REPUTATION=Bonded reputation

# suppress inspection "UnusedProperty"
dao.bond.bondedRoleType.UNDEFINED=Undefined
# suppress inspection "UnusedProperty"
dao.bond.bondedRoleType.GITHUB_ADMIN=GitHub admin
# suppress inspection "UnusedProperty"
dao.bond.bondedRoleType.FORUM_ADMIN=Forum admin
# suppress inspection "UnusedProperty"
dao.bond.bondedRoleType.TWITTER_ADMIN=Twitter admin
# suppress inspection "UnusedProperty"
dao.bond.bondedRoleType.ROCKET_CHAT_ADMIN=Keybase admin
# suppress inspection "UnusedProperty"
dao.bond.bondedRoleType.YOUTUBE_ADMIN=YouTube admin
# suppress inspection "UnusedProperty"
dao.bond.bondedRoleType.BISQ_MAINTAINER=Bisq maintainer
# suppress inspection "UnusedProperty"
dao.bond.bondedRoleType.BITCOINJ_MAINTAINER=BitcoinJ-fork maintainer
# suppress inspection "UnusedProperty"
dao.bond.bondedRoleType.NETLAYER_MAINTAINER=Netlayer maintainer
# suppress inspection "UnusedProperty"
dao.bond.bondedRoleType.WEBSITE_OPERATOR=Website operator
# suppress inspection "UnusedProperty"
dao.bond.bondedRoleType.FORUM_OPERATOR=Forum operator
# suppress inspection "UnusedProperty"
dao.bond.bondedRoleType.SEED_NODE_OPERATOR=Seed node operator
# suppress inspection "UnusedProperty"
dao.bond.bondedRoleType.DATA_RELAY_NODE_OPERATOR=Price node operator
# suppress inspection "UnusedProperty"
dao.bond.bondedRoleType.BTC_NODE_OPERATOR=Bitcoin node operator
# suppress inspection "UnusedProperty"
dao.bond.bondedRoleType.MARKETS_OPERATOR=Markets API operator
# suppress inspection "UnusedProperty"
dao.bond.bondedRoleType.BSQ_EXPLORER_OPERATOR=BSQ explorer operator
# suppress inspection "UnusedProperty"
dao.bond.bondedRoleType.MOBILE_NOTIFICATIONS_RELAY_OPERATOR=Mobile notifications relay operator
# suppress inspection "UnusedProperty"
dao.bond.bondedRoleType.DOMAIN_NAME_HOLDER=Domain name holder
# suppress inspection "UnusedProperty"
dao.bond.bondedRoleType.DNS_ADMIN=DNS admin
# suppress inspection "UnusedProperty"
dao.bond.bondedRoleType.MEDIATOR=Mediator
# suppress inspection "UnusedProperty"
dao.bond.bondedRoleType.ARBITRATOR=Arbitrator
# suppress inspection "UnusedProperty"
dao.bond.bondedRoleType.BTC_DONATION_ADDRESS_OWNER=BTC donation address owner

dao.burnBsq.assetFee=Asset listing
dao.burnBsq.menuItem.assetFee=Asset listing fee
dao.burnBsq.menuItem.proofOfBurn=Proof of burn
dao.burnBsq.header=Fee for asset listing
dao.burnBsq.selectAsset=Select Asset
dao.burnBsq.fee=Fee
dao.burnBsq.trialPeriod=Trial period
dao.burnBsq.payFee=Pay fee
dao.burnBsq.allAssets=All assets
dao.burnBsq.assets.nameAndCode=Asset name
dao.burnBsq.assets.state=State
dao.burnBsq.assets.tradeVolume=Trade volume
dao.burnBsq.assets.lookBackPeriod=Verification period
dao.burnBsq.assets.trialFee=Fee for trial period
dao.burnBsq.assets.totalFee=Total fees paid
dao.burnBsq.assets.days={0} days
dao.burnBsq.assets.toFewDays=The asset fee is too low. The min. amount of days for the trial period is {0}.

# suppress inspection "UnusedProperty"
dao.assetState.UNDEFINED=Undefined
# suppress inspection "UnusedProperty"
dao.assetState.IN_TRIAL_PERIOD=In trial period
# suppress inspection "UnusedProperty"
dao.assetState.ACTIVELY_TRADED=Actively traded
# suppress inspection "UnusedProperty"
dao.assetState.DE_LISTED=De-listed due to inactivity
# suppress inspection "UnusedProperty"
dao.assetState.REMOVED_BY_VOTING=Removed by voting

dao.proofOfBurn.header=Proof of burn
dao.proofOfBurn.amount=Amount
dao.proofOfBurn.preImage=Pre-image
dao.proofOfBurn.burn=Burn
dao.proofOfBurn.allTxs=All proof of burn transactions
dao.proofOfBurn.myItems=My proof of burn transactions
dao.proofOfBurn.date=Date
dao.proofOfBurn.hash=Hash
dao.proofOfBurn.txs=Transactions
dao.proofOfBurn.pubKey=Pubkey
dao.proofOfBurn.signature.window.title=Sign a message with key from proof of burn transaction
dao.proofOfBurn.verify.window.title=Verify a message with key from proof of burn transaction
dao.proofOfBurn.copySig=Copy signature to clipboard
dao.proofOfBurn.sign=Sign
dao.proofOfBurn.message=Message
dao.proofOfBurn.sig=Signature
dao.proofOfBurn.verify=Verify
dao.proofOfBurn.verify.header=Verify message with key from proof of burn transaction
dao.proofOfBurn.verificationResult.ok=Verification succeeded
dao.proofOfBurn.verificationResult.failed=Verification failed

# suppress inspection "UnusedProperty"
dao.phase.UNDEFINED=Undefined
# suppress inspection "UnusedProperty"
dao.phase.PROPOSAL=Proposal phase
# suppress inspection "UnusedProperty"
dao.phase.BREAK1=Break before blind vote phase
# suppress inspection "UnusedProperty"
dao.phase.BLIND_VOTE=Blind vote phase
# suppress inspection "UnusedProperty"
dao.phase.BREAK2=Break before vote reveal phase
# suppress inspection "UnusedProperty"
dao.phase.VOTE_REVEAL=Vote reveal phase
# suppress inspection "UnusedProperty"
dao.phase.BREAK3=Break before result phase
# suppress inspection "UnusedProperty"
dao.phase.RESULT=Vote result phase

# suppress inspection "UnusedProperty"
dao.phase.separatedPhaseBar.PROPOSAL=Proposal phase
# suppress inspection "UnusedProperty"
dao.phase.separatedPhaseBar.BLIND_VOTE=Blind vote
# suppress inspection "UnusedProperty"
dao.phase.separatedPhaseBar.VOTE_REVEAL=Vote reveal
# suppress inspection "UnusedProperty"
dao.phase.separatedPhaseBar.RESULT=Vote result

# suppress inspection "UnusedProperty"
dao.proposal.type.UNDEFINED=Undefined
# suppress inspection "UnusedProperty"
dao.proposal.type.COMPENSATION_REQUEST=Compensation request
# suppress inspection "UnusedProperty"
dao.proposal.type.REIMBURSEMENT_REQUEST=Reimbursement request
# suppress inspection "UnusedProperty"
dao.proposal.type.BONDED_ROLE=Proposal for a bonded role
# suppress inspection "UnusedProperty"
dao.proposal.type.REMOVE_ASSET=Proposal for removing an asset
# suppress inspection "UnusedProperty"
dao.proposal.type.CHANGE_PARAM=Proposal for changing a parameter
# suppress inspection "UnusedProperty"
dao.proposal.type.GENERIC=Generic proposal
# suppress inspection "UnusedProperty"
dao.proposal.type.CONFISCATE_BOND=Proposal for confiscating a bond

# suppress inspection "UnusedProperty"
dao.proposal.type.short.UNDEFINED=Undefined
# suppress inspection "UnusedProperty"
dao.proposal.type.short.COMPENSATION_REQUEST=Compensation request
# suppress inspection "UnusedProperty"
dao.proposal.type.short.REIMBURSEMENT_REQUEST=Reimbursement request
# suppress inspection "UnusedProperty"
dao.proposal.type.short.BONDED_ROLE=Bonded role
# suppress inspection "UnusedProperty"
dao.proposal.type.short.REMOVE_ASSET=Removing an altcoin
# suppress inspection "UnusedProperty"
dao.proposal.type.short.CHANGE_PARAM=Changing a parameter
# suppress inspection "UnusedProperty"
dao.proposal.type.short.GENERIC=Generic proposal
# suppress inspection "UnusedProperty"
dao.proposal.type.short.CONFISCATE_BOND=Confiscating a bond

dao.proposal.details=Proposal details
dao.proposal.selectedProposal=Selected proposal
dao.proposal.active.header=Proposals of current cycle
dao.proposal.active.remove.confirm=Are you sure you want to remove that proposal?\n\
  The already paid proposal fee will be lost.
dao.proposal.active.remove.doRemove=Yes, remove my proposal
dao.proposal.active.remove.failed=Could not remove proposal.
dao.proposal.myVote.title=Voting
dao.proposal.myVote.accept=Accept proposal
dao.proposal.myVote.reject=Reject proposal
dao.proposal.myVote.removeMyVote=Ignore proposal
dao.proposal.myVote.merit=Vote weight from earned BSQ
dao.proposal.myVote.stake=Vote weight from stake
dao.proposal.myVote.revealTxId=Vote reveal transaction ID
dao.proposal.myVote.stake.prompt=Max. available stake for voting: {0}
dao.proposal.votes.header=Set stake for voting and publish your votes
dao.proposal.myVote.button=Publish votes
dao.proposal.myVote.setStake.description=After voting on all proposals you have to set your stake for voting by locking up \
  BSQ. The more BSQ you lock up, the more weight your vote will have. \n\n\
  BSQ locked up for voting will be unlocked again during the vote reveal phase.
dao.proposal.create.selectProposalType=Select proposal type
dao.proposal.create.phase.inactive=Please wait until the next proposal phase
dao.proposal.create.proposalType=Proposal type
dao.proposal.create.new=Make new proposal
dao.proposal.create.button=Make proposal
dao.proposal.create.publish=Publish proposal
dao.proposal.create.publishing=Proposal publishing is in progress ...
dao.proposal=proposal
dao.proposal.display.type=Proposal type
dao.proposal.display.name=Exact GitHub username
dao.proposal.display.link=Link to detailed info
dao.proposal.display.link.prompt=Link to proposal
dao.proposal.display.requestedBsq=Requested amount in BSQ
dao.proposal.display.bsqAddress=BSQ address
dao.proposal.display.txId=Proposal transaction ID
dao.proposal.display.proposalFee=Proposal fee
dao.proposal.display.myVote=My vote
dao.proposal.display.voteResult=Vote result summary
dao.proposal.display.bondedRoleComboBox.label=Bonded role type
dao.proposal.display.requiredBondForRole.label=Required bond for role
dao.proposal.display.tickerSymbol.label=Ticker Symbol
dao.proposal.display.option=Option

dao.proposal.table.header.proposalType=Proposal type
dao.proposal.table.header.link=Link
dao.proposal.table.header.myVote=My vote
dao.proposal.table.header.remove=Remove
dao.proposal.table.icon.tooltip.removeProposal=Remove my proposal
dao.proposal.table.icon.tooltip.changeVote=Current vote: ''{0}''. Change vote to: ''{1}''

dao.proposal.display.myVote.accepted=Accepted
dao.proposal.display.myVote.rejected=Rejected
dao.proposal.display.myVote.ignored=Ignored
dao.proposal.display.myVote.unCounted=Vote was not included in result
dao.proposal.myVote.summary=Voted: {0}; Vote weight: {1} (earned: {2} + stake: {3}) {4}
dao.proposal.myVote.invalid=Vote was invalid

dao.proposal.voteResult.success=Accepted
dao.proposal.voteResult.failed=Rejected
dao.proposal.voteResult.summary=Result: {0}; Threshold: {1} (required > {2});  Quorum: {3} (required > {4})

dao.proposal.display.paramComboBox.label=Select parameter to change
dao.proposal.display.paramValue=Parameter value

dao.proposal.display.confiscateBondComboBox.label=Choose bond
dao.proposal.display.assetComboBox.label=Asset to remove

dao.blindVote=blind vote

dao.blindVote.startPublishing=Publishing blind vote transaction...
dao.blindVote.success=Your blind vote transaction has been successfully published.\n\nPlease note, that you have to be \
  online in the vote reveal phase so that your Bisq application can publish the vote reveal transaction. \
  Without the vote reveal transaction your vote would be invalid!

dao.wallet.menuItem.send=Send
dao.wallet.menuItem.receive=Receive
dao.wallet.menuItem.transactions=Transactions

dao.wallet.dashboard.myBalance=My wallet balance

dao.wallet.receive.fundYourWallet=Your BSQ receive address
dao.wallet.receive.bsqAddress=BSQ wallet address (Fresh unused address)

dao.wallet.receive.dao.headline=The Bisq DAO
dao.wallet.receive.daoInfo=Just as the Bisq exchange is decentralized and censorship-resistant, so is its governance \
  model — and the Bisq DAO and BSQ token are the tools that make it possible.
dao.wallet.receive.daoInfo.button=Learn more about the Bisq DAO
dao.wallet.receive.daoTestnetInfo=The mainnet Bisq DAO is not launched yet but you can learn about the Bisq DAO by \
  running it on testnet.
dao.wallet.receive.daoTestnetInfo.button=How to run the Bisq DAO on our testnet
dao.wallet.receive.daoContributorInfo=If you have contributed to Bisq please use the \
  BSQ address below and make a request for taking part of the BSQ genesis distribution.
dao.wallet.receive.daoContributorInfo.button=How to be part of the BSQ genesis distribution

dao.wallet.send.sendFunds=Send funds
dao.wallet.send.sendBtcFunds=Send non-BSQ funds (BTC)
dao.wallet.send.amount=Amount in BSQ
dao.wallet.send.btcAmount=Amount in BTC (non-BSQ funds)
dao.wallet.send.setAmount=Set amount to withdraw (min. amount is {0})
dao.wallet.send.setBtcAmount=Set amount in BTC to withdraw (min. amount is {0})
dao.wallet.send.receiverAddress=Receiver's BSQ address
dao.wallet.send.receiverBtcAddress=Receiver's BTC address
dao.wallet.send.setDestinationAddress=Fill in your destination address
dao.wallet.send.send=Send BSQ funds
dao.wallet.send.sendBtc=Send BTC funds
dao.wallet.send.sendFunds.headline=Confirm withdrawal request
dao.wallet.send.sendFunds.details=Sending: {0}\nTo receiving address: {1}.\nRequired transaction fee is: {2} ({3} satoshis/byte)\nTransaction size: {4} Kb\n\nThe recipient will receive: {5}\n\nAre you sure you want to withdraw that amount?
dao.wallet.chainHeightSynced=Latest verified block: {0}
dao.wallet.chainHeightSyncing=Awaiting blocks... Verified {0} blocks out of {1}
dao.wallet.tx.type=Type

# suppress inspection "UnusedProperty"
dao.tx.type.enum.UNDEFINED=Undefined
# suppress inspection "UnusedProperty"
dao.tx.type.enum.UNDEFINED_TX_TYPE=Not recognized
# suppress inspection "UnusedProperty"
dao.tx.type.enum.UNVERIFIED=Unverified BSQ transaction
# suppress inspection "UnusedProperty"
dao.tx.type.enum.INVALID=Invalid BSQ transaction
# suppress inspection "UnusedProperty"
dao.tx.type.enum.GENESIS=Genesis transaction
# suppress inspection "UnusedProperty"
dao.tx.type.enum.TRANSFER_BSQ=Transfer BSQ
# suppress inspection "UnusedProperty"
dao.tx.type.enum.received.TRANSFER_BSQ=Received BSQ
# suppress inspection "UnusedProperty"
dao.tx.type.enum.sent.TRANSFER_BSQ=Sent BSQ
# suppress inspection "UnusedProperty"
dao.tx.type.enum.PAY_TRADE_FEE=Trading fee
# suppress inspection "UnusedProperty"
dao.tx.type.enum.COMPENSATION_REQUEST=Fee for compensation request
# suppress inspection "UnusedProperty"
dao.tx.type.enum.REIMBURSEMENT_REQUEST=Fee for reimbursement request
# suppress inspection "UnusedProperty"
dao.tx.type.enum.PROPOSAL=Fee for proposal
# suppress inspection "UnusedProperty"
dao.tx.type.enum.BLIND_VOTE=Fee for blind vote
# suppress inspection "UnusedProperty"
dao.tx.type.enum.VOTE_REVEAL=Vote reveal
# suppress inspection "UnusedProperty"
dao.tx.type.enum.LOCKUP=Lock up bond
# suppress inspection "UnusedProperty"
dao.tx.type.enum.UNLOCK=Unlock bond
# suppress inspection "UnusedProperty"
dao.tx.type.enum.ASSET_LISTING_FEE=Asset listing fee
# suppress inspection "UnusedProperty"
dao.tx.type.enum.PROOF_OF_BURN=Proof of burn
# suppress inspection "UnusedProperty"
dao.tx.type.enum.IRREGULAR=Irregular

dao.tx.withdrawnFromWallet=BTC withdrawn from wallet
dao.tx.issuanceFromCompReq=Compensation request/issuance
dao.tx.issuanceFromCompReq.tooltip=Compensation request which led to an issuance of new BSQ.\n\
  Issuance date: {0}
dao.tx.issuanceFromReimbursement=Reimbursement request/issuance
dao.tx.issuanceFromReimbursement.tooltip=Reimbursement request which led to an issuance of new BSQ.\n\
  Issuance date: {0}
dao.proposal.create.missingBsqFunds=You don''t have sufficient BSQ funds for creating the proposal. If you have an \
  unconfirmed BSQ transaction you need to wait for a blockchain confirmation because BSQ is validated only if it is \
  included in a block.\n\
  Missing: {0}

dao.proposal.create.missingBsqFundsForBond=You don''t have sufficient BSQ funds for this role. You can still \
  publish this proposal, but you''ll need the full BSQ amount required for this role if it gets accepted. \n\
  Missing: {0}

dao.proposal.create.missingMinerFeeFunds=You don''t have sufficient BTC funds for creating the proposal transaction. \
  All BSQ transactions require a miner fee in BTC.\n\
  Missing: {0}

dao.proposal.create.missingIssuanceFunds=You don''t have sufficient BTC funds for creating the proposal transaction. \
  All BSQ transactions require a miner fee in BTC, and issuance transactions also require BTC for the requested BSQ \
  amount ({0} Satoshis/BSQ).\n\
  Missing: {1}

dao.feeTx.confirm=Confirm {0} transaction
dao.feeTx.confirm.details={0} fee: {1}\n\
  Mining fee: {2} ({3} Satoshis/byte)\n\
  Transaction size: {4} Kb\n\n\
  Are you sure you want to publish the {5} transaction?

dao.feeTx.issuanceProposal.confirm.details={0} fee: {1}\n\
  BTC needed for BSQ issuance: {2} ({3} Satoshis/BSQ)\n\
  Mining fee: {4} ({5} Satoshis/byte)\n\
  Transaction size: {6} Kb\n\n\
  If your request is approved, you will receive the amount you requested net of the 2 BSQ proposal fee.\n\n\
  Are you sure you want to publish the {7} transaction?

dao.news.bisqDAO.title=THE BISQ DAO
dao.news.bisqDAO.description=Just as the Bisq exchange is decentralized and censorship-resistant, so is its \
  governance model - and the Bisq DAO and BSQ token are the tools that make it possible.
dao.news.bisqDAO.readMoreLink=Learn More About the Bisq DAO

dao.news.pastContribution.title=MADE PAST CONTRIBUTIONS? REQUEST BSQ
dao.news.pastContribution.description=If you have contributed to Bisq please use the BSQ address below and make a \
  request for taking part of the BSQ genesis distribution.
dao.news.pastContribution.yourAddress=Your BSQ Wallet Address
dao.news.pastContribution.requestNow=Request now

dao.news.DAOOnTestnet.title=RUN THE BISQ DAO ON OUR TESTNET
dao.news.DAOOnTestnet.description=The mainnet Bisq DAO is not launched yet but you can learn about the Bisq DAO \
  by running it on our testnet.
dao.news.DAOOnTestnet.firstSection.title=1. Switch to DAO Testnet Mode
dao.news.DAOOnTestnet.firstSection.content=Switch to DAO Testnet from the Settings screen.
dao.news.DAOOnTestnet.secondSection.title=2. Acquire Some BSQ
dao.news.DAOOnTestnet.secondSection.content=Request BSQ on Slack or Buy BSQ on Bisq.
dao.news.DAOOnTestnet.thirdSection.title=3. Participate in a Voting Cycle
dao.news.DAOOnTestnet.thirdSection.content=Making proposals and voting on proposals to change various aspects of Bisq.
dao.news.DAOOnTestnet.fourthSection.title=4. Explore a BSQ Block Explorer
dao.news.DAOOnTestnet.fourthSection.content=Since BSQ is just bitcoin, you can see BSQ transactions on our bitcoin block explorer.
dao.news.DAOOnTestnet.readMoreLink=Read the full documentation

dao.monitor.daoState=DAO state
dao.monitor.proposals=Proposals state
dao.monitor.blindVotes=Blind votes state

dao.monitor.table.peers=Peers
dao.monitor.table.conflicts=Conflicts
dao.monitor.state=Status
dao.monitor.requestAlHashes=Request all hashes
dao.monitor.resync=Resync DAO state
dao.monitor.table.header.cycleBlockHeight=Cycle / block height
dao.monitor.table.cycleBlockHeight=Cycle {0} / block {1}
dao.monitor.table.seedPeers=Seed node: {0}

dao.monitor.daoState.headline=DAO state
dao.monitor.daoState.table.headline=Chain of DAO state hashes
dao.monitor.daoState.table.blockHeight=Block height
dao.monitor.daoState.table.hash=Hash of DAO state
dao.monitor.daoState.table.prev=Previous hash
dao.monitor.daoState.conflictTable.headline=DAO state hashes from peers in conflict
dao.monitor.daoState.utxoConflicts=UTXO conflicts
dao.monitor.daoState.utxoConflicts.blockHeight=Block height: {0}
dao.monitor.daoState.utxoConflicts.sumUtxo=Sum of all UTXO: {0} BSQ
dao.monitor.daoState.utxoConflicts.sumBsq=Sum of all BSQ: {0} BSQ
dao.monitor.daoState.checkpoint.popup=DAO state is not in sync with the network. \
  After restart the DAO state will resync.

dao.monitor.proposal.headline=Proposals state
dao.monitor.proposal.table.headline=Chain of proposal state hashes
dao.monitor.proposal.conflictTable.headline=Proposal state hashes from peers in conflict

dao.monitor.proposal.table.hash=Hash of proposal state
dao.monitor.proposal.table.prev=Previous hash
dao.monitor.proposal.table.numProposals=No. proposals

dao.monitor.isInConflictWithSeedNode=Your local data is not in consensus with at least one seed node. \
  Please resync the DAO state.
dao.monitor.isInConflictWithNonSeedNode=One of your peers is not in consensus with the network but your node \
  is in sync with the seed nodes.
dao.monitor.daoStateInSync=Your local node is in consensus with the network

dao.monitor.blindVote.headline=Blind votes state
dao.monitor.blindVote.table.headline=Chain of blind vote state hashes
dao.monitor.blindVote.conflictTable.headline=Blind vote state hashes from peers in conflict
dao.monitor.blindVote.table.hash=Hash of blind vote state
dao.monitor.blindVote.table.prev=Previous hash
dao.monitor.blindVote.table.numBlindVotes=No. blind votes

dao.factsAndFigures.menuItem.supply=BSQ Supply
dao.factsAndFigures.menuItem.transactions=BSQ Transactions

dao.factsAndFigures.dashboard.marketPrice=Market data
dao.factsAndFigures.dashboard.price=Latest BSQ/BTC trade price (in Bisq)
dao.factsAndFigures.dashboard.avgPrice90=90 days average BSQ/BTC trade price
dao.factsAndFigures.dashboard.avgPrice30=30 days average BSQ/BTC trade price
dao.factsAndFigures.dashboard.avgUSDPrice90=90 days volume weighted average USD/BSQ trade price
dao.factsAndFigures.dashboard.avgUSDPrice30=30 days volume weighted average USD/BSQ trade price
dao.factsAndFigures.dashboard.marketCap=Market capitalisation (based on trade price)
dao.factsAndFigures.dashboard.availableAmount=Total available BSQ

dao.factsAndFigures.supply.issuedVsBurnt=BSQ issued v. BSQ burnt

dao.factsAndFigures.supply.issued=BSQ issued
dao.factsAndFigures.supply.genesisIssueAmount=BSQ issued at genesis transaction
dao.factsAndFigures.supply.compRequestIssueAmount=BSQ issued for compensation requests
dao.factsAndFigures.supply.reimbursementAmount=BSQ issued for reimbursement requests

dao.factsAndFigures.supply.burnt=BSQ burnt
dao.factsAndFigures.supply.burntMovingAverage=15-day moving average
dao.factsAndFigures.supply.burntZoomToInliers=Zoom to inliers

dao.factsAndFigures.supply.locked=Global state of locked BSQ
dao.factsAndFigures.supply.totalLockedUpAmount=Locked up in bonds
dao.factsAndFigures.supply.totalUnlockingAmount=Unlocking BSQ from bonds
dao.factsAndFigures.supply.totalUnlockedAmount=Unlocked BSQ from bonds
dao.factsAndFigures.supply.totalConfiscatedAmount=Confiscated BSQ from bonds
dao.factsAndFigures.supply.invalidTxs=Burned BSQ (invalid transactions)
dao.factsAndFigures.supply.burntAmount=Burned BSQ (fees)

dao.factsAndFigures.transactions.genesis=Genesis transaction
dao.factsAndFigures.transactions.genesisBlockHeight=Genesis block height
dao.factsAndFigures.transactions.genesisTxId=Genesis transaction ID
dao.factsAndFigures.transactions.txDetails=BSQ transactions statistics
dao.factsAndFigures.transactions.allTx=No. of all BSQ transactions
dao.factsAndFigures.transactions.utxo=No. of all unspent transaction outputs
dao.factsAndFigures.transactions.compensationIssuanceTx=No. of all compensation request issuance transactions
dao.factsAndFigures.transactions.reimbursementIssuanceTx=No. of all reimbursement request issuance transactions
dao.factsAndFigures.transactions.burntTx=No. of all fee payments transactions
dao.factsAndFigures.transactions.invalidTx=No. of all invalid transactions
dao.factsAndFigures.transactions.irregularTx=No. of all irregular transactions

####################################################################
# Windows
####################################################################

contractWindow.title=Dispute details
contractWindow.dates=Offer date / Trade date
contractWindow.btcAddresses=Bitcoin address BTC buyer / BTC seller
contractWindow.onions=Network address BTC buyer / BTC seller
contractWindow.accountAge=Account age BTC buyer / BTC seller
contractWindow.numDisputes=No. of disputes BTC buyer / BTC seller
contractWindow.contractHash=Contract hash

displayAlertMessageWindow.headline=Important information!
displayAlertMessageWindow.update.headline=Important update information!
displayAlertMessageWindow.update.download=Download:
displayUpdateDownloadWindow.downloadedFiles=Files:
displayUpdateDownloadWindow.downloadingFile=Downloading: {0}
displayUpdateDownloadWindow.verifiedSigs=Signature verified with keys:
displayUpdateDownloadWindow.status.downloading=Downloading files...
displayUpdateDownloadWindow.status.verifying=Verifying signature...
displayUpdateDownloadWindow.button.label=Download installer and verify signature
displayUpdateDownloadWindow.button.downloadLater=Download later
displayUpdateDownloadWindow.button.ignoreDownload=Ignore this version
displayUpdateDownloadWindow.headline=A new Bisq update is available!
displayUpdateDownloadWindow.download.failed.headline=Download failed
displayUpdateDownloadWindow.download.failed=Download failed.\n\
  Please download and verify manually at https://bisq.network/downloads
displayUpdateDownloadWindow.installer.failed=Unable to determine the correct installer. Please download and verify manually at https://bisq.network/downloads
displayUpdateDownloadWindow.verify.failed=Verification failed.\n\
  Please download and verify manually at https://bisq.network/downloads
displayUpdateDownloadWindow.success=The new version has been successfully downloaded and the signature verified.\n\n\
Please open the download directory, shut down the application and install the new version.
displayUpdateDownloadWindow.download.openDir=Open download directory

disputeSummaryWindow.title=Summary
disputeSummaryWindow.openDate=Ticket opening date
disputeSummaryWindow.role=Trader's role
disputeSummaryWindow.payout=Trade amount payout
disputeSummaryWindow.payout.getsTradeAmount=BTC {0} gets trade amount payout
disputeSummaryWindow.payout.getsAll=BTC {0} gets all
disputeSummaryWindow.payout.custom=Custom payout
disputeSummaryWindow.payout.adjustAmount=Amount entered exceeds available amount of {0}.\n\
We adjust this input field to the max possible value.
disputeSummaryWindow.payoutAmount.buyer=Buyer's payout amount
disputeSummaryWindow.payoutAmount.seller=Seller's payout amount
disputeSummaryWindow.payoutAmount.invert=Use loser as publisher
disputeSummaryWindow.reason=Reason of dispute
disputeSummaryWindow.reason.bug=Bug
disputeSummaryWindow.reason.usability=Usability
disputeSummaryWindow.reason.protocolViolation=Protocol violation
disputeSummaryWindow.reason.noReply=No reply
disputeSummaryWindow.reason.scam=Scam
disputeSummaryWindow.reason.other=Other
disputeSummaryWindow.reason.bank=Bank
disputeSummaryWindow.summaryNotes=Summary notes
disputeSummaryWindow.addSummaryNotes=Add summary notes
disputeSummaryWindow.close.button=Close ticket
disputeSummaryWindow.close.msg=Ticket closed on {0}\n\n\
Summary:\n\
Payout amount for BTC buyer: {1}\n\
Payout amount for BTC seller: {2}\n\n\
Summary notes:\n{3}
disputeSummaryWindow.close.nextStepsForMediation=\n\nNext steps:\n\
Open trade and accept or reject suggestion from mediator
disputeSummaryWindow.close.nextStepsForRefundAgentArbitration=\n\nNext steps:\n\
No further action is required from you. If the arbitrator decided in your favor, you'll see a "Refund from arbitration" transaction in Funds/Transactions
disputeSummaryWindow.close.closePeer=You need to close also the trading peers ticket!
disputeSummaryWindow.close.txDetails.headline=Publish refund transaction
disputeSummaryWindow.close.txDetails.buyer=Buyer receives {0} on address: {1}\n
disputeSummaryWindow.close.txDetails.seller=Seller receives {0} on address: {1}\n
disputeSummaryWindow.close.txDetails=Spending: {0}\n\
  {1}{2}\
  Transaction fee: {3} ({4} satoshis/byte)\n\
  Transaction size: {5} Kb\n\n\
  Are you sure you want to publish this transaction?

emptyWalletWindow.headline={0} emergency wallet tool
emptyWalletWindow.info=Please use that only in emergency case if you cannot access your fund from the UI.\n\n\
Please note that all open offers will be closed automatically when using this tool.\n\n\
Before you use this tool, please backup your data directory. \
You can do this at \"Account/Backup\".\n\n\
Please report us your problem and file a bug report on GitHub or at the Bisq forum so that we can investigate what was causing the problem.
emptyWalletWindow.balance=Your available wallet balance
emptyWalletWindow.bsq.btcBalance=Balance of non-BSQ Satoshis

emptyWalletWindow.address=Your destination address
emptyWalletWindow.button=Send all funds
emptyWalletWindow.openOffers.warn=You have open offers which will be removed if you empty the wallet.\nAre you sure that you want to empty your wallet?
emptyWalletWindow.openOffers.yes=Yes, I am sure
emptyWalletWindow.sent.success=The balance of your wallet was successfully transferred.

enterPrivKeyWindow.headline=Enter private key for registration

filterWindow.headline=Edit filter list
filterWindow.offers=Filtered offers (comma sep.)
filterWindow.onions=Filtered onion addresses (comma sep.)
filterWindow.accounts=Filtered trading account data:\nFormat: comma sep. list of [payment method id | data field | value]
filterWindow.bannedCurrencies=Filtered currency codes (comma sep.)
filterWindow.bannedPaymentMethods=Filtered payment method IDs (comma sep.)
filterWindow.bannedSignerPubKeys=Filtered signer pubkeys (comma sep. hex of pubkeys)
filterWindow.arbitrators=Filtered arbitrators (comma sep. onion addresses)
filterWindow.mediators=Filtered mediators (comma sep. onion addresses)
filterWindow.refundAgents=Filtered refund agents (comma sep. onion addresses)
filterWindow.seedNode=Filtered seed nodes (comma sep. onion addresses)
filterWindow.priceRelayNode=Filtered price relay nodes (comma sep. onion addresses)
filterWindow.btcNode=Filtered Bitcoin nodes (comma sep. addresses + port)
filterWindow.preventPublicBtcNetwork=Prevent usage of public Bitcoin network
filterWindow.disableDao=Disable DAO
filterWindow.disableDaoBelowVersion=Min. version required for DAO
filterWindow.disableTradeBelowVersion=Min. version required for trading
filterWindow.add=Add filter
filterWindow.remove=Remove filter
filterWindow.btcFeeReceiverAddresses=BTC fee receiver addresses

offerDetailsWindow.minBtcAmount=Min. BTC amount
offerDetailsWindow.min=(min. {0})
offerDetailsWindow.distance=(distance from market price: {0})
offerDetailsWindow.myTradingAccount=My trading account
offerDetailsWindow.offererBankId=(maker's bank ID/BIC/SWIFT)
offerDetailsWindow.offerersBankName=(maker's bank name)
offerDetailsWindow.bankId=Bank ID (e.g. BIC or SWIFT)
offerDetailsWindow.countryBank=Maker's country of bank
offerDetailsWindow.commitment=Commitment
offerDetailsWindow.agree=I agree
offerDetailsWindow.tac=Terms and conditions
offerDetailsWindow.confirm.maker=Confirm: Place offer to {0} bitcoin
offerDetailsWindow.confirm.taker=Confirm: Take offer to {0} bitcoin
offerDetailsWindow.creationDate=Creation date
offerDetailsWindow.makersOnion=Maker's onion address

qRCodeWindow.headline=QR-Code
qRCodeWindow.msg=Please use that QR-Code for funding your Bisq wallet from your external wallet.
qRCodeWindow.request=Payment request:\n{0}

selectDepositTxWindow.headline=Select deposit transaction for dispute
selectDepositTxWindow.msg=The deposit transaction was not stored in the trade.\n\
Please select one of the existing multisig transactions from your wallet which was the \
deposit transaction used in the failed trade.\n\n\
You can find the correct transaction by opening the trade details window (click on the trade ID in the list)\
 and following the trading fee payment transaction output to the next transaction where you see \
the multisig deposit transaction (the address starts with 3). That transaction ID should be \
visible in the list presented here. Once you found the correct transaction select that transaction here and continue.\n\n\
Sorry for the inconvenience but that error case should happen very rarely and in future we will try \
to find better ways to resolve it.
selectDepositTxWindow.select=Select deposit transaction

selectBaseCurrencyWindow.headline=Market selection
selectBaseCurrencyWindow.msg=The selected default market is {0}.\n\n\
If you want to change to another base currency please select one from the drop down box.\n\
You can also change later the base currency at the \"Settings/Network\" screen.
selectBaseCurrencyWindow.select=Select base currency

sendAlertMessageWindow.headline=Send global notification
sendAlertMessageWindow.alertMsg=Alert message
sendAlertMessageWindow.enterMsg=Enter message
sendAlertMessageWindow.isUpdate=Is update notification
sendAlertMessageWindow.version=New version no.
sendAlertMessageWindow.send=Send notification
sendAlertMessageWindow.remove=Remove notification

sendPrivateNotificationWindow.headline=Send private message
sendPrivateNotificationWindow.privateNotification=Private notification
sendPrivateNotificationWindow.enterNotification=Enter notification
sendPrivateNotificationWindow.send=Send private notification

showWalletDataWindow.walletData=Wallet data
showWalletDataWindow.includePrivKeys=Include private keys

# We do not translate the tac because of the legal nature. We would need translations checked by lawyers
# in each language which is too expensive atm.
tacWindow.headline=User agreement
tacWindow.agree=I agree
tacWindow.disagree=I disagree and quit
tacWindow.arbitrationSystem=Dispute resolution

tradeDetailsWindow.headline=Trade
tradeDetailsWindow.disputedPayoutTxId=Disputed payout transaction ID:
tradeDetailsWindow.tradeDate=Trade date
tradeDetailsWindow.txFee=Mining fee
tradeDetailsWindow.tradingPeersOnion=Trading peers onion address
tradeDetailsWindow.tradingPeersPubKeyHash=Trading peers pubkey hash
tradeDetailsWindow.tradeState=Trade state
tradeDetailsWindow.agentAddresses=Arbitrator/Mediator

walletPasswordWindow.headline=Enter password to unlock

torNetworkSettingWindow.header=Tor networks settings
torNetworkSettingWindow.noBridges=Don't use bridges
torNetworkSettingWindow.providedBridges=Connect with provided bridges
torNetworkSettingWindow.customBridges=Enter custom bridges
torNetworkSettingWindow.transportType=Transport type
torNetworkSettingWindow.obfs3=obfs3
torNetworkSettingWindow.obfs4=obfs4 (recommended)
torNetworkSettingWindow.meekAmazon=meek-amazon
torNetworkSettingWindow.meekAzure=meek-azure
torNetworkSettingWindow.enterBridge=Enter one or more bridge relays (one per line)
torNetworkSettingWindow.enterBridgePrompt=type address:port
torNetworkSettingWindow.restartInfo=You need to restart to apply the changes
torNetworkSettingWindow.openTorWebPage=Open Tor project web page
torNetworkSettingWindow.deleteFiles.header=Connection problems?
torNetworkSettingWindow.deleteFiles.info=If you have repeated connection problems at start up, deleting outdated Tor files might help. To do that click the button below and restart afterwards.
torNetworkSettingWindow.deleteFiles.button=Delete outdated Tor files and shut down
torNetworkSettingWindow.deleteFiles.progress=Shut down Tor in progress
torNetworkSettingWindow.deleteFiles.success=Outdated Tor files deleted successfully. Please restart.
torNetworkSettingWindow.bridges.header=Is Tor blocked?
torNetworkSettingWindow.bridges.info=If Tor is blocked by your internet provider or by your country you can try to use Tor bridges.\n\
  Visit the Tor web page at: https://bridges.torproject.org/bridges to learn more about \
  bridges and pluggable transports.

feeOptionWindow.headline=Choose currency for trade fee payment
feeOptionWindow.info=You can choose to pay the trade fee in BSQ or in BTC. If you choose BSQ you appreciate the discounted trade fee.
feeOptionWindow.optionsLabel=Choose currency for trade fee payment
feeOptionWindow.useBTC=Use BTC
feeOptionWindow.fee={0} (≈ {1})


####################################################################
# Popups
####################################################################

popup.headline.notification=Notification
popup.headline.instruction=Please note:
popup.headline.attention=Attention
popup.headline.backgroundInfo=Background information
popup.headline.feedback=Completed
popup.headline.confirmation=Confirmation
popup.headline.information=Information
popup.headline.warning=Warning
popup.headline.error=Error

popup.doNotShowAgain=Don't show again
popup.reportError.log=Open log file
popup.reportError.gitHub=Report to GitHub issue tracker
popup.reportError={0}\n\nTo help us to improve the software please report this bug by opening a new issue at https://github.com/bisq-network/bisq/issues.\n\
The above error message will be copied to the clipboard when you click either of the buttons below.\n\
It will make debugging easier if you include the bisq.log file by pressing "Open log file", saving a copy, and attaching it to your bug report.

popup.error.tryRestart=Please try to restart your application and check your network connection to see if you can resolve the issue.
popup.error.takeOfferRequestFailed=An error occurred when someone tried to take one of your offers:\n{0}

error.spvFileCorrupted=An error occurred when reading the SPV chain file.\nIt might be that the SPV chain file is corrupted.\n\nError message: {0}\n\nDo you want to delete it and start a resync?
error.deleteAddressEntryListFailed=Could not delete AddressEntryList file.\nError: {0}
error.closedTradeWithUnconfirmedDepositTx=The deposit transaction of the closed trade with the trade ID {0} is still \
  unconfirmed.\n\n\
  Please do a SPV resync at \"Setting/Network info\" to see if the transaction is valid.
error.closedTradeWithNoDepositTx=The deposit transaction of the closed trade with the trade ID {0} is null.\n\n\
  Please restart the application to clean up the closed trades list.

popup.warning.walletNotInitialized=The wallet is not initialized yet
popup.warning.wrongVersion=You probably have the wrong Bisq version for this computer.\n\
Your computer''s architecture is: {0}.\n\
The Bisq binary you installed is: {1}.\n\
Please shut down and re-install the correct version ({2}).
popup.warning.incompatibleDB=We detected incompatible data base files!\n\n\
Those database file(s) are not compatible with our current code base:\n{0}\n\n\
We made a backup of the corrupted file(s) and applied the default values to a new database version.\n\n\
The backup is located at:\n\
{1}/db/backup_of_corrupted_data.\n\n\
Please check if you have the latest version of Bisq installed.\n\
You can download it at:\n\
https://bisq.network/downloads\n\n\
Please restart the application.
popup.warning.startupFailed.twoInstances=Bisq is already running. You cannot run two instances of Bisq.
popup.warning.cryptoTestFailed=Seems that you use a self compiled binary and have not following the build instructions in https://github.com/bisq-network/exchange/blob/master/doc/build.md#7-enable-unlimited-strength-for-cryptographic-keys.\n\nIf that is not the case and you use the official Bisq binary, please file a bug report to the GitHub page.\nError={0}
popup.warning.tradePeriod.halfReached=Your trade with ID {0} has reached the half of the max. allowed trading period and is still not completed.\n\nThe trade period ends on {1}\n\nPlease check your trade state at \"Portfolio/Open trades\" for further information.
popup.warning.tradePeriod.ended=Your trade with ID {0} has reached the max. allowed trading period and is not completed.\n\n\
  The trade period ended on {1}\n\n\
  Please check your trade at \"Portfolio/Open trades\" for contacting the mediator.
popup.warning.noTradingAccountSetup.headline=You have not setup a trading account
popup.warning.noTradingAccountSetup.msg=You need to setup a national currency or altcoin account before you can create an offer.\nDo you want to setup an account?
popup.warning.noArbitratorsAvailable=There are no arbitrators available.
popup.warning.noMediatorsAvailable=There are no mediators available.
popup.warning.notFullyConnected=You need to wait until you are fully connected to the network.\nThat might take up to about 2 minutes at startup.
popup.warning.notSufficientConnectionsToBtcNetwork=You need to wait until you have at least {0} connections to the Bitcoin network.
popup.warning.downloadNotComplete=You need to wait until the download of missing Bitcoin blocks is complete.
popup.warning.removeOffer=Are you sure you want to remove that offer?\nThe maker fee of {0} will be lost if you remove that offer.
popup.warning.tooLargePercentageValue=You cannot set a percentage of 100% or larger.
popup.warning.examplePercentageValue=Please enter a percentage number like \"5.4\" for 5.4%
popup.warning.noPriceFeedAvailable=There is no price feed available for that currency. You cannot use a percent based price.\nPlease select the fixed price.
popup.warning.sendMsgFailed=Sending message to your trading partner failed.\nPlease try again and if it continue to fail report a bug.
popup.warning.insufficientBtcFundsForBsqTx=You don''t have sufficient BTC funds for paying the miner fee for that transaction.\n\
Please fund your BTC wallet.\nMissing funds: {0}
popup.warning.bsqChangeBelowDustException=This transaction creates a BSQ change output which is below dust \
  limit (5.46 BSQ) and would be rejected by the Bitcoin network.\n\n\
  You need to either send a higher amount to avoid the change output (e.g. by adding the dust amount to your \
  sending amount) or add more BSQ funds to your wallet so you avoid to generate a dust output.\n\n\
  The dust output is {0}.
popup.warning.btcChangeBelowDustException=This transaction creates a change output which is below dust \
  limit (546 Satoshi) and would be rejected by the Bitcoin network.\n\n\
  You need to add the dust amount to your sending amount to avoid to generate a dust output.\n\n\
  The dust output is {0}.

popup.warning.insufficientBsqFundsForBtcFeePayment=You don''t have sufficient BSQ funds for paying the trade fee in BSQ. \
You can pay the fee in BTC or you need to fund your BSQ wallet. You can buy BSQ in Bisq.\n\n\
  Missing BSQ funds: {0}
popup.warning.noBsqFundsForBtcFeePayment=Your BSQ wallet does not have sufficient funds for paying the trade fee in BSQ.
popup.warning.messageTooLong=Your message exceeds the max. allowed size. Please send it in several parts or upload it to a service like https://pastebin.com.
popup.warning.lockedUpFunds=You have locked up funds from a failed trade.\n\
  Locked up balance: {0} \n\
  Deposit tx address: {1}\n\
  Trade ID: {2}.\n\n\
  Please open a support ticket by selecting the trade in the open trades screen and pressing \"alt + o\" or \"option + o\"."

popup.warning.nodeBanned=One of the {0} nodes got banned. Please restart your application to be sure to not be connected to the banned node.
popup.warning.priceRelay=price relay
popup.warning.seed=seed
popup.warning.mandatoryUpdate.trading=Please update to the latest Bisq version. \
  A mandatory update was released which disables trading for old versions. \
  Please check out the Bisq Forum for more information.
popup.warning.mandatoryUpdate.dao=Please update to the latest Bisq version. \
  A mandatory update was released which disables the Bisq DAO and BSQ for old versions. \
  Please check out the Bisq Forum for more information.
popup.warning.disable.dao=The Bisq DAO and BSQ are temporary disabled. \
  Please check out the Bisq Forum for more information.
popup.warning.burnBTC=This transaction is not possible, as the mining fees of {0} would exceed the amount to transfer of {1}. \
  Please wait until the mining fees are low again or until you''ve accumulated more BTC to transfer.

popup.warning.openOffer.makerFeeTxRejected=The maker fee transaction for offer with ID {0} was rejected by the Bitcoin network.\n\
  Transaction ID={1}.\n\
  The offer has been removed to avoid further problems.\n\
  Please go to \"Settings/Network info\" and do a SPV resync.\n\
  For further help please contact the Bisq support channel at the Bisq Keybase team.

popup.warning.trade.txRejected.tradeFee=trade fee
popup.warning.trade.txRejected.deposit=deposit
popup.warning.trade.txRejected=The {0} transaction for trade with ID {1} was rejected by the Bitcoin network.\n\
  Transaction ID={2}}\n\
  The trade has been moved to failed trades.\n\
  Please go to \"Settings/Network info\" and do a SPV resync.\n\
  For further help please contact the Bisq support channel at the Bisq Keybase team.

popup.warning.openOfferWithInvalidMakerFeeTx=The maker fee transaction for offer with ID {0} is invalid.\n\
  Transaction ID={1}.\n\
  Please go to \"Settings/Network info\" and do a SPV resync.\n\
  For further help please contact the Bisq support channel at the Bisq Keybase team.

popup.warning.trade.depositTxNull=The trade with ID ''{0}'' has no deposit transaction set.\n\n\
  Please restart the application to see if the problem still exists.\n\n\
  If it does, please open the trade details popup by clicking on the trade ID. Then click on the transaction IDs for \
  the maker fee transaction and the taker fee transaction to view them on a block explorer. A transaction \
  that cannot be found in a block explorer is probably an invalid transaction.\n\n\
  If this happens, please report it in the #support channel on the Bisq Keybase (https://keybase.io/team/bisq). \
  If your trade fee transaction is invalid, no funds have left your wallet, you can move the trade to failed trades,\
  and do an SPV resync for your funds to reappear (see how below).\n\n\
  If your trade fee transaction is valid, the fee amount is lost, and you can make a \
  request for reimbursement on the support repository on GitHub (https://github.com/bisq-network/support/issues).\n\n\
  In both cases, please do an SPV resync from the ''Settings/Network'' screen to clean your wallet of any lingering issues!

popup.warning.trade.depositTxNull.moveToFailedTrades=Move to failed trades
popup.warning.trade.depositTxNull.shutDown=Shut down Bisq

popup.info.securityDepositInfo=To ensure both traders follow the trade protocol, both traders need to pay a security \
deposit.\n\nThis deposit is kept in your trade wallet until your trade has been successfully completed, and then it's \
refunded to you.\n\nPlease note: if you're creating a new offer, Bisq needs to be running for another trader to take \
it. To keep your offers online, keep Bisq running and make sure this computer remains online too (i.e., make sure it \
doesn't switch to standby mode...monitor standby is fine).

popup.info.cashDepositInfo=Please be sure that you have a bank branch in your area to be able to make the cash deposit.\n\
  The bank ID (BIC/SWIFT) of the seller''s bank is: {0}.
popup.info.cashDepositInfo.confirm=I confirm that I can make the deposit
popup.info.shutDownWithOpenOffers=Bisq is being shut down, but there are open offers. \n\n\
  These offers won't be available on the P2P network while Bisq is shut down, but \
  they will be re-published to the P2P network the next time you start Bisq.\n\n\
  To keep your offers online, keep Bisq running and make sure this computer remains online too \
  (i.e., make sure it doesn't go into standby mode...monitor standby is not a problem).

popup.privateNotification.headline=Important private notification!

popup.securityRecommendation.headline=Important security recommendation
popup.securityRecommendation.msg=We would like to remind you to consider using password protection for your wallet if you have not already enabled that.\n\nIt is also highly recommended to write down the wallet seed words. Those seed words are like a master password for recovering your Bitcoin wallet.\nAt the \"Wallet Seed\" section you find more information.\n\nAdditionally you should backup the complete application data folder at the \"Backup\" section.

popup.bitcoinLocalhostNode.msg=Bisq detected a locally running Bitcoin Core node (at localhost).\n\
  Please make sure that this node is fully synced before you start Bisq and that it is not running in pruned mode.
popup.bitcoinLocalhostNode.additionalRequirements=\n\nFor a well configured node, the requirements are for the node to have pruning disabled and bloom filters enabled.

popup.shutDownInProgress.headline=Shut down in progress
popup.shutDownInProgress.msg=Shutting down application can take a few seconds.\nPlease don't interrupt this process.

popup.attention.forTradeWithId=Attention required for trade with ID {0}

popup.info.multiplePaymentAccounts.headline=Multiple payment accounts available
popup.info.multiplePaymentAccounts.msg=You have multiple payment accounts available for this offer. Please make sure you've picked the right one.

popup.news.launch.headline=Two Major Updates
popup.news.launch.accountSigning.headline=ACCOUNT SIGNING
popup.news.launch.accountSigning.description=Lift 0.01 BTC fiat trading limits by buying BTC from a signed peer.
popup.news.launch.ntp.headline=NEW TRADE PROTOCOL
popup.news.launch.ntp.description=New 2-level dispute resolution system makes Bisq more secure, scalable, and censorship-resistant.

popup.accountSigning.selectAccounts.headline=Select payment accounts
popup.accountSigning.selectAccounts.description=Based on the payment method and point of time all payment accounts that are connected to a dispute where a payout to the buyer occurred will be selected for you to sign.
popup.accountSigning.selectAccounts.signAll=Sign all payment methods
popup.accountSigning.selectAccounts.datePicker=Select point of time until which accounts will be signed

popup.accountSigning.confirmSelectedAccounts.headline=Confirm selected payment accounts
popup.accountSigning.confirmSelectedAccounts.description=Based on your input, {0} payment accounts will be selected.
popup.accountSigning.confirmSelectedAccounts.button=Confirm payment accounts
popup.accountSigning.signAccounts.headline=Confirm signing of payment accounts
popup.accountSigning.signAccounts.description=Based on your selection, {0} payment accounts will be signed.
popup.accountSigning.signAccounts.button=Sign payment accounts
popup.accountSigning.signAccounts.ECKey=Enter private arbitrator key
popup.accountSigning.signAccounts.ECKey.error=Bad arbitrator ECKey

popup.accountSigning.success.headline=Congratulations
popup.accountSigning.success.description=All {0} payment accounts were successfully signed!
popup.accountSigning.generalInformation=You'll find the signing state of all your accounts in the account section.\n\n\
  For further information, please visit https://docs.bisq.network/payment-methods#account-signing.
popup.accountSigning.signedByArbitrator=One of your payment accounts has been verified and signed by an arbitrator. Trading with this account will automatically sign your trading peer''s account after a successful trade.\n\n{0}
popup.accountSigning.signedByPeer=One of your payment accounts has been verified and signed by a trading peer. Your initial trading limit will be lifted and you''ll be able to sign other accounts in {0} days from now.\n\n{1}
popup.accountSigning.peerLimitLifted=The initial limit for one of your accounts has been lifted.\n\n{0}
popup.accountSigning.peerSigner=One of your accounts is mature enough to sign other payment accounts \
  and the initial limit for one of your accounts has been lifted.\n\n{0}

popup.accountSigning.singleAccountSelect.headline=Select account age witness
popup.accountSigning.singleAccountSelect.description=Search for account age witness.
popup.accountSigning.singleAccountSelect.datePicker=Select point of time for signing
popup.accountSigning.confirmSingleAccount.headline=Confirm selected account age witness
popup.accountSigning.confirmSingleAccount.selectedHash=Selected witness hash
popup.accountSigning.confirmSingleAccount.button=Sign account age witness
popup.accountSigning.successSingleAccount.description=Witness {0} was signed
popup.accountSigning.successSingleAccount.success.headline=Success
popup.accountSigning.successSingleAccount.signError=Failed to sign witness, {0}

popup.accountSigning.unsignedPubKeys.headline=Unsigned Pubkeys
popup.accountSigning.unsignedPubKeys.sign=Sign Pubkeys
popup.accountSigning.unsignedPubKeys.signed=Pubkeys were signed
popup.accountSigning.unsignedPubKeys.result.headline=Signing completed
popup.accountSigning.unsignedPubKeys.result.signed=Signed pubkeys
popup.accountSigning.unsignedPubKeys.result.failed=Failed to sign

####################################################################
# Notifications
####################################################################

notification.trade.headline=Notification for trade with ID {0}
notification.ticket.headline=Support ticket for trade with ID {0}
notification.trade.completed=The trade is now completed and you can withdraw your funds.
notification.trade.accepted=Your offer has been accepted by a BTC {0}.
notification.trade.confirmed=Your trade has at least one blockchain confirmation.\nYou can start the payment now.
notification.trade.paymentStarted=The BTC buyer has started the payment.
notification.trade.selectTrade=Select trade
notification.trade.peerOpenedDispute=Your trading peer has opened a {0}.
notification.trade.disputeClosed=The {0} has been closed.
notification.walletUpdate.headline=Trading wallet update
notification.walletUpdate.msg=Your trading wallet is sufficiently funded.\nAmount: {0}
notification.takeOffer.walletUpdate.msg=Your trading wallet was already sufficiently funded from an earlier take offer attempt.\nAmount: {0}
notification.tradeCompleted.headline=Trade completed
notification.tradeCompleted.msg=You can withdraw your funds now to your external Bitcoin wallet or transfer it to the Bisq wallet.


####################################################################
# System Tray
####################################################################

systemTray.show=Show application window
systemTray.hide=Hide application window
systemTray.info=Info about Bisq
systemTray.exit=Exit
systemTray.tooltip=Bisq: A decentralized bitcoin exchange network


####################################################################
# GUI Util
####################################################################

guiUtil.miningFeeInfo=Please be sure that the mining fee used at your external wallet is \
at least {0} satoshis/byte. Otherwise the trade transactions cannot be confirmed and a trade would end up in a dispute.

guiUtil.accountExport.savedToPath=Trading accounts saved to path:\n{0}
guiUtil.accountExport.noAccountSetup=You don't have trading accounts set up for exporting.
guiUtil.accountExport.selectPath=Select path to {0}
# suppress inspection "TrailingSpacesInProperty"
guiUtil.accountExport.tradingAccount=Trading account with id {0}\n
# suppress inspection "TrailingSpacesInProperty"
guiUtil.accountImport.noImport=We did not import trading account with id {0} because it exists already.\n
guiUtil.accountExport.exportFailed=Exporting to CSV failed because of an error.\nError = {0}
guiUtil.accountExport.selectExportPath=Select export path
guiUtil.accountImport.imported=Trading account imported from path:\n{0}\n\nImported accounts:\n{1}
guiUtil.accountImport.noAccountsFound=No exported trading accounts has been found at path: {0}.\nFile name is {1}."
guiUtil.openWebBrowser.warning=You are going to open a web page \
in your system web browser.\n\
Do you want to open the web page now?\n\n\
If you are not using the \"Tor Browser\" as your default system web browser you \
will connect to the web page in clear net.\n\n\
URL: \"{0}\"
guiUtil.openWebBrowser.doOpen=Open the web page and don't ask again
guiUtil.openWebBrowser.copyUrl=Copy URL and cancel
guiUtil.ofTradeAmount=of trade amount
guiUtil.requiredMinimum=(required minimum)

####################################################################
# Component specific
####################################################################

list.currency.select=Select currency
list.currency.showAll=Show all
list.currency.editList=Edit currency list

table.placeholder.noItems=Currently there are no {0} available
table.placeholder.noData=Currently there is no data available
table.placeholder.processingData=Processing data...


peerInfoIcon.tooltip.tradePeer=Trading peer's
peerInfoIcon.tooltip.maker=Maker's
peerInfoIcon.tooltip.trade.traded={0} onion address: {1}\nYou have already traded {2} time(s) with that peer\n{3}
peerInfoIcon.tooltip.trade.notTraded={0} onion address: {1}\nYou have not traded with that peer so far.\n{2}
peerInfoIcon.tooltip.age=Payment account created {0} ago.
peerInfoIcon.tooltip.unknownAge=Payment account age not known.

tooltip.openPopupForDetails=Open popup for details
tooltip.openBlockchainForAddress=Open external blockchain explorer for address: {0}
tooltip.openBlockchainForTx=Open external blockchain explorer for transaction: {0}

confidence.unknown=Unknown transaction status
confidence.seen=Seen by {0} peer(s) / 0 confirmations
confidence.confirmed=Confirmed in {0} block(s)
confidence.invalid=Transaction is invalid

peerInfo.title=Peer info
peerInfo.nrOfTrades=Number of completed trades
peerInfo.notTradedYet=You have not traded with that user so far.
peerInfo.setTag=Set tag for that peer
peerInfo.age.noRisk=Payment account age
peerInfo.age.chargeBackRisk=Time since signing
peerInfo.unknownAge=Age not known

addressTextField.openWallet=Open your default Bitcoin wallet
addressTextField.copyToClipboard=Copy address to clipboard
addressTextField.addressCopiedToClipboard=Address has been copied to clipboard
addressTextField.openWallet.failed=Opening a default Bitcoin wallet application has failed. Perhaps you don't have one installed?

peerInfoIcon.tooltip={0}\nTag: {1}

txIdTextField.copyIcon.tooltip=Copy transaction ID to clipboard
txIdTextField.blockExplorerIcon.tooltip=Open a blockchain explorer with that transactions ID


####################################################################
# Navigation
####################################################################

navigation.account=\"Account\"
navigation.account.walletSeed=\"Account/Wallet seed\"
navigation.funds.availableForWithdrawal=\"Fund/Send funds\"
navigation.portfolio.myOpenOffers=\"Portfolio/My open offers\"
navigation.portfolio.pending=\"Portfolio/Open trades\"
navigation.portfolio.closedTrades=\"Portfolio/History\"
navigation.funds.depositFunds=\"Funds/Receive funds\"
navigation.settings.preferences=\"Settings/Preferences\"
navigation.funds.transactions=\"Funds/Transactions\"
navigation.support=\"Support\"
navigation.dao.wallet.receive=\"DAO/BSQ Wallet/Receive\"


####################################################################
# Formatter
####################################################################

formatter.formatVolumeLabel={0} amount{1}
formatter.makerTaker=Maker as {0} {1} / Taker as {2} {3}
formatter.youAreAsMaker=You are {0} {1} as maker / Taker is {2} {3}
formatter.youAreAsTaker=You are {0} {1} as taker / Maker is {2} {3}
formatter.youAre=You are {0} {1} ({2} {3})
formatter.youAreCreatingAnOffer.fiat=You are creating an offer to {0} {1}
formatter.youAreCreatingAnOffer.altcoin=You are creating an offer to {0} {1} ({2} {3})
formatter.asMaker={0} {1} as maker
formatter.asTaker={0} {1} as taker


####################################################################
# Domain specific
####################################################################

# we use enum values here
# dynamic values are not recognized by IntelliJ
# suppress inspection "UnusedProperty"
BTC_MAINNET=Bitcoin Mainnet
# suppress inspection "UnusedProperty"
BTC_TESTNET=Bitcoin Testnet
# suppress inspection "UnusedProperty"
BTC_REGTEST=Bitcoin Regtest
# suppress inspection "UnusedProperty"
BTC_DAO_TESTNET=Bitcoin DAO Testnet (deprecated)
# suppress inspection "UnusedProperty"
BTC_DAO_BETANET=Bisq DAO Betanet (Bitcoin Mainnet)
# suppress inspection "UnusedProperty"
BTC_DAO_REGTEST=Bitcoin DAO Regtest

time.year=Year
time.month=Month
time.week=Week
time.day=Day
time.hour=Hour
time.minute10=10 Minutes
time.hours=hours
time.days=days
time.1hour=1 hour
time.1day=1 day
time.minute=minute
time.second=second
time.minutes=minutes
time.seconds=seconds


password.enterPassword=Enter password
password.confirmPassword=Confirm password
password.tooLong=Password must be less than 500 characters.
password.deriveKey=Derive key from password
password.walletDecrypted=Wallet successfully decrypted and password protection removed.
password.wrongPw=You entered the wrong password.\n\nPlease try entering your password again, carefully checking for typos or spelling errors.
password.walletEncrypted=Wallet successfully encrypted and password protection enabled.
password.walletEncryptionFailed=Wallet password could not be set. You might have imported seed words which are not matching the wallet database. Please contact the developers on the Bisq Forum.
password.passwordsDoNotMatch=The 2 passwords you entered don't match.
password.forgotPassword=Forgot password?
password.backupReminder=Please note that when setting a wallet password all automatically created backups from the unencrypted wallet will be deleted.\n\n\
  It is highly recommended to make a backup of the application directory and write down your seed words before setting a password!
password.backupWasDone=I have already done a backup

seed.seedWords=Wallet seed words
seed.enterSeedWords=Enter wallet seed words
seed.date=Wallet date
seed.restore.title=Restore wallets from seed words
seed.restore=Restore wallets
seed.creationDate=Creation date
seed.warn.walletNotEmpty.msg=Your Bitcoin wallet is not empty.\n\n\
You must empty this wallet before attempting to restore an older one, as mixing wallets \
together can lead to invalidated backups.\n\n\
Please finalize your trades, close all your open offers and go to the Funds section to withdraw your bitcoin.\n\
In case you cannot access your bitcoin you can use the emergency tool to empty the wallet.\n\
To open that emergency tool press \"alt + e\" or \"option + e\" .
seed.warn.walletNotEmpty.restore=I want to restore anyway
seed.warn.walletNotEmpty.emptyWallet=I will empty my wallets first
seed.warn.notEncryptedAnymore=Your wallets are encrypted.\n\n\
After restore, the wallets will no longer be encrypted and you must set a new password.\n\n\
Do you want to proceed?
seed.warn.walletDateEmpty=As you have not specified a wallet date, bisq will have to scan the blockchain from 2013.10.09 (the BIP39 epoch date).\n\n\
BIP39 wallets were first introduced in bisq on 2017.06.28 (release v0.5).  So you could save time by using that date.\n\n\
Ideally you should specify the date your wallet seed was created.\n\n\n\
Are you sure you want to go ahead without specifying a wallet date?
seed.restore.success=Wallets restored successfully with the new seed words.\n\nYou need to shut down and restart the application.
seed.restore.error=An error occurred when restoring the wallets with seed words.{0}


####################################################################
# Payment methods
####################################################################

payment.account=Account
payment.account.no=Account no.
payment.account.name=Account name
payment.account.owner=Account owner full name
payment.account.fullName=Full name (first, middle, last)
payment.account.state=State/Province/Region
payment.account.city=City
payment.bank.country=Country of bank
payment.account.name.email=Account owner full name / email
payment.account.name.emailAndHolderId=Account owner full name / email / {0}
payment.bank.name=Bank name
payment.select.account=Select account type
payment.select.region=Select region
payment.select.country=Select country
payment.select.bank.country=Select country of bank
payment.foreign.currency=Are you sure you want to choose a currency other than the country's default currency?
payment.restore.default=No, restore default currency
payment.email=Email
payment.country=Country
payment.extras=Extra requirements
payment.email.mobile=Email or mobile no.
payment.altcoin.address=Altcoin address
payment.altcoin.tradeInstantCheckbox=Trade instant (within 1 hour) with this Altcoin
payment.altcoin.tradeInstant.popup=For instant trading it is required that both trading peers are online to be able \
  to complete the trade in less than 1 hour.\n\n\
  If you have offers open and you are not available please disable \
  those offers under the 'Portfolio' screen.
payment.altcoin=Altcoin
payment.select.altcoin=Select or search altcoin
payment.secret=Secret question
payment.answer=Answer
payment.wallet=Wallet ID
payment.uphold.accountId=Username or email or phone no.
payment.cashApp.cashTag=$Cashtag
payment.moneyBeam.accountId=Email or phone no.
payment.venmo.venmoUserName=Venmo username
payment.popmoney.accountId=Email or phone no.
payment.revolut.email=Email
payment.revolut.phoneNr=Registered phone no.
payment.promptPay.promptPayId=Citizen ID/Tax ID or phone no.
payment.supportedCurrencies=Supported currencies
payment.limitations=Limitations
payment.salt=Salt for account age verification
payment.error.noHexSalt=The salt need to be in HEX format.\n\
  It is only recommended to edit the salt field if you want to transfer the salt from an old account to keep your account age. \
  The account age is verified by using the account salt and the identifying account data (e.g. IBAN).
payment.accept.euro=Accept trades from these Euro countries
payment.accept.nonEuro=Accept trades from these non-Euro countries
payment.accepted.countries=Accepted countries
payment.accepted.banks=Accepted banks (ID)
payment.mobile=Mobile no.
payment.postal.address=Postal address
payment.national.account.id.AR=CBU number
shared.accountSigningState=Account signing status

#new
payment.altcoin.address.dyn={0} address
payment.altcoin.receiver.address=Receiver's altcoin address
payment.accountNr=Account number
payment.emailOrMobile=Email or mobile nr
payment.useCustomAccountName=Use custom account name
payment.maxPeriod=Max. allowed trade period
payment.maxPeriodAndLimit=Max. trade duration: {0} / Max. buy: {1} / Max. sell: {2} / Account age: {3}
payment.maxPeriodAndLimitCrypto=Max. trade duration: {0} / Max. trade limit: {1}
payment.currencyWithSymbol=Currency: {0}
payment.nameOfAcceptedBank=Name of accepted bank
payment.addAcceptedBank=Add accepted bank
payment.clearAcceptedBanks=Clear accepted banks
payment.bank.nameOptional=Bank name (optional)
payment.bankCode=Bank code
payment.bankId=Bank ID (BIC/SWIFT)
payment.bankIdOptional=Bank ID (BIC/SWIFT) (optional)
payment.branchNr=Branch no.
payment.branchNrOptional=Branch no. (optional)
payment.accountNrLabel=Account no. (IBAN)
payment.accountType=Account type
payment.checking=Checking
payment.savings=Savings
payment.personalId=Personal ID
payment.clearXchange.info=Zelle is a money transfer service that works best *through* another bank.\n\n\
  1. Check this page to see if (and how) your bank works with Zelle:\nhttps://www.zellepay.com/get-started\n\n\
  2. Take special note of your transfer limits—sending limits vary by bank, and banks often specify separate daily, weekly, and monthly limits.\n\n\
  3. If your bank does not work with Zelle, you can still use it through the Zelle mobile app, but your transfer limits will be much lower.\n\n\
  4. The name specified on your Bisq account MUST match the name on your Zelle/bank account. \n\n\
  If you cannot complete a Zelle transaction as specified in your trade contract, you may lose some (or all) of your security deposit.\n\n\
  Because of Zelle''s somewhat higher chargeback risk, sellers are advised to contact unsigned buyers through email or SMS to verify that the buyer \
  really owns the Zelle account specified in Bisq.
payment.fasterPayments.newRequirements.info=Some banks have started verifying the receiver''s full name for Faster \
  Payments transfers. Your current Faster Payments account does not specify a full name.\n\n\
  Please consider recreating your Faster Payments account in Bisq to provide future {0} buyers with a full name.\n\n\
  When you recreate the account, make sure to copy the precise sort code, account number and account age verification \
  salt values from your old account to your new account. This will ensure your existing account''s age and signing \
  status are preserved.
payment.moneyGram.info=When using MoneyGram the BTC buyer has to send the Authorisation number and a photo of the receipt by email to the BTC seller. \
  The receipt must clearly show the seller's full name, country, state and the amount. The buyer will get displayed the seller's email in the trade process.
payment.westernUnion.info=When using Western Union the BTC buyer has to send the MTCN (tracking number) and a photo of the receipt by email to the BTC seller. \
  The receipt must clearly show the seller's full name, city, country and the amount. The buyer will get displayed the seller's email in the trade process.
payment.halCash.info=When using HalCash the BTC buyer needs to send the BTC seller the HalCash code via a text message from their mobile phone.\n\n\
  Please make sure to not exceed the maximum amount your bank allows you to send with HalCash. \
  The min. amount per withdrawal is 10 EUR and the max. amount is 600 EUR. For repeated withdrawals it is \
  3000 EUR per receiver per day and 6000 EUR per receiver per month. Please cross check those limits with your \
  bank to be sure they use the same limits as stated here.\n\n\
  The withdrawal amount must be a multiple of 10 EUR as you cannot withdraw other amounts from an ATM. The \
  UI in the create-offer and take-offer screen will adjust the BTC amount so that the EUR amount is correct. You cannot use market \
  based price as the EUR amount would be changing with changing prices.\n\n\
  In case of a dispute the BTC buyer needs to provide the proof that they sent the EUR.
payment.limits.info=Please be aware that all bank transfers carry a certain amount of chargeback risk.\n\
  \n\
  To mitigate this risk, Bisq sets per-trade limits based on two factors:\n\
  \n\
  1. The estimated level of chargeback risk for the payment method used\n\
  2. The age of your account for that payment method\n\
  \n\
  The account you are creating now is new and its age is zero. As your account ages, your per-trade limits will grow:\n\
  \n\
  ● During the 1st month, your per-trade limit will be {0}\n\
  ● During the 2nd month, your per-trade limit will be {1}\n\
  ● After the 2nd month, your per-trade limit will be {2}\n\
  \n\
  Please note: limits only apply to trade size. You can place as many trades as you like.
payment.limits.info.withSigning=To limit chargeback risk, Bisq sets per-trade limits for this payment account type based \
  on the following 2 factors:\n\n\
  1. General chargeback risk for the payment method\n\
  2. Account signing status\n\
  \n\
  This payment account is not yet signed, so it is limited to buying {0} per trade. \
  After signing, buy limits will increase as follows:\n\
  \n\
  ● Before signing, and for 30 days after signing, your per-trade buy limit will be {0}\n\
  ● 30 days after signing, your per-trade buy limit will be {1}\n\
  ● 60 days after signing, your per-trade buy limit will be {2}\n\
  \n\
  Sell limits are not affected by account signing, and increase with account age.\n\
  \n\
  See more:\n\
  https://bisq.wiki/Account_limits\n\
  \n\
  Please note: limits only apply to trade size. You can place as many trades as you like.

payment.cashDeposit.info=Please confirm your bank allows you to send cash deposits into other peoples' accounts. \
  For example, Bank of America and Wells Fargo no longer allow such deposits.

payment.revolut.info=Please be sure that the phone number you used for your Revolut account is registered at Revolut \
  otherwise the BTC buyer cannot send you the funds.

payment.usPostalMoneyOrder.info=Money orders are one of the more private fiat purchase methods available on Bisq.\n\n\
  However, please be aware of potentially increased risks associated with their use. Bisq will not bear any \
  responsibility in case a sent money order is stolen, and the mediator or arbitrator will in such cases award the BTC \
  to the sender of the money order, provided they can produce tracking information and receipts. \
  It may be advisable for the sender to write the BTC seller's name on the money order, in order to minimize the \
  risk that the money order is cashed by someone else.

payment.f2f.contact=Contact info
payment.f2f.contact.prompt=How you want to get contacted by the trading peer? (email address, phone number,...)
payment.f2f.city=City for 'Face to face' meeting
payment.f2f.city.prompt=The city will be displayed with the offer
payment.f2f.optionalExtra=Optional additional information
payment.f2f.extra=Additional information

payment.f2f.extra.prompt=The maker can define 'terms and conditions' or add a public contact information. It will be displayed with the offer.
payment.f2f.info='Face to Face' trades have different rules and come with different risks than online transactions.\n\n\
  The main differences are:\n\
  ● The trading peers need to exchange information about the meeting location and time by using their provided contact details.\n\
  ● The trading peers need to bring their laptops and do the confirmation of 'payment sent' and 'payment received' at the meeting place.\n\
  ● If a maker has special 'terms and conditions' they must state those in the 'Additional information' text field in the account.\n\
  ● By taking an offer the taker agrees to the maker's stated 'terms and conditions'.\n\
  ● In case of a dispute the mediator or arbitrator cannot help much as it is usually hard to get tamper proof evidence of what \
  happened at the meeting. In such cases the BTC funds might get locked indefinitely or until the trading peers come to \
  an agreement.\n\n\
  To be sure you fully understand the differences with 'Face to Face' trades please read the instructions and \
  recommendations at: 'https://docs.bisq.network/trading-rules.html#f2f-trading'
payment.f2f.info.openURL=Open web page
payment.f2f.offerbook.tooltip.countryAndCity=Country and city: {0} / {1}
payment.f2f.offerbook.tooltip.extra=Additional information: {0}

payment.japan.bank=Bank
payment.japan.branch=Branch
payment.japan.account=Account
payment.japan.recipient=Name

# We use constants from the code so we do not use our normal naming convention
# dynamic values are not recognized by IntelliJ

# Only translate general terms
NATIONAL_BANK=National bank transfer
SAME_BANK=Transfer with same bank
SPECIFIC_BANKS=Transfers with specific banks
US_POSTAL_MONEY_ORDER=US Postal Money Order
CASH_DEPOSIT=Cash Deposit
MONEY_GRAM=MoneyGram
WESTERN_UNION=Western Union
F2F=Face to face (in person)
JAPAN_BANK=Japan Bank Furikomi

# suppress inspection "UnusedProperty"
NATIONAL_BANK_SHORT=National banks
# suppress inspection "UnusedProperty"
SAME_BANK_SHORT=Same bank
# suppress inspection "UnusedProperty"
SPECIFIC_BANKS_SHORT=Specific banks
# suppress inspection "UnusedProperty"
US_POSTAL_MONEY_ORDER_SHORT=US Money Order
# suppress inspection "UnusedProperty"
CASH_DEPOSIT_SHORT=Cash Deposit
# suppress inspection "UnusedProperty"
MONEY_GRAM_SHORT=MoneyGram
# suppress inspection "UnusedProperty"
WESTERN_UNION_SHORT=Western Union
# suppress inspection "UnusedProperty"
F2F_SHORT=F2F
# suppress inspection "UnusedProperty"
JAPAN_BANK_SHORT=Japan Furikomi

# Do not translate brand names
# suppress inspection "UnusedProperty"
UPHOLD=Uphold
# suppress inspection "UnusedProperty"
MONEY_BEAM=MoneyBeam (N26)
# suppress inspection "UnusedProperty"
POPMONEY=Popmoney
# suppress inspection "UnusedProperty"
REVOLUT=Revolut
# suppress inspection "UnusedProperty"
PERFECT_MONEY=Perfect Money
# suppress inspection "UnusedProperty"
ALI_PAY=AliPay
# suppress inspection "UnusedProperty"
WECHAT_PAY=WeChat Pay
# suppress inspection "UnusedProperty"
SEPA=SEPA
# suppress inspection "UnusedProperty"
SEPA_INSTANT=SEPA Instant Payments
# suppress inspection "UnusedProperty"
FASTER_PAYMENTS=Faster Payments
# suppress inspection "UnusedProperty"
SWISH=Swish
# suppress inspection "UnusedProperty"
CLEAR_X_CHANGE=Zelle (ClearXchange)
# suppress inspection "UnusedProperty"
CHASE_QUICK_PAY=Chase QuickPay
# suppress inspection "UnusedProperty"
INTERAC_E_TRANSFER=Interac e-Transfer
# suppress inspection "UnusedProperty"
HAL_CASH=HalCash
# suppress inspection "UnusedProperty"
BLOCK_CHAINS=Altcoins
# suppress inspection "UnusedProperty"
PROMPT_PAY=PromptPay
# suppress inspection "UnusedProperty"
ADVANCED_CASH=Advanced Cash
# suppress inspection "UnusedProperty"
BLOCK_CHAINS_INSTANT=Altcoins Instant

# Deprecated: Cannot be deleted as it would break old trade history entries
# suppress inspection "UnusedProperty"
OK_PAY=OKPay
# suppress inspection "UnusedProperty"
CASH_APP=Cash App
# suppress inspection "UnusedProperty"
VENMO=Venmo


# suppress inspection "UnusedProperty"
UPHOLD_SHORT=Uphold
# suppress inspection "UnusedProperty"
MONEY_BEAM_SHORT=MoneyBeam (N26)
# suppress inspection "UnusedProperty"
POPMONEY_SHORT=Popmoney
# suppress inspection "UnusedProperty"
REVOLUT_SHORT=Revolut
# suppress inspection "UnusedProperty"
PERFECT_MONEY_SHORT=Perfect Money
# suppress inspection "UnusedProperty"
ALI_PAY_SHORT=AliPay
# suppress inspection "UnusedProperty"
WECHAT_PAY_SHORT=WeChat Pay
# suppress inspection "UnusedProperty"
SEPA_SHORT=SEPA
# suppress inspection "UnusedProperty"
SEPA_INSTANT_SHORT=SEPA Instant
# suppress inspection "UnusedProperty"
FASTER_PAYMENTS_SHORT=Faster Payments
# suppress inspection "UnusedProperty"
SWISH_SHORT=Swish
# suppress inspection "UnusedProperty"
CLEAR_X_CHANGE_SHORT=Zelle
# suppress inspection "UnusedProperty"
CHASE_QUICK_PAY_SHORT=Chase QuickPay
# suppress inspection "UnusedProperty"
INTERAC_E_TRANSFER_SHORT=Interac e-Transfer
# suppress inspection "UnusedProperty"
HAL_CASH_SHORT=HalCash
# suppress inspection "UnusedProperty"
BLOCK_CHAINS_SHORT=Altcoins
# suppress inspection "UnusedProperty"
PROMPT_PAY_SHORT=PromptPay
# suppress inspection "UnusedProperty"
ADVANCED_CASH_SHORT=Advanced Cash
# suppress inspection "UnusedProperty"
BLOCK_CHAINS_INSTANT_SHORT=Altcoins Instant

# Deprecated: Cannot be deleted as it would break old trade history entries
# suppress inspection "UnusedProperty"
OK_PAY_SHORT=OKPay
# suppress inspection "UnusedProperty"
CASH_APP_SHORT=Cash App
# suppress inspection "UnusedProperty"
VENMO_SHORT=Venmo


####################################################################
# Validation
####################################################################

validation.empty=Empty input is not allowed.
validation.NaN=Input is not a valid number.
validation.notAnInteger=Input is not an integer value.
validation.zero=Input of 0 is not allowed.
validation.negative=A negative value is not allowed.
validation.fiat.toSmall=Input smaller than minimum possible amount is not allowed.
validation.fiat.toLarge=Input larger than maximum possible amount is not allowed.
validation.btc.fraction=Input results in a bitcoin value with a fraction of the smallest unit (satoshi).
validation.btc.toLarge=Input larger than {0} is not allowed.
validation.btc.toSmall=Input smaller than {0} is not allowed.
validation.securityDeposit.toSmall=Input smaller than {0} is not allowed.
validation.passwordTooShort=The password you entered is too short. It needs to have min. 8 characters.
validation.passwordTooLong=The password you entered is too long. It cannot be longer than 50 characters.
validation.sortCodeNumber={0} must consist of {1} numbers.
validation.sortCodeChars={0} must consist of {1} characters.
validation.bankIdNumber={0} must consist of {1} numbers.
validation.accountNr=Account number must consist of {0} numbers.
validation.accountNrChars=Account number must consist of {0} characters.
validation.btc.invalidAddress=The address is not correct. Please check the address format.
validation.integerOnly=Please enter integer numbers only.
validation.inputError=Your input caused an error:\n{0}
validation.bsq.insufficientBalance=Your available balance is {0}.
validation.btc.exceedsMaxTradeLimit=Your trade limit is {0}.
validation.bsq.amountBelowMinAmount=Min. amount is {0}
validation.nationalAccountId={0} must consist of {1} numbers.

#new
validation.invalidInput=Invalid input: {0}
validation.accountNrFormat=Account number must be of format: {0}
validation.altcoin.wrongStructure=Address validation failed because it does not match the structure of a {0} address.
validation.altcoin.ltz.zAddressesNotSupported=LTZ address need to start with L. Addresses starting with z are not supported.
validation.altcoin.zAddressesNotSupported=ZEC address need to start with t. Addresses starting with z are not supported.
validation.altcoin.invalidAddress=Address is not a valid {0} address! {1}
validation.altcoin.liquidBitcoin.invalidAddress=Native segwit addresses (those starting with 'lq') are not supported.
validation.bic.invalidLength=Input length is neither 8 nor 11
validation.bic.letters=Bank and Country code must be letters
validation.bic.invalidLocationCode=BIC contains invalid location code
validation.bic.invalidBranchCode=BIC contains invalid branch code
validation.bic.sepaRevolutBic=Revolut Sepa accounts are not supported.
validation.btc.invalidFormat=Invalid format of the Bitcoin address.
validation.bsq.invalidFormat=Invalid format of the BSQ address.
validation.email.invalidAddress=Invalid address
validation.iban.invalidCountryCode=Country code invalid
validation.iban.checkSumNotNumeric=Checksum must be numeric
validation.iban.nonNumericChars=Non-alphanumeric character detected
validation.iban.checkSumInvalid=IBAN checksum is invalid
validation.iban.invalidLength=Number must have length 15 to 34 chars.
validation.interacETransfer.invalidAreaCode=Non-Canadian area code
validation.interacETransfer.invalidPhone=Invalid phone number format and not an email address
validation.interacETransfer.invalidQuestion=Must contain only letters, numbers, spaces and/or the symbols ' _ , . ? -
validation.interacETransfer.invalidAnswer=Must be one word and contain only letters, numbers, and/or the symbol -
validation.inputTooLarge=Input must not be larger than {0}
validation.inputTooSmall=Input has to be larger than {0}
validation.inputToBeAtLeast=Input has to be at least {0}
validation.amountBelowDust=The amount below the dust limit of {0} satoshi is not allowed.
validation.length=Length must be between {0} and {1}
validation.pattern=Input must be of format: {0}
validation.noHexString=The input is not in HEX format.
validation.advancedCash.invalidFormat=Must be a valid email or wallet id of format: X000000000000
validation.invalidUrl=This is not a valid URL
validation.mustBeDifferent=Your input must be different from the current value
validation.cannotBeChanged=Parameter cannot be changed
validation.numberFormatException=Number format exception {0}
validation.mustNotBeNegative=Input must not be negative
validation.phone.missingCountryCode=Need two letter country code to validate phone number
validation.phone.invalidCharacters=Phone number {0} contains invalid characters
validation.phone.insufficientDigits=Not enough digits in {0} for a valid phone number
validation.phone.tooManyDigits=Too many digits in {0} to be a valid phone number
validation.phone.invalidDialingCode=Country dialing code in number {0} is invalid for country {1}.  \
  The correct dialing code is {2}.
validation.invalidAddressList=Must be comma separated list of valid addresses<|MERGE_RESOLUTION|>--- conflicted
+++ resolved
@@ -214,13 +214,9 @@
 shared.arbitrator=Arbitrator
 shared.refundAgent=Arbitrator
 shared.refundAgentForSupportStaff=Refund agent
-<<<<<<< HEAD
 shared.delayedPayoutTxId=Delayed payout transaction ID
 shared.donationAddressOfDelayedPayoutTx=Donation address of delayed payout transaction
-=======
-shared.delayedPayoutTxId=Refund collateral transaction ID
 shared.unconfirmedTransactionsLimitReached=You have too many unconfirmed transactions at the moment. Please try again later.
->>>>>>> 34f26b1b
 
 
 ####################################################################
@@ -538,7 +534,7 @@
 takeOffer.warning.connectionToPeerLost=You lost connection to the maker.\nThey might have gone offline or has closed the connection to you because of too many open connections.\n\nIf you can still see their offer in the offerbook you can try to take the offer again.
 
 takeOffer.error.noFundsLost=\n\nNo funds have left your wallet yet.\nPlease try to restart your application and check your network connection to see if you can resolve the issue.
-takeOffer.error.feePaid=\n\n
+takeOffer.error.feePaid=\n\nPlease try to restart your application and check your network connection to see if you can resolve the issue.
 takeOffer.error.depositPublished=\n\nThe deposit transaction is already published.\nPlease try to restart your application and check your network connection to see if you can resolve the issue.\nIf the problem still remains please contact the developers for support.
 takeOffer.error.payoutPublished=\n\nThe payout transaction is already published.\nPlease try to restart your application and check your network connection to see if you can resolve the issue.\nIf the problem still remains please contact the developers for support.
 takeOffer.tac=With taking this offer I agree to the trade conditions as defined in this screen.
