--- conflicted
+++ resolved
@@ -797,14 +797,10 @@
 portfolio.pending.support.popup.info=If your issue with the trade remains unsolved, you can open a support \
   ticket to request help from a mediator. {0}\n\n\
   Are you sure you want to open a support ticket?
-<<<<<<< HEAD
 portfolio.pending.support.popup.info.inprogress=If you have not received the payment, please wait until the trade period is over.
 portfolio.pending.support.popup.info.arbitrator=If your issue with the trade remains unsolved, you can open a support \
   ticket to request help from an arbitrator. If you have not received the payment, please wait until the trade period is over.\n\n\
   Are you sure you want to open a support ticket?
-=======
->>>>>>> 2e196ec7
-portfolio.pending.support.popup.button=Open support ticket
 portfolio.pending.support.headline.halfPeriodOver=Check payment
 portfolio.pending.support.headline.periodOver=Trade period is over
 
