# Keep display strings organized by domain
# Naming convention: We use camelCase and dot separated name spaces.
# Use as many sub spaces as required to make the structure clear, but as little as possible.
# E.g.: [main-view].[component].[description]
# In some cases we use enum values or constants to map to display strings

# A annoying issue with property files is that we need to use 2 single quotes in display string
# containing variables (e.g. {0}), otherwise the variable will not be resolved.
# In display string which do not use a variable a single quote is ok.
# E.g. Don''t .... {1}

# We use sometimes dynamic parts which are put together in the code and therefore sometimes use line breaks or spaces
# at the end of the string. Please never remove any line breaks or spaces. They are there with a purpose!
# To make longer strings with better readable you can make a line break with \ which does not result in a line break
# in the display but only in the editor.

# Please use in all language files the exact same order of the entries, that way a comparison is easier.

# Please try to keep the length of the translated string similar to English. If it is longer it might break layout or
# get truncated. We will need some adjustments in the UI code to support that but we want to keep effort at the minimum.


####################################################################
# Shared
####################################################################

shared.readMore=Read more
shared.openHelp=Open Help
shared.warning=Warning
shared.close=Close
shared.cancel=Cancel
shared.ok=OK
shared.yes=Yes
shared.no=No
shared.iUnderstand=I understand
shared.na=N/A
shared.shutDown=Shut down
shared.reportBug=Report bug at GitHub issues
shared.buyBitcoin=Buy bitcoin
shared.sellBitcoin=Sell bitcoin
shared.buyCurrency=Buy {0}
shared.sellCurrency=Sell {0}
shared.buyingBTCWith=buying BTC with {0}
shared.sellingBTCFor=selling BTC for {0}
shared.buyingCurrency=buying {0} (selling BTC)
shared.sellingCurrency=selling {0} (buying BTC)
shared.buy=buy
shared.sell=sell
shared.buying=buying
shared.selling=selling
shared.P2P=P2P
shared.oneOffer=offer
shared.multipleOffers=offers
shared.Offer=Offer
shared.openOffers=open offers
shared.trade=trade
shared.trades=trades
shared.openTrades=open trades
shared.dateTime=Date/Time
shared.price=Price
shared.priceWithCur=Price in {0}
shared.priceInCurForCur=Price in {0} for 1 {1}
shared.fixedPriceInCurForCur=Fixed price in {0} for 1 {1}
shared.amount=Amount
shared.txFee=Transaction Fee
shared.makerFee=Maker Fee
shared.buyerSecurityDeposit=Buyer Deposit
shared.sellerSecurityDeposit=Seller Deposit
shared.amountWithCur=Amount in {0}
shared.volumeWithCur=Volume in {0}
shared.currency=Currency
shared.market=Market
shared.paymentMethod=Payment method
shared.tradeCurrency=Trade currency
shared.offerType=Offer type
shared.details=Details
shared.address=Address
shared.balanceWithCur=Balance in {0}
shared.txId=Transaction ID
shared.confirmations=Confirmations
shared.revert=Revert Tx
shared.select=Select
shared.usage=Usage
shared.state=Status
shared.tradeId=Trade ID
shared.offerId=Offer ID
shared.bankName=Bank name
shared.acceptedBanks=Accepted banks
shared.amountMinMax=Amount (min - max)
shared.amountHelp=If an offer has a minimum and a maximum amount set, then you can trade any amount within this range.
shared.remove=Remove
shared.goTo=Go to {0}
shared.BTCMinMax=BTC (min - max)
shared.removeOffer=Remove offer
shared.dontRemoveOffer=Don't remove offer
shared.editOffer=Edit offer
shared.openLargeQRWindow=Open large QR-Code window
shared.tradingAccount=Trading account
shared.faq=Visit FAQ web page
shared.yesCancel=Yes, cancel
shared.nextStep=Next step
shared.selectTradingAccount=Select trading account
shared.fundFromSavingsWalletButton=Transfer funds from Bisq wallet
shared.fundFromExternalWalletButton=Open your external wallet for funding
shared.openDefaultWalletFailed=Opening a default Bitcoin wallet application has failed. Perhaps you don't have one installed?
shared.distanceInPercent=Distance in % from market price
shared.belowInPercent=Below % from market price
shared.aboveInPercent=Above % from market price
shared.enterPercentageValue=Enter % value
shared.OR=OR
shared.notEnoughFunds=You don''t have enough funds in your Bisq wallet.\nYou need {0} but you have only {1} in your Bisq wallet.\n\nPlease fund the trade from an external Bitcoin wallet or fund your Bisq wallet at \"Funds/Receive funds\".
shared.waitingForFunds=Waiting for funds...
shared.depositTransactionId=Deposit transaction ID
shared.TheBTCBuyer=The BTC buyer
shared.You=You
shared.reasonForPayment=Reason for payment
shared.sendingConfirmation=Sending confirmation...
shared.sendingConfirmationAgain=Please send confirmation again
shared.exportCSV=Export to csv
shared.exportJSON=Export to JSON
shared.noDateAvailable=No date available
shared.noDetailsAvailable=No details available
shared.notUsedYet=Not used yet
shared.date=Date
shared.sendFundsDetailsWithFee=Sending: {0}\nFrom address: {1}\nTo receiving address: {2}.\nRequired transaction fee is: {3} ({4} satoshis/byte)\nTransaction size: {5} Kb\n\nThe recipient will receive: {6}\n\nAre you sure you want to withdraw this amount?
shared.copyToClipboard=Copy to clipboard
shared.language=Language
shared.country=Country
shared.applyAndShutDown=Apply and shut down
shared.selectPaymentMethod=Select payment method
shared.accountNameAlreadyUsed=That account name is already used in a saved account.\nPlease use another name.
shared.askConfirmDeleteAccount=Do you really want to delete the selected account?
shared.cannotDeleteAccount=You cannot delete that account because it is used in an open offer or in a trade.
shared.noAccountsSetupYet=There are no accounts set up yet
shared.manageAccounts=Manage accounts
shared.addNewAccount=Add new account
shared.ExportAccounts=Export Accounts
shared.importAccounts=Import Accounts
shared.createNewAccount=Create new account
shared.saveNewAccount=Save new account
shared.selectedAccount=Selected account
shared.deleteAccount=Delete account
shared.errorMessageInline=\nError message: {0}
shared.errorMessage=Error message
shared.information=Information
shared.name=Name
shared.id=ID
shared.dashboard=Dashboard
shared.accept=Accept
shared.balance=Balance
shared.save=Save
shared.onionAddress=Onion address
shared.supportTicket=support ticket
shared.dispute=dispute
shared.seller=seller
shared.buyer=buyer
shared.allEuroCountries=All Euro countries
shared.acceptedTakerCountries=Accepted taker countries
shared.arbitrator=Selected arbitrator
shared.tradePrice=Trade price
shared.tradeAmount=Trade amount
shared.tradeVolume=Trade volume
shared.invalidKey=The key you entered was not correct.
shared.enterPrivKey=Enter private key to unlock
shared.makerFeeTxId=Maker fee transaction ID
shared.takerFeeTxId=Taker fee transaction ID
shared.payoutTxId=Payout transaction ID
shared.contractAsJson=Contract in JSON format
shared.viewContractAsJson=View contract in JSON format
shared.contract.title=Contract for trade with ID: {0}
shared.paymentDetails=BTC {0} payment details
shared.securityDeposit=Security deposit
shared.yourSecurityDeposit=Your security deposit
shared.contract=Contract
shared.messageArrived=Message arrived.
shared.messageStoredInMailbox=Message stored in mailbox.
shared.messageSendingFailed=Message sending failed. Error: {0}
shared.unlock=Unlock
shared.toReceive=to receive
shared.toSpend=to spend
shared.btcAmount=BTC amount
shared.yourLanguage=Your languages
shared.addLanguage=Add language
shared.total=Total
shared.totalsNeeded=Funds needed
shared.tradeWalletAddress=Trade wallet address
shared.tradeWalletBalance=Trade wallet balance
shared.makerTxFee=Maker: {0}
shared.takerTxFee=Taker: {0}
shared.securityDepositBox.description=Security deposit for BTC {0}
shared.iConfirm=I confirm
shared.tradingFeeInBsqInfo=equivalent to {0} used as mining fee
shared.openURL=Open {0}
shared.fiat=Fiat
shared.crypto=Crypto
shared.all=All
shared.edit=Edit
shared.advancedOptions=Advanced options
shared.interval=Interval
shared.actions=Actions
shared.buyerUpperCase=Buyer
shared.sellerUpperCase=Seller
shared.new=NEW
shared.blindVoteTxId=Blind vote transaction ID
shared.proposal=Proposal
shared.votes=Votes
shared.learnMore=Learn more
shared.dismiss=Dismiss
shared.selectedArbitrator=Selected arbitrator
shared.selectedMediator=Selected mediator
shared.mediator=Mediator
shared.arbitrator2=Arbitrator

####################################################################
# UI views
####################################################################

####################################################################
# MainView
####################################################################

mainView.menu.market=Market
mainView.menu.buyBtc=Buy BTC
mainView.menu.sellBtc=Sell BTC
mainView.menu.portfolio=Portfolio
mainView.menu.funds=Funds
mainView.menu.support=Support
mainView.menu.settings=Settings
mainView.menu.account=Account
mainView.menu.dao=DAO

mainView.marketPrice.provider=Price by
mainView.marketPrice.label=Market price
mainView.marketPriceWithProvider.label=Market price by {0}
mainView.marketPrice.bisqInternalPrice=Price of latest Bisq trade
mainView.marketPrice.tooltip.bisqInternalPrice=There is no market price from external price feed providers available.\n\
  The displayed price is the latest Bisq trade price for that currency.
mainView.marketPrice.tooltip=Market price is provided by {0}{1}\nLast update: {2}\nProvider node URL: {3}
mainView.marketPrice.tooltip.altcoinExtra=If the altcoin is not available at Poloniex we use https://coinmarketcap.com
mainView.balance.available=Available balance
mainView.balance.reserved=Reserved in offers
mainView.balance.locked=Locked in trades
mainView.balance.reserved.short=Reserved
mainView.balance.locked.short=Locked

mainView.footer.usingTor=(using Tor)
mainView.footer.localhostBitcoinNode=(localhost)
mainView.footer.btcInfo=Bitcoin network peers: {0} / {1} {2}
mainView.footer.btcInfo.initializing=Connecting to Bitcoin network
mainView.footer.bsqInfo.synchronizing=/ Synchronizing DAO
mainView.footer.btcInfo.synchronizingWith=Synchronizing with
mainView.footer.btcInfo.synchronizedWith=Synchronized with
mainView.footer.btcInfo.connectingTo=Connecting to
mainView.footer.btcInfo.connectionFailed=connection failed
mainView.footer.p2pInfo=Bisq network peers: {0}
mainView.footer.daoFullNode=DAO full node

mainView.bootstrapState.connectionToTorNetwork=(1/4) Connecting to Tor network...
mainView.bootstrapState.torNodeCreated=(2/4) Tor node created
mainView.bootstrapState.hiddenServicePublished=(3/4) Hidden Service published
mainView.bootstrapState.initialDataReceived=(4/4) Initial data received

mainView.bootstrapWarning.noSeedNodesAvailable=No seed nodes available
mainView.bootstrapWarning.noNodesAvailable=No seed nodes and peers available
mainView.bootstrapWarning.bootstrappingToP2PFailed=Bootstrapping to Bisq network failed

mainView.p2pNetworkWarnMsg.noNodesAvailable=There are no seed nodes or persisted peers available for requesting data.\nPlease check your internet connection or try to restart the application.
mainView.p2pNetworkWarnMsg.connectionToP2PFailed=Connecting to the Bisq network failed (reported error: {0}).\nPlease check your internet connection or try to restart the application.

mainView.walletServiceErrorMsg.timeout=Connecting to the Bitcoin network failed because of a timeout.
mainView.walletServiceErrorMsg.connectionError=Connection to the Bitcoin network failed because of an error: {0}

mainView.networkWarning.allConnectionsLost=You lost the connection to all {0} network peers.\nMaybe you lost your internet connection or your computer was in standby mode.
mainView.networkWarning.localhostBitcoinLost=You lost the connection to the localhost Bitcoin node.\nPlease restart the Bisq application to connect to other Bitcoin nodes or restart the localhost Bitcoin node.
mainView.version.update=(Update available)


####################################################################
# MarketView
####################################################################

market.tabs.offerBook=Offer book
market.tabs.spread=Spread
market.tabs.trades=Trades

# OfferBookChartView
market.offerBook.chart.title=Offer book for {0}
market.offerBook.buyAltcoin=Buy {0} (sell {1})
market.offerBook.sellAltcoin=Sell {0} (buy {1})
market.offerBook.buyWithFiat=Buy {0}
market.offerBook.sellWithFiat=Sell {0}
market.offerBook.sellOffersHeaderLabel=Sell {0} to
market.offerBook.buyOffersHeaderLabel=Buy {0} from
market.offerBook.buy=I want to buy bitcoin
market.offerBook.sell=I want to sell bitcoin

# SpreadView
market.spread.numberOfOffersColumn=All offers ({0})
market.spread.numberOfBuyOffersColumn=Buy BTC ({0})
market.spread.numberOfSellOffersColumn=Sell BTC ({0})
market.spread.totalAmountColumn=Total BTC ({0})
market.spread.spreadColumn=Spread

# TradesChartsView
market.trades.nrOfTrades=Trades: {0}
market.trades.tooltip.volumeBar=Volume: {0}\nNo. of trades: {1}\nDate: {2}
market.trades.tooltip.candle.open=Open:
market.trades.tooltip.candle.close=Close:
market.trades.tooltip.candle.high=High:
market.trades.tooltip.candle.low=Low:
market.trades.tooltip.candle.average=Average:
market.trades.tooltip.candle.median=Median:
market.trades.tooltip.candle.date=Date:

####################################################################
# OfferView
####################################################################

offerbook.createOffer=Create offer
offerbook.takeOffer=Take offer
offerbook.takeOfferToBuy=Take offer to buy {0}
offerbook.takeOfferToSell=Take offer to sell {0}
offerbook.trader=Trader
offerbook.offerersBankId=Maker''s bank ID (BIC/SWIFT): {0}
offerbook.offerersBankName=Maker''s bank name: {0}
offerbook.offerersBankSeat=Maker''s seat of bank country: {0}
offerbook.offerersAcceptedBankSeatsEuro=Accepted seat of bank countries (taker): All Euro countries
offerbook.offerersAcceptedBankSeats=Accepted seat of bank countries (taker):\n {0}
offerbook.availableOffers=Available offers
offerbook.filterByCurrency=Filter by currency
offerbook.filterByPaymentMethod=Filter by payment method

offerbook.nrOffers=No. of offers: {0}
offerbook.volume={0} (min - max)

offerbook.createOfferToBuy=Create new offer to buy {0}
offerbook.createOfferToSell=Create new offer to sell {0}
offerbook.createOfferToBuy.withFiat=Create new offer to buy {0} with {1}
offerbook.createOfferToSell.forFiat=Create new offer to sell {0} for {1}
offerbook.createOfferToBuy.withCrypto=Create new offer to sell {0} (buy {1})
offerbook.createOfferToSell.forCrypto=Create new offer to buy {0} (sell {1})

offerbook.takeOfferButton.tooltip=Take offer for {0}
offerbook.yesCreateOffer=Yes, create offer
offerbook.setupNewAccount=Set up a new trading account
offerbook.removeOffer.success=Remove offer was successful.
offerbook.removeOffer.failed=Remove offer failed:\n{0}
offerbook.deactivateOffer.failed=Deactivating of offer failed:\n{0}
offerbook.activateOffer.failed=Publishing of offer failed:\n{0}
offerbook.withdrawFundsHint=You can withdraw the funds you paid in from the {0} screen.

offerbook.warning.noTradingAccountForCurrency.headline=No trading account for selected currency
offerbook.warning.noTradingAccountForCurrency.msg=You don't have a trading account for the selected currency.\nDo you want to create an offer with one of your existing trading accounts?
offerbook.warning.noMatchingAccount.headline=No matching trading account.
offerbook.warning.noMatchingAccount.msg=To take this offer, you will need to set up a payment account using this payment method.\n\nWould you like to do this now?

offerbook.warning.riskyBuyOfferWithImmatureAccountAge=This offer cannot be taken because of security restrictions based on the following criteria:\n\
 - The maker''s payment account was created after March 1st 2019\n\
 - The minimum trade amount is above 0.01 BTC\n\
 - The payment method for the offer is considered risky for bank chargebacks\n\n{0}

offerbook.warning.sellOfferAndAnyTakerPaymentAccountForOfferMature=This offer cannot be taken because of security restrictions based on the following criteria:\n\
 - Your payment account was created after March 1st 2019\n\
 - The minimum trade amount is above 0.01 BTC\n\
 - The payment method for this offer is considered risky for bank chargebacks\n\n{0}

offerbook.warning.newVersionAnnouncement=We needed to deploy this restriction as a short-term measure for enhanced security.\n\n\
 The next software release will provide more robust protection tools so that offers with this risk profile can be traded again.

popup.warning.tradeLimitDueAccountAgeRestriction.seller=The allowed trade amount is limited to 0.01 BTC because of security restrictions based on the following criteria:\n\
 - The buyers account was created after March 1st 2019\n\
 - The payment method for this offer is considered risky for bank chargebacks\n\n{0}
popup.warning.tradeLimitDueAccountAgeRestriction.buyer=The allowed trade amount is limited to 0.01 BTC because of security restrictions based on the following criteria:\n\
 - Your payment account was created after March 1st 2019\n\
 - The payment method for this offer is considered risky for bank chargebacks\n\n{0}

offerbook.warning.wrongTradeProtocol=That offer requires a different protocol version as the one used in your version of the software.\n\nPlease check if you have the latest version installed, otherwise the user who created the offer has used an older version.\n\nUsers cannot trade with an incompatible trade protocol version.
offerbook.warning.userIgnored=You have added that user's onion address to your ignore list.
offerbook.warning.offerBlocked=That offer was blocked by the Bisq developers.\nProbably there is an unhandled bug causing issues when taking that offer.
offerbook.warning.currencyBanned=The currency used in that offer was blocked by the Bisq developers.\nPlease visit the Bisq Forum for more information.
offerbook.warning.paymentMethodBanned=The payment method used in that offer was blocked by the Bisq developers.\nPlease visit the Bisq Forum for more information.
offerbook.warning.nodeBlocked=The onion address of that trader was blocked by the Bisq developers.\nProbably there is an unhandled bug causing issues when taking offers from that trader.
offerbook.warning.requireUpdateToNewVersion=Your version of Bisq is not compatible for trading anymore.\n\
  Please update to the latest Bisq version at https://bisq.network/downloads.
offerbook.warning.tradeLimitNotMatching=Your payment account has been created {0} days ago. Your trade limit is based on the account age and is not sufficient for that offer.\n\n\
  Your trade limit is: {1}\n\
  The min. trade amount of the offer is: {2}.\n\n\
  You cannot take that offer at the moment. Once your account is older than 2 months this restriction gets removed.


offerbook.info.sellAtMarketPrice=You will sell at market price (updated every minute).
offerbook.info.buyAtMarketPrice=You will buy at market price (updated every minute).
offerbook.info.sellBelowMarketPrice=You will get {0} less than the current market price (updated every minute).
offerbook.info.buyAboveMarketPrice=You will pay {0} more than the current market price (updated every minute).
offerbook.info.sellAboveMarketPrice=You will get {0} more than the current market price (updated every minute).
offerbook.info.buyBelowMarketPrice=You will pay {0} less than the current market price (updated every minute).
offerbook.info.buyAtFixedPrice=You will buy at this fixed price.
offerbook.info.sellAtFixedPrice=You will sell at this fixed price.
offerbook.info.noArbitrationInUserLanguage=In case of a dispute, please note that arbitration for this offer will be handled in {0}. Language is currently set to {1}.
offerbook.info.roundedFiatVolume=The amount was rounded to increase the privacy of your trade.

####################################################################
# Offerbook / Create offer
####################################################################

createOffer.amount.prompt=Enter amount in BTC
createOffer.price.prompt=Enter price
createOffer.volume.prompt=Enter amount in {0}
createOffer.amountPriceBox.amountDescription=Amount of BTC to {0}
createOffer.amountPriceBox.buy.volumeDescription=Amount in {0} to spend
createOffer.amountPriceBox.sell.volumeDescription=Amount in {0} to receive
createOffer.amountPriceBox.minAmountDescription=Minimum amount of BTC
createOffer.securityDeposit.prompt=Security deposit
createOffer.fundsBox.title=Fund your offer
createOffer.fundsBox.offerFee=Trade fee
createOffer.fundsBox.networkFee=Mining fee
createOffer.fundsBox.placeOfferSpinnerInfo=Offer publishing is in progress ...
createOffer.fundsBox.paymentLabel=Bisq trade with ID {0}
createOffer.fundsBox.fundsStructure=({0} security deposit, {1} trade fee, {2} mining fee)
createOffer.fundsBox.fundsStructure.BSQ=({0} security deposit, {1} mining fee) + {2} trade fee
createOffer.success.headline=Your offer has been published
createOffer.success.info=You can manage your open offers at \"Portfolio/My open offers\".
createOffer.info.sellAtMarketPrice=You will always sell at market price as the price of your offer will be continuously updated.
createOffer.info.buyAtMarketPrice=You will always buy at market price as the price of your offer will be continuously updated.
createOffer.info.sellAboveMarketPrice=You will always get {0}% more than the current market price as the price of your offer will be continuously updated.
createOffer.info.buyBelowMarketPrice=You will always pay {0}% less than the current market price as the price of your offer will be continuously updated.
createOffer.warning.sellBelowMarketPrice=You will always get {0}% less than the current market price as the price of your offer will be continuously updated.
createOffer.warning.buyAboveMarketPrice=You will always pay {0}% more than the current market price as the price of your offer will be continuously updated.
createOffer.tradeFee.descriptionBTCOnly=Trade fee
createOffer.tradeFee.descriptionBSQEnabled=Select trade fee currency
createOffer.tradeFee.fiatAndPercent=≈ {0} / {1} of trade amount

# new entries
createOffer.placeOfferButton=Review: Place offer to {0} bitcoin
createOffer.alreadyFunded=You had already funded that offer.\nYour funds have been moved to your local Bisq wallet and are available for withdrawal in the \"Funds/Send funds\" screen.
createOffer.createOfferFundWalletInfo.headline=Fund your offer
# suppress inspection "TrailingSpacesInProperty"
createOffer.createOfferFundWalletInfo.tradeAmount=- Trade amount: {0} \n
createOffer.createOfferFundWalletInfo.feesWithBSQ={0} and {1}
createOffer.createOfferFundWalletInfo.msg=You need to deposit {0} to this offer.\n\nThose funds are reserved in your local wallet and will get locked into the multisig deposit address once someone takes your offer.\n\nThe amount is the sum of:\n{1}- Your security deposit: {2}\n- Trading fee: {3}\n- Mining fee: {4}\n\nYou can choose between two options when funding your trade:\n- Use your Bisq wallet (convenient, but transactions may be linkable) OR\n- Transfer from an external wallet (potentially more private)\n\nYou will see all funding options and details after closing this popup.

# only first part "An error occurred when placing the offer:" has been used before. We added now the rest (need update in existing translations!)
createOffer.amountPriceBox.error.message=An error occurred when placing the offer:\n\n{0}\n\n\
No funds have left your wallet yet.\n\
Please restart your application and check your network connection.
createOffer.setAmountPrice=Set amount and price
createOffer.warnCancelOffer=You have already funded that offer.\nIf you cancel now, your funds will be moved to your local Bisq wallet and are available for withdrawal in the \"Funds/Send funds\" screen.\nAre you sure you want to cancel?
createOffer.timeoutAtPublishing=A timeout occurred at publishing the offer.
createOffer.errorInfo=\n\nThe maker fee is already paid. In the worst case you have lost that fee.\nPlease try to restart your application and check your network connection to see if you can resolve the issue.
createOffer.tooLowSecDeposit.warning=You have set the security deposit to a lower value than the recommended default value of {0}.\n\
  Are you sure you want to use a lower security deposit?
createOffer.tooLowSecDeposit.makerIsSeller=It gives you less protection in case the trading peer does not follow the trade protocol.
createOffer.tooLowSecDeposit.makerIsBuyer=It gives less protection for the trading peer that you follow the trade protocol as you have less deposit at risk. \
  Other users might prefer to take other offers instead of yours.
createOffer.resetToDefault=No, reset to the default value
createOffer.useLowerValue=Yes, use my lower value
createOffer.priceOutSideOfDeviation=The price you have entered is outside the max. allowed deviation from the market price.\nThe max. allowed deviation is {0} and can be adjusted in the preferences.
createOffer.changePrice=Change price
createOffer.tac=With publishing this offer I agree to trade with any trader who fulfills the conditions as defined in this screen.
createOffer.currencyForFee=Trade fee
createOffer.setDeposit=Set buyer's security deposit (%)
createOffer.setDepositAsBuyer=Set my security deposit as buyer (%)
createOffer.securityDepositInfo=Your buyer''s security deposit will be {0}
createOffer.securityDepositInfoAsBuyer=Your security deposit as buyer will be {0}


####################################################################
# Offerbook / Take offer
####################################################################

takeOffer.amount.prompt=Enter amount in BTC
takeOffer.amountPriceBox.buy.amountDescription=Amount of BTC to sell
takeOffer.amountPriceBox.sell.amountDescription=Amount of BTC to buy
takeOffer.amountPriceBox.priceDescription=Price per bitcoin in {0}
takeOffer.amountPriceBox.amountRangeDescription=Possible amount range
takeOffer.amountPriceBox.warning.invalidBtcDecimalPlaces=The amount you have entered exceeds the number of allowed decimal places.\nThe amount has been adjusted to 4 decimal places.
takeOffer.validation.amountSmallerThanMinAmount=Amount cannot be smaller than minimum amount defined in the offer.
takeOffer.validation.amountLargerThanOfferAmount=Input amount cannot be higher than the amount defined in the offer.
takeOffer.validation.amountLargerThanOfferAmountMinusFee=That input amount would create dust change for the BTC seller.
takeOffer.fundsBox.title=Fund your trade
takeOffer.fundsBox.isOfferAvailable=Check if offer is available ...
takeOffer.fundsBox.tradeAmount=Amount to sell
takeOffer.fundsBox.offerFee=Trade fee
takeOffer.fundsBox.networkFee=Total mining fees
takeOffer.fundsBox.takeOfferSpinnerInfo=Take offer in progress ...
takeOffer.fundsBox.paymentLabel=Bisq trade with ID {0}
takeOffer.fundsBox.fundsStructure=({0} security deposit, {1} trade fee, {2} mining fee)
takeOffer.success.headline=You have successfully taken an offer.
takeOffer.success.info=You can see the status of your trade at \"Portfolio/Open trades\".
takeOffer.error.message=An error occurred when taking the offer.\n\n{0}

# new entries
takeOffer.takeOfferButton=Review: Take offer to {0} bitcoin
takeOffer.noPriceFeedAvailable=You cannot take that offer as it uses a percentage price based on the market price but there is no price feed available.
takeOffer.alreadyFunded.movedFunds=You had already funded that offer.\nYour funds have been moved to your local Bisq wallet and are available for withdrawal in the \"Funds/Send funds\" screen.
takeOffer.takeOfferFundWalletInfo.headline=Fund your trade
# suppress inspection "TrailingSpacesInProperty"
takeOffer.takeOfferFundWalletInfo.tradeAmount=- Trade amount: {0} \n
takeOffer.takeOfferFundWalletInfo.msg=You need to deposit {0} for taking this offer.\n\nThe amount is the sum of:\n{1}- Your security deposit: {2}\n- Trading fee: {3}\n- Total mining fees: {4}\n\nYou can choose between two options when funding your trade:\n- Use your Bisq wallet (convenient, but transactions may be linkable) OR\n- Transfer from an external wallet (potentially more private)\n\nYou will see all funding options and details after closing this popup.
takeOffer.alreadyPaidInFunds=If you have already paid in funds you can withdraw it in the \"Funds/Send funds\" screen.
takeOffer.paymentInfo=Payment info
takeOffer.setAmountPrice=Set amount
takeOffer.alreadyFunded.askCancel=You have already funded that offer.\nIf you cancel now, your funds will be moved to your local Bisq wallet and are available for withdrawal in the \"Funds/Send funds\" screen.\nAre you sure you want to cancel?
takeOffer.failed.offerNotAvailable=Take offer request failed because the offer is not available anymore. Maybe another trader has taken the offer in the meantime.
takeOffer.failed.offerTaken=You cannot take that offer because the offer was already taken by another trader.
takeOffer.failed.offerRemoved=You cannot take that offer because the offer has been removed in the meantime.
takeOffer.failed.offererNotOnline=Take offer request failed because maker is not online anymore.
takeOffer.failed.offererOffline=You cannot take that offer because the maker is offline.
takeOffer.warning.connectionToPeerLost=You lost connection to the maker.\nHe might have gone offline or has closed the connection to you because of too many open connections.\n\nIf you can still see his offer in the offerbook you can try to take the offer again.

takeOffer.error.noFundsLost=\n\nNo funds have left your wallet yet.\nPlease try to restart your application and check your network connection to see if you can resolve the issue.
takeOffer.error.feePaid=\n\nPlease try to restart your application and check your network connection to see if you can resolve the issue.
takeOffer.error.depositPublished=\n\nThe deposit transaction is already published.\nPlease try to restart your application and check your network connection to see if you can resolve the issue.\nIf the problem still remains please contact the developers for support.
takeOffer.error.payoutPublished=\n\nThe payout transaction is already published.\nPlease try to restart your application and check your network connection to see if you can resolve the issue.\nIf the problem still remains please contact the developers for support.
takeOffer.tac=With taking this offer I agree to the trade conditions as defined in this screen.


####################################################################
# Offerbook / Edit offer
####################################################################

editOffer.setPrice=Set price
editOffer.confirmEdit=Confirm: Edit offer
editOffer.publishOffer=Publishing your offer.
editOffer.failed=Editing of offer failed:\n{0}
editOffer.success=Your offer has been successfully edited.
editOffer.invalidDeposit=The buyer's security deposit is not within the constraints defined by the Bisq DAO and can no longer be edited.

####################################################################
# Portfolio
####################################################################

portfolio.tab.openOffers=My open offers
portfolio.tab.pendingTrades=Open trades
portfolio.tab.history=History
portfolio.tab.failed=Failed
portfolio.tab.editOpenOffer=Edit offer

portfolio.pending.step1.waitForConf=Wait for blockchain confirmation
portfolio.pending.step2_buyer.startPayment=Start payment
portfolio.pending.step2_seller.waitPaymentStarted=Wait until payment has started
portfolio.pending.step3_buyer.waitPaymentArrived=Wait until payment arrived
portfolio.pending.step3_seller.confirmPaymentReceived=Confirm payment received
portfolio.pending.step5.completed=Completed

portfolio.pending.step1.info=Deposit transaction has been published.\n{0} need to wait for at least one blockchain confirmation before starting the payment.
portfolio.pending.step1.warn=The deposit transaction is still not confirmed. This sometimes happens in rare cases when the funding fee of one trader from an external wallet was too low.
portfolio.pending.step1.openForDispute=The deposit transaction is still not confirmed. \
  You can wait longer or contact the mediator for assistance.

# suppress inspection "TrailingSpacesInProperty"
portfolio.pending.step2.confReached=Your trade has reached at least one blockchain confirmation.\n(You can wait for more confirmations if you want - 6 confirmations are considered as very secure.)\n\n

portfolio.pending.step2_buyer.copyPaste=(You can copy & paste the values from the main screen after closing that popup.)
portfolio.pending.step2_buyer.refTextWarn=DO NOT use any additional notice in the \"reason for payment\" text like bitcoin, BTC or Bisq.
# suppress inspection "TrailingSpacesInProperty"
portfolio.pending.step2_buyer.accountDetails=Here are the trade account details of the BTC seller:\n
portfolio.pending.step2_buyer.tradeId=Please don't forget to add the trade ID
# suppress inspection "TrailingSpacesInProperty"
portfolio.pending.step2_buyer.assign=as \"reason for payment\" so the receiver can assign your payment to this trade.\n\n
portfolio.pending.step2_buyer.fees=If your bank charges fees you have to cover those fees.
# suppress inspection "TrailingSpacesInProperty"
portfolio.pending.step2_buyer.altcoin=Please transfer from your external {0} wallet\n{1} to the BTC seller.\n\n
# suppress inspection "TrailingSpacesInProperty"
portfolio.pending.step2_buyer.cash=Please go to a bank and pay {0} to the BTC seller.\n\n
portfolio.pending.step2_buyer.cash.extra=IMPORTANT REQUIREMENT:\nAfter you have done the payment write on the paper receipt: NO REFUNDS.\nThen tear it in 2 parts, make a photo and send it to the BTC seller's email address.
# suppress inspection "TrailingSpacesInProperty"
portfolio.pending.step2_buyer.moneyGram=Please pay {0} to the BTC seller by using MoneyGram.\n\n
portfolio.pending.step2_buyer.moneyGram.extra=IMPORTANT REQUIREMENT:\nAfter you have done the payment send the Authorisation number and a photo of the receipt by email to the BTC seller.\n\
  The receipt must clearly show the seller''s full name, country, state and the amount. The seller''s email is: {0}.
# suppress inspection "TrailingSpacesInProperty"
portfolio.pending.step2_buyer.westernUnion=Please pay {0} to the BTC seller by using Western Union.\n\n
portfolio.pending.step2_buyer.westernUnion.extra=IMPORTANT REQUIREMENT:\nAfter you have done the payment send the MTCN (tracking number) and a photo of the receipt by email to the BTC seller.\n\
  The receipt must clearly show the seller''s full name, city, country and the amount. The seller''s email is: {0}.

# suppress inspection "TrailingSpacesInProperty"
portfolio.pending.step2_buyer.postal=Please send {0} by \"US Postal Money Order\" to the BTC seller.\n\n
# suppress inspection "TrailingSpacesInProperty"
portfolio.pending.step2_buyer.bank=Please go to your online banking web page and pay {0} to the BTC seller.\n\n
# suppress inspection "TrailingSpacesInProperty"
portfolio.pending.step2_buyer.f2f=Please contact the BTC seller by the provided contact and arrange a meeting to pay {0}.\n\n
portfolio.pending.step2_buyer.startPaymentUsing=Start payment using {0}
portfolio.pending.step2_buyer.amountToTransfer=Amount to transfer
portfolio.pending.step2_buyer.sellersAddress=Seller''s {0} address
portfolio.pending.step2_buyer.buyerAccount=Your payment account to be used
portfolio.pending.step2_buyer.paymentStarted=Payment started
portfolio.pending.step2_buyer.warn=You still have not done your {0} payment!\nPlease note that the trade has to be completed by {1}.
portfolio.pending.step2_buyer.openForDispute=You have not completed your payment!\nThe max. period for the trade has elapsed.\
  Please contact the mediator for assistance.
portfolio.pending.step2_buyer.paperReceipt.headline=Did you send the paper receipt to the BTC seller?
portfolio.pending.step2_buyer.paperReceipt.msg=Remember:\n\
  You need to write on the paper receipt: NO REFUNDS.\n\
  Then tear it in 2 parts, make a photo and send it to the BTC seller's email address.
portfolio.pending.step2_buyer.moneyGramMTCNInfo.headline=Send Authorisation number and receipt
portfolio.pending.step2_buyer.moneyGramMTCNInfo.msg=You need to send the Authorisation number and a photo of the receipt by email to the BTC seller.\n\
  The receipt must clearly show the seller''s full name, country, state and the amount. The seller''s email is: {0}.\n\n\
  Did you send the Authorisation number and contract to the seller?
portfolio.pending.step2_buyer.westernUnionMTCNInfo.headline=Send MTCN and receipt
portfolio.pending.step2_buyer.westernUnionMTCNInfo.msg=You need to send the MTCN (tracking number) and a photo of the receipt by email to the BTC seller.\n\
  The receipt must clearly show the seller''s full name, city, country and the amount. The seller''s email is: {0}.\n\n\
  Did you send the MTCN and contract to the seller?
portfolio.pending.step2_buyer.halCashInfo.headline=Send HalCash code
portfolio.pending.step2_buyer.halCashInfo.msg=You need to send a text message with the HalCash code as well as the \
  trade ID ({0}) to the BTC seller.\nThe seller''s mobile nr. is {1}.\n\n\
  Did you send the code to the seller?
portfolio.pending.step2_buyer.fasterPaymentsHolderNameInfo=Some banks might require the receiver's name. \
  The UK sort code and account number is sufficient for a Faster Payment transfer and the receivers name is not verified \
  by any of the banks.
portfolio.pending.step2_buyer.confirmStart.headline=Confirm that you have started the payment
portfolio.pending.step2_buyer.confirmStart.msg=Did you initiate the {0} payment to your trading partner?
portfolio.pending.step2_buyer.confirmStart.yes=Yes, I have started the payment

portfolio.pending.step2_seller.waitPayment.headline=Wait for payment
portfolio.pending.step2_seller.f2fInfo.headline=Buyer's contact information
portfolio.pending.step2_seller.waitPayment.msg=The deposit transaction has at least one blockchain confirmation.\nYou need to wait until the BTC buyer starts the {0} payment.
portfolio.pending.step2_seller.warn=The BTC buyer still has not done the {0} payment.\nYou need to wait until they have started the payment.\nThe trade has to be completed by {1}.
portfolio.pending.step2_seller.openForDispute=The BTC buyer has not started their payment!\nThe max. allowed period for the trade has elapsed.\nYou can wait longer and give the trading peer more time or contact the mediator for assistance.

tradeChat.chatWindowTitle=Chat window for trade with ID ''{0}''
tradeChat.openChat=Open chat window
tradeChat.rules=You can communicate with your trade peer to resolve potential problems with this trade.\n\
  It is not mandatory to reply in the chat.\n\
  If a trader violates any of the rules below, open a dispute and report it to the mediator or arbitrator.\n\n\
  Chat rules:\n\
  \t● Do not send any links (risk of malware). You can send the transaction ID and the name of a block explorer.\n\
  \t● Do not send your seed words, private keys, passwords or other sensitive information!\n\
  \t● Do not encourage trading outside of Bisq (no security).\n\
  \t● Do not engage in any form of social engineering scam attempts.\n\
  \t● If a peer is not responding and prefers to not communicate via chat, respect their decision.\n\
  \t● Keep conversation scope limited to the trade. This chat is not a messenger replacement or troll-box.\n\
  \t● Keep conversation friendly and respectful.

# suppress inspection "UnusedProperty"
message.state.UNDEFINED=Undefined
# suppress inspection "UnusedProperty"
message.state.SENT=Message sent
# suppress inspection "UnusedProperty"
message.state.ARRIVED=Message arrived at peer
# suppress inspection "UnusedProperty"
message.state.STORED_IN_MAILBOX=Message of payment sent but not yet received by peer
# suppress inspection "UnusedProperty"
message.state.ACKNOWLEDGED=Peer confirmed message receipt
# suppress inspection "UnusedProperty"
message.state.FAILED=Sending message failed

portfolio.pending.step3_buyer.wait.headline=Wait for BTC seller's payment confirmation
portfolio.pending.step3_buyer.wait.info=Waiting for the BTC seller''s confirmation for the receipt of the {0} payment.
portfolio.pending.step3_buyer.wait.msgStateInfo.label=Payment started message status
portfolio.pending.step3_buyer.warn.part1a=on the {0} blockchain
portfolio.pending.step3_buyer.warn.part1b=at your payment provider (e.g. bank)
portfolio.pending.step3_buyer.warn.part2=The BTC seller still has not confirmed your payment. Please check {0} if the \
  payment sending was successful.
portfolio.pending.step3_buyer.openForDispute=The BTC seller has not confirmed your payment! The max. period for the \
  trade has elapsed. You can wait longer and give the trading peer more time or request assistance from the mediator.
# suppress inspection "TrailingSpacesInProperty"
portfolio.pending.step3_seller.part=Your trading partner has confirmed that they have initiated the {0} payment.\n\n
portfolio.pending.step3_seller.altcoin.explorer=on your favorite {0} blockchain explorer
portfolio.pending.step3_seller.altcoin.wallet=at your {0} wallet
portfolio.pending.step3_seller.altcoin={0}Please check {1} if the transaction to your receiving address\n\
{2}\n\
has already sufficient blockchain confirmations.\nThe payment amount has to be {3}\n\n\
You can copy & paste your {4} address from the main screen after closing that popup.
portfolio.pending.step3_seller.postal={0}Please check if you have received {1} with \"US Postal Money Order\" from the BTC buyer.\n\n\
The trade ID (\"reason for payment\" text) of the transaction is: \"{2}\"
# suppress inspection "TrailingSpacesInProperty"
portfolio.pending.step3_seller.bank=Your trading partner has confirmed that they have initiated the {0} payment.\n\n\
  Please go to your online banking web page and check if you have received {1} from the BTC buyer.\n\n\
The trade ID (\"reason for payment\" text) of the transaction is: \"{2}\"\n\n
portfolio.pending.step3_seller.cash=Because the payment is done via Cash Deposit the BTC buyer has to write \"NO REFUND\" on the paper receipt, tear it in 2 parts and send you a photo by email.\n\n\
To avoid chargeback risk, only confirm if you received the email and if you are sure the paper receipt is valid.\n\
If you are not sure, {0}
portfolio.pending.step3_seller.moneyGram=The buyer has to send you the Authorisation number and a photo of the receipt by email.\n\
  The receipt must clearly show your full name, country, state and the amount. Please check your email if you received the Authorisation number.\n\n\
  After closing that popup you will see the BTC buyer's name and address for picking up the money from MoneyGram.\n\n\
  Only confirm receipt after you have successfully picked up the money!
portfolio.pending.step3_seller.westernUnion=The buyer has to send you the MTCN (tracking number) and a photo of the receipt by email.\n\
  The receipt must clearly show your full name, city, country and the amount. Please check your email if you received the MTCN.\n\n\
  After closing that popup you will see the BTC buyer's name and address for picking up the money from Western Union.\n\n\
  Only confirm receipt after you have successfully picked up the money!
portfolio.pending.step3_seller.halCash=The buyer has to send you the HalCash code as text message. Beside that you will receive a message from HalCash with the required information to withdraw the EUR from a HalCash supporting ATM.\n\n\
  After you have picked up the money from the ATM please confirm here the receipt of the payment!

portfolio.pending.step3_seller.bankCheck=\n\nPlease also verify that the sender's name in your bank statement matches that one from the trade contract:\nSender's name: {0}\n\n\
  If the name is not the same as the one displayed here, {1}
portfolio.pending.step3_seller.openDispute=please don't confirm but open a dispute by entering \"alt + o\" or \"option + o\".
portfolio.pending.step3_seller.confirmPaymentReceipt=Confirm payment receipt
portfolio.pending.step3_seller.amountToReceive=Amount to receive
portfolio.pending.step3_seller.yourAddress=Your {0} address
portfolio.pending.step3_seller.buyersAddress=Buyers {0} address
portfolio.pending.step3_seller.yourAccount=Your trading account
portfolio.pending.step3_seller.buyersAccount=Buyers trading account
portfolio.pending.step3_seller.confirmReceipt=Confirm payment receipt
portfolio.pending.step3_seller.buyerStartedPayment=The BTC buyer has started the {0} payment.\n{1}
portfolio.pending.step3_seller.buyerStartedPayment.altcoin=Check for blockchain confirmations at your altcoin wallet or block explorer and confirm the payment when you have sufficient blockchain confirmations.
portfolio.pending.step3_seller.buyerStartedPayment.fiat=Check at your trading account (e.g. bank account) and confirm when you have received the payment.
portfolio.pending.step3_seller.warn.part1a=on the {0} blockchain
portfolio.pending.step3_seller.warn.part1b=at your payment provider (e.g. bank)
portfolio.pending.step3_seller.warn.part2=You still have not confirmed the receipt of the payment. \
  Please check {0} if you have received the payment.
portfolio.pending.step3_seller.openForDispute=You have not confirmed the receipt of the payment!\n\
  The max. period for the trade has elapsed.\nPlease confirm or request assistance from the mediator.
# suppress inspection "TrailingSpacesInProperty"
portfolio.pending.step3_seller.onPaymentReceived.part1=Have you received the {0} payment from your trading partner?\n\n
# suppress inspection "TrailingSpacesInProperty"
portfolio.pending.step3_seller.onPaymentReceived.fiat=The trade ID (\"reason for payment\" text) of the transaction is: \"{0}\"\n\n
# suppress inspection "TrailingSpacesInProperty"
portfolio.pending.step3_seller.onPaymentReceived.name=Please also verify that the sender's name in your bank statement matches that one from the trade contract:\nSender's name: {0}\n\nIf the name is not the same as the one displayed here, please don't confirm but open a dispute by entering \"alt + o\" or \"option + o\".\n\n
portfolio.pending.step3_seller.onPaymentReceived.note=Please note, that as soon you have confirmed the receipt, the locked trade amount will be released to the BTC buyer and the security deposit will be refunded.
portfolio.pending.step3_seller.onPaymentReceived.confirm.headline=Confirm that you have received the payment
portfolio.pending.step3_seller.onPaymentReceived.confirm.yes=Yes, I have received the payment

portfolio.pending.step5_buyer.groupTitle=Summary of completed trade
portfolio.pending.step5_buyer.tradeFee=Trade fee
portfolio.pending.step5_buyer.makersMiningFee=Mining fee
portfolio.pending.step5_buyer.takersMiningFee=Total mining fees
portfolio.pending.step5_buyer.refunded=Refunded security deposit
portfolio.pending.step5_buyer.withdrawBTC=Withdraw your bitcoin
portfolio.pending.step5_buyer.amount=Amount to withdraw
portfolio.pending.step5_buyer.withdrawToAddress=Withdraw to address
portfolio.pending.step5_buyer.moveToBisqWallet=Move funds to Bisq wallet
portfolio.pending.step5_buyer.withdrawExternal=Withdraw to external wallet
portfolio.pending.step5_buyer.alreadyWithdrawn=Your funds have already been withdrawn.\nPlease check the transaction history.
portfolio.pending.step5_buyer.confirmWithdrawal=Confirm withdrawal request
portfolio.pending.step5_buyer.amountTooLow=The amount to transfer is lower than the transaction fee and the min. possible tx value (dust).
portfolio.pending.step5_buyer.withdrawalCompleted.headline=Withdrawal completed
portfolio.pending.step5_buyer.withdrawalCompleted.msg=Your completed trades are stored under \"Portfolio/History\".\nYou can review all your bitcoin transactions under \"Funds/Transactions\"
portfolio.pending.step5_buyer.bought=You have bought
portfolio.pending.step5_buyer.paid=You have paid

portfolio.pending.step5_seller.sold=You have sold
portfolio.pending.step5_seller.received=You have received

tradeFeedbackWindow.title=Congratulations on completing your trade
tradeFeedbackWindow.msg.part1=We'd love to hear back from you about your experience. It'll help us to improve the software \
  and to smooth out any rough edges. If you'd like to provide feedback, please fill out this short survey \
  (no registration required) at:
tradeFeedbackWindow.msg.part2=If you have any questions, or experienced any problems, please get in touch with other users and contributors via the Bisq forum at:
tradeFeedbackWindow.msg.part3=Thanks for using Bisq!

portfolio.pending.role=My role
portfolio.pending.tradeInformation=Trade information
portfolio.pending.remainingTime=Remaining time
portfolio.pending.remainingTimeDetail={0} (until {1})
portfolio.pending.tradePeriodInfo=After the first blockchain confirmation, the trade period starts. Based on the payment method used, a different maximum allowed trade period is applied.
portfolio.pending.tradePeriodWarning=If the period is exceeded both traders can open a dispute.
portfolio.pending.tradeNotCompleted=Trade not completed in time (until {0})
portfolio.pending.tradeProcess=Trade process
portfolio.pending.openAgainDispute.msg=If you are not sure that the message to the mediator or arbitrator arrived \
  (e.g. if you did not get a response after 1 day) feel free to open a dispute again with Cmd/Ctrl+o. You can also ask \
  for additional help on the Bisq forum at https://bisq.community.
<<<<<<< HEAD

=======
>>>>>>> 909df56d
portfolio.pending.openAgainDispute.button=Open dispute again
portfolio.pending.openSupportTicket.headline=Open support ticket
portfolio.pending.openSupportTicket.msg=Please use this function only in emergency cases if you don't see a \
  \"Open support\" or \"Open dispute\" button.\n\nWhen you open a support ticket the trade will be interrupted and \
  handled by a mediator or arbitrator.

portfolio.pending.notification=Notification

portfolio.pending.support.headline.getHelp=Need help?
portfolio.pending.support.text.getHelp=If you have any problems you can try to contact the trade peer in the trade \
  chat or ask the Bisq community at https://bisq.community. \
  If your issue still isn't resolved, you can request more help from a mediator.
portfolio.pending.support.button.getHelp=Get support
portfolio.pending.support.popup.info=If your issue with the trade remains unsolved, you can open a support \
  ticket to request help from the mediator. If you have not received the payment, please wait until the trade period is over.\n\n\
  Are you sure you want to open a support ticket?
portfolio.pending.support.popup.button=Open support ticket
portfolio.pending.support.headline.halfPeriodOver=Check payment
portfolio.pending.support.headline.periodOver=Trade period is over

portfolio.pending.arbitrationRequested=Arbitration requested
portfolio.pending.mediationRequested=Mediation requested
portfolio.pending.openSupport=Open support ticket
portfolio.pending.supportTicketOpened=Support ticket opened
portfolio.pending.requestSupport=Request support
portfolio.pending.error.requestSupport=Please report the problem to your mediator or arbitrator.\n\nHe will forward the \
  information to the developers to investigate the problem.\nAfter the problem has been analyzed you will \
  get back all locked funds.
portfolio.pending.communicateWithArbitrator=Please communicate in the \"Support\" screen with the arbitrator.
portfolio.pending.communicateWithMediator=Please communicate in the \"Support\" screen with the mediator.
portfolio.pending.supportTicketOpenedMyUser=You opened already a support ticket.\n{0}
portfolio.pending.disputeOpenedMyUser=You opened already a dispute.\n{0}
portfolio.pending.disputeOpenedByPeer=Your trading peer opened a dispute\n{0}
portfolio.pending.supportTicketOpenedByPeer=Your trading peer opened a support ticket.\n{0}
portfolio.pending.noReceiverAddressDefined=No receiver address defined
portfolio.pending.removeFailedTrade=If the mediator or arbitrator could not close that trade you can move it yourself \
  to the failed trades screen.\n\
  Do you want to remove that failed trade from the Pending trades screen?

portfolio.pending.mediationResult.headline=Suggested payout from mediation
portfolio.pending.mediationResult.info.noneAccepted=Complete the trade by accepting the mediator's suggestion for the trade payout.
portfolio.pending.mediationResult.info.selfAccepted=You have accepted the mediator's suggestion. Waiting for peer to accept as well.
portfolio.pending.mediationResult.info.peerAccepted=Your trade peer has accepted the mediator's suggestion. Do you accept as well?
portfolio.pending.mediationResult.button=Accept or reject
portfolio.pending.mediationResult.popup.headline=Mediation result for trade with ID: {0}
portfolio.pending.mediationResult.popup.headline.peerAccepted=Your trade peer has accepted the mediator''s suggestion for trade {0}
portfolio.pending.mediationResult.popup.info=The mediator has suggested the following payout:\n\
  You receive: {0}\n\
  Your trade peer receives: {1}\n\n\
  You can accept or reject this suggested payout.\n\n\
  By accepting it, you sign the proposed payout transaction. \
  If your trade peer also accepts and signs, the payout will be completed, and the trade is closed.\n\n\
  If one or both parties reject the suggestion, a dispute with an arbitrator will be opened. \
  The arbitrator will investigate the case again and do a payout based on their findings.\n\n\
  Please note that arbitrators are not always online and may take longer to respond than mediators. \
  It can take up to 5 business days for them to respond to messages.
portfolio.pending.mediationResult.popup.openArbitration=Reject and request arbitration

portfolio.closed.completed=Completed
portfolio.closed.ticketClosed=Arbitrated
portfolio.closed.mediationTicketClosed=Mediated
portfolio.closed.canceled=Canceled
portfolio.failed.Failed=Failed


####################################################################
# Funds
####################################################################

funds.tab.deposit=Receive funds
funds.tab.withdrawal=Send funds
funds.tab.reserved=Reserved funds
funds.tab.locked=Locked funds
funds.tab.transactions=Transactions

funds.deposit.unused=Unused
funds.deposit.usedInTx=Used in {0} transaction(s)
funds.deposit.fundBisqWallet=Fund Bisq wallet
funds.deposit.noAddresses=No deposit addresses have been generated yet
funds.deposit.fundWallet=Fund your wallet
funds.deposit.withdrawFromWallet=Send funds from wallet
funds.deposit.amount=Amount in BTC (optional)
funds.deposit.generateAddress=Generate new address
funds.deposit.selectUnused=Please select an unused address from the table above rather than generating a new one.

funds.withdrawal.arbitrationFee=Arbitration fee
funds.withdrawal.inputs=Inputs selection
funds.withdrawal.useAllInputs=Use all available inputs
funds.withdrawal.useCustomInputs=Use custom inputs
funds.withdrawal.receiverAmount=Receiver's amount
funds.withdrawal.senderAmount=Sender's amount
funds.withdrawal.feeExcluded=Amount excludes mining fee
funds.withdrawal.feeIncluded=Amount includes mining fee
funds.withdrawal.fromLabel=Withdraw from address
funds.withdrawal.toLabel=Withdraw to address
funds.withdrawal.withdrawButton=Withdraw selected
funds.withdrawal.noFundsAvailable=No funds are available for withdrawal
funds.withdrawal.confirmWithdrawalRequest=Confirm withdrawal request
funds.withdrawal.withdrawMultipleAddresses=Withdraw from multiple addresses ({0})
funds.withdrawal.withdrawMultipleAddresses.tooltip=Withdraw from multiple addresses:\n{0}
funds.withdrawal.notEnoughFunds=You don't have enough funds in your wallet.
funds.withdrawal.selectAddress=Select a source address from the table
funds.withdrawal.setAmount=Set the amount to withdraw
funds.withdrawal.fillDestAddress=Fill in your destination address
funds.withdrawal.warn.noSourceAddressSelected=You need to select a source address in the table above.
funds.withdrawal.warn.amountExceeds=You don't have sufficient funds available from the selected address.\n\
  Consider to select multiple addresses in the table above or change the fee toggle to include the miner fee.

funds.reserved.noFunds=No funds are reserved in open offers
funds.reserved.reserved=Reserved in local wallet for offer with ID: {0}

funds.locked.noFunds=No funds are locked in trades
funds.locked.locked=Locked in multisig for trade with ID: {0}

funds.tx.direction.sentTo=Sent to:
funds.tx.direction.receivedWith=Received with:
funds.tx.direction.genesisTx=From Genesis tx:
funds.tx.txFeePaymentForBsqTx=Miner fee for BSQ tx
funds.tx.createOfferFee=Maker and tx fee: {0}
funds.tx.takeOfferFee=Taker and tx fee: {0}
funds.tx.multiSigDeposit=Multisig deposit: {0}
funds.tx.multiSigPayout=Multisig payout: {0}
funds.tx.disputePayout=Dispute payout: {0}
funds.tx.disputeLost=Lost dispute case: {0}
funds.tx.unknown=Unknown reason: {0}
funds.tx.noFundsFromDispute=No refund from dispute
funds.tx.receivedFunds=Received funds
funds.tx.withdrawnFromWallet=Withdrawn from wallet
funds.tx.withdrawnFromBSQWallet=BTC withdrawn from BSQ wallet
funds.tx.noTxAvailable=No transactions available
funds.tx.revert=Revert
funds.tx.txSent=Transaction successfully sent to a new address in the local Bisq wallet.
funds.tx.direction.self=Sent to yourself
funds.tx.daoTxFee=Miner fee for DAO tx
funds.tx.reimbursementRequestTxFee=Reimbursement request
funds.tx.compensationRequestTxFee=Compensation request
funds.tx.dustAttackTx=Received dust
funds.tx.dustAttackTx.popup=This transaction is sending a very small BTC amount to your wallet and might be an attempt \
  from chain analysis companies to spy on your wallet.\n\n\
  If you use that transaction output in a spending transaction they will learn that you are likely the owner of the \
  other address as well (coin merge).\n\n\
  To protect your privacy the Bisq wallet ignores such dust outputs for spending purposes and in the balance display. \
  You can set the threshold amount when an output is considered dust in the settings.


####################################################################
# Support
####################################################################

support.tab.mediation.support=Mediation
support.tab.arbitration.support=Arbitration
support.tab.ArbitratorsSupportTickets={0}'s tickets
support.filter=Filter list
support.filter.prompt=Enter trade ID, date, onion address or account data
support.noTickets=There are no open tickets
support.sendingMessage=Sending Message...
support.receiverNotOnline=Receiver is not online. Message is saved to his mailbox.
support.sendMessageError=Sending message failed. Error: {0}
support.wrongVersion=The offer in that dispute has been created with an older version of Bisq.\n\
You cannot close that dispute with your version of the application.\n\n\
Please use an older version with protocol version {0}
support.openFile=Open file to attach (max. file size: {0} kb)
support.attachmentTooLarge=The total size of your attachments is {0} kb and is exceeding the max. allowed message size of {1} kB.
support.maxSize=The max. allowed file size is {0} kB.
support.attachment=Attachment
support.tooManyAttachments=You cannot send more than 3 attachments in one message.
support.save=Save file to disk
support.messages=Messages
support.input.prompt=Enter message...
support.send=Send
support.addAttachments=Add attachments
support.closeTicket=Close ticket
support.attachments=Attachments:
support.savedInMailbox=Message saved in receiver's mailbox
support.arrived=Message arrived at receiver
support.acknowledged=Message arrival confirmed by receiver
support.error=Receiver could not process message. Error: {0}
support.buyerAddress=BTC buyer address
support.sellerAddress=BTC seller address
support.role=Role
support.state=State
support.closed=Closed
support.open=Open
support.buyerOfferer=BTC buyer/Maker
support.sellerOfferer=BTC seller/Maker
support.buyerTaker=BTC buyer/Taker
support.sellerTaker=BTC seller/Taker

# TODO @m52go could you provide a good text here?
support.backgroundInfo=Bisq is not a company, so it handles disputes differently.\n\n\
Traders can communicate within the application via a secure chat on the pending trades screen to attempt solving a dispute on their own. \
  If that is not sufficient, a mediator can step in to help. The mediator will evaluate the situation and give a recommendation for the \
  payout of the trade funds. If both traders accept this suggestion, the payout transaction is completed and the trade is closed. \
  If one or both traders do not agree to the mediator's recommended payout, they can request arbitration.\
  The arbitrator has the third key of the deposit transaction and will make the payout based on their findings.
support.initialInfo=Please enter a description of your problem in the text field below. \
  Add as much information as possible to speed up dispute resolution time.\n\n\
  Here is a check list for information you should provide:\n\
  \t● If you are the BTC buyer: Did you make the Fiat or Altcoin transfer? If so, did you click the 'payment started' \
  button in the application?\n\
  \t● If you are the BTC seller: Did you receive the Fiat or Altcoin payment? If so, did you click the 'payment received' \
  button in the application?\n\
  \t● Which version of Bisq are you using?\n\
  \t● Which operating system are you using?\n\
  \t● If you encountered an issue with failed transactions please consider switching to a new data directory.\n\
  \t  Sometimes the data directory gets corrupted and leads to strange bugs. \n\
  \t  See: https://docs.bisq.network/backup-recovery.html#switch-to-a-new-data-directory\n\n\
  Please make yourself familiar with the basic rules for the dispute process:\n\
\t● You need to respond to the {0}}''s requests within 2 days.\n\
\t● Mediators respond in between 2 days. Arbitrators respond in between 5 business days.\n\
\t● The maximum period for a dispute is 14 days.\n\
\t● You need to cooperate with the {1} and provide the information they request to make your case.\n\
\t● You accepted the rules outlined in the dispute document in the user agreement when you first started the application.\n\n\
You can read more about the dispute process at: {2}
support.systemMsg=System message: {0}
support.youOpenedTicket=You opened a request for support.\n\n{0}\n\nBisq version: {1}
support.youOpenedDispute=You opened a request for a dispute.\n\n{0}\n\nBisq version: {1}
support.peerOpenedTicket=Your trading peer has requested support due to technical problems.\n\n{0}
support.peerOpenedDispute=Your trading peer has requested a dispute.\n\n{0}


####################################################################
# Settings
####################################################################
settings.tab.preferences=Preferences
settings.tab.network=Network info
settings.tab.about=About

setting.preferences.general=General preferences
setting.preferences.explorer=Bitcoin block explorer
setting.preferences.deviation=Max. deviation from market price
setting.preferences.avoidStandbyMode=Avoid standby mode
setting.preferences.deviationToLarge=Values higher than {0}% are not allowed.
setting.preferences.txFee=Withdrawal transaction fee (satoshis/byte)
setting.preferences.useCustomValue=Use custom value
setting.preferences.txFeeMin=Transaction fee must be at least {0} satoshis/byte
setting.preferences.txFeeTooLarge=Your input is above any reasonable value (>5000 satoshis/byte). Transaction fee is usually in the range of 50-400 satoshis/byte.
setting.preferences.ignorePeers=Ignored peers [onion address:port]
setting.preferences.refererId=Referral ID
setting.preferences.ignoreDustThreshold=Min. non-dust output value
setting.preferences.refererId.prompt=Optional referral ID
setting.preferences.currenciesInList=Currencies in market price feed list
setting.preferences.prefCurrency=Preferred currency
setting.preferences.displayFiat=Display national currencies
setting.preferences.noFiat=There are no national currencies selected
setting.preferences.cannotRemovePrefCurrency=You cannot remove your selected preferred display currency
setting.preferences.displayAltcoins=Display altcoins
setting.preferences.noAltcoins=There are no altcoins selected
setting.preferences.addFiat=Add national currency
setting.preferences.addAltcoin=Add altcoin
setting.preferences.displayOptions=Display options
setting.preferences.showOwnOffers=Show my own offers in offer book
setting.preferences.useAnimations=Use animations
setting.preferences.useDarkMode=Use dark mode (beta)
setting.preferences.sortWithNumOffers=Sort market lists with no. of offers/trades
setting.preferences.resetAllFlags=Reset all \"Don't show again\" flags
setting.preferences.reset=Reset
settings.preferences.languageChange=To apply the language change to all screens requires a restart.
settings.preferences.arbitrationLanguageWarning=In case of a dispute, please note that arbitration is handled in {0}.
settings.preferences.selectCurrencyNetwork=Select network
setting.preferences.daoOptions=DAO options
setting.preferences.dao.resync.label=Rebuild DAO state from genesis tx
setting.preferences.dao.resync.button=Resync
setting.preferences.dao.resync.popup=After an application restart the Bisq network governance data will be reloaded from \
  the seed nodes and the BSQ consensus state will be rebuilt from the genesis transaction.
setting.preferences.dao.isDaoFullNode=Run Bisq as DAO full node
setting.preferences.dao.rpcUser=RPC username
setting.preferences.dao.rpcPw=RPC password
setting.preferences.dao.blockNotifyPort=Block notify port
setting.preferences.dao.fullNodeInfo=For running Bisq as DAO full node you need to have Bitcoin Core locally running \
  and RPC enabled. All requirements are documented in ''{0}''.\n\n\
  After changing the mode you need to restart.
setting.preferences.dao.fullNodeInfo.ok=Open docs page
setting.preferences.dao.fullNodeInfo.cancel=No, I stick with lite node mode

settings.net.btcHeader=Bitcoin network
settings.net.p2pHeader=Bisq network
settings.net.onionAddressLabel=My onion address
settings.net.btcNodesLabel=Use custom Bitcoin Core nodes
settings.net.bitcoinPeersLabel=Connected peers
settings.net.useTorForBtcJLabel=Use Tor for Bitcoin network
settings.net.bitcoinNodesLabel=Bitcoin Core nodes to connect to
settings.net.useProvidedNodesRadio=Use provided Bitcoin Core nodes
settings.net.usePublicNodesRadio=Use public Bitcoin network
settings.net.useCustomNodesRadio=Use custom Bitcoin Core nodes
settings.net.warn.usePublicNodes=If you use the public Bitcoin network you are exposed to a severe privacy problem caused by the broken bloom filter design and implementation which is used for SPV wallets like BitcoinJ (used in Bisq). Any full node you are connected to could find out that all your wallet addresses belong to one entity.\n\n\
  Please read more about the details at: https://bisq.network/blog/privacy-in-bitsquare.\n\n\
  Are you sure you want to use the public nodes?
settings.net.warn.usePublicNodes.useProvided=No, use provided nodes
settings.net.warn.usePublicNodes.usePublic=Yes, use public network
settings.net.warn.useCustomNodes.B2XWarning=Please be sure that your Bitcoin node is a trusted Bitcoin Core node!\n\n\
  Connecting to nodes which do not follow the Bitcoin Core consensus rules could corrupt your wallet and cause problems in the trade process.\n\n\
  Users who connect to nodes that violate consensus rules are responsible for any resulting damage. \
  Any resulting disputes will be decided in favor of the other peer. No technical support will be given \
  to users who ignore this warning and protection mechanisms!
settings.net.localhostBtcNodeInfo=(Background information: If you are running a local Bitcoin node (localhost) you can connect exclusively to it.)
settings.net.p2PPeersLabel=Connected peers
settings.net.onionAddressColumn=Onion address
settings.net.creationDateColumn=Established
settings.net.connectionTypeColumn=In/Out
settings.net.totalTrafficLabel=Total traffic
settings.net.roundTripTimeColumn=Roundtrip
settings.net.sentBytesColumn=Sent
settings.net.receivedBytesColumn=Received
settings.net.peerTypeColumn=Peer type
settings.net.openTorSettingsButton=Open Tor settings

settings.net.needRestart=You need to restart the application to apply that change.\nDo you want to do that now?
settings.net.notKnownYet=Not known yet...
settings.net.sentReceived=Sent: {0}, received: {1}
settings.net.ips=[IP address:port | host name:port | onion address:port] (comma separated). Port can be omitted if default is used (8333).
settings.net.seedNode=Seed node
settings.net.directPeer=Peer (direct)
settings.net.peer=Peer
settings.net.inbound=inbound
settings.net.outbound=outbound
settings.net.reSyncSPVChainLabel=Resync SPV chain
settings.net.reSyncSPVChainButton=Delete SPV file and resync
settings.net.reSyncSPVSuccess=The SPV chain file will be deleted on the next startup. You need to restart your application now.\n\n\
After the restart it can take a while to resync with the network and you will only see all transactions once the resync is completed.\n\nPlease restart again after the resync has completed because there are sometimes inconsistencies that result in incorrect balances to display.
settings.net.reSyncSPVAfterRestart=The SPV chain file has been deleted. Please be patient. It can take a while to resync with the network.
settings.net.reSyncSPVAfterRestartCompleted=The resync is now completed. Please restart the application.
settings.net.reSyncSPVFailed=Could not delete SPV chain file.\nError: {0}
setting.about.aboutBisq=About Bisq
setting.about.about=Bisq is open-source software which facilitates the exchange of bitcoin with national currencies (and other cryptocurrencies) through a decentralized peer-to-peer network in a way that strongly protects user privacy. Learn more about Bisq on our project web page.
setting.about.web=Bisq web page
setting.about.code=Source code
setting.about.agpl=AGPL License
setting.about.support=Support Bisq
setting.about.def=Bisq is not a company—it is a project open to the community. If you want to participate or support Bisq please follow the links below.
setting.about.contribute=Contribute
setting.about.donate=Donate
setting.about.providers=Data providers
setting.about.apisWithFee=Bisq uses 3rd party APIs for Fiat and Altcoin market prices as well as for mining fee estimation.
setting.about.apis=Bisq uses 3rd party APIs for Fiat and Altcoin market prices.
setting.about.pricesProvided=Market prices provided by
setting.about.pricesProviders={0}, {1} and {2}
setting.about.feeEstimation.label=Mining fee estimation provided by
setting.about.versionDetails=Version details
setting.about.version=Application version
setting.about.subsystems.label=Versions of subsystems
setting.about.subsystems.val=Network version: {0}; P2P message version: {1}; Local DB version: {2}; Trade protocol version: {3}


####################################################################
# Account
####################################################################

account.tab.arbitratorRegistration=Arbitrator registration
account.tab.mediatorRegistration=Mediator registration
account.tab.account=Account
account.info.headline=Welcome to your Bisq Account
account.info.msg=Here you can add trading accounts for national currencies & altcoins and create a backup of your wallet & account data.\n\n\
A new Bitcoin wallet was created the first time you started Bisq.\n\n\
We strongly recommend that you write down your Bitcoin wallet seed words (see tab on the top) and consider adding a \
  password before funding. Bitcoin deposits and withdrawals are managed in the \"Funds\" section.\n\n\
Privacy & security note: \
because Bisq is a decentralized exchange, all your data is kept on your computer. There are no servers, so we have no \
  access to your personal info, your funds, or even your IP address. Data such as bank account numbers, \
  altcoin & Bitcoin addresses, etc are only shared with your trading partner to fulfill trades you initiate \
  (in case of a dispute the mediator or arbitrator will see the same data as your trading peer).

account.menu.paymentAccount=National currency accounts
account.menu.altCoinsAccountView=Altcoin accounts
account.menu.password=Wallet password
account.menu.seedWords=Wallet seed
account.menu.backup=Backup
account.menu.notifications=Notifications

## TODO should we rename the following to a gereric name?
account.arbitratorRegistration.pubKey=Public key

account.arbitratorRegistration.register=Register
account.arbitratorRegistration.registration={0} registration
account.arbitratorRegistration.revoke=Revoke
account.arbitratorRegistration.info.msg=Please note that you need to stay available for 15 days after revoking as there might be trades which are using you as {0}}. The max. allowed trade period is 8 days and the dispute process might take up to 7 days.
account.arbitratorRegistration.warn.min1Language=You need to set at least 1 language.\nWe added the default language for you.
account.arbitratorRegistration.removedSuccess=You have successfully removed your registration from the Bisq network.
account.arbitratorRegistration.removedFailed=Could not remove registration.{0}
account.arbitratorRegistration.registerSuccess=You have successfully registered to the Bisq network.
account.arbitratorRegistration.registerFailed=Could not complete registration.{0}

account.altcoin.yourAltcoinAccounts=Your altcoin accounts
account.altcoin.popup.wallet.msg=Please be sure that you follow the requirements for the usage of {0} wallets as \
described on the {1} web page.\nUsing wallets from centralized exchanges where (a) you don''t control your keys or \
(b) which don''t use compatible wallet software is risky: it can lead to loss of the traded funds!\nThe mediator or arbitrator is \
not a {2} specialist and cannot help in such cases.
account.altcoin.popup.wallet.confirm=I understand and confirm that I know which wallet I need to use.
account.altcoin.popup.arq.msg=Trading ARQ on Bisq requires that you understand and fulfill \
the following requirements:\n\n\
For sending ARQ, you need to use either the official ArQmA GUI wallet or ArQmA CLI wallet with the \
store-tx-info flag enabled (default in new versions). Please be sure you can access the tx key as \
that would be required in case of a dispute.\n\
arqma-wallet-cli (use the command get_tx_key)\n\
arqma-wallet-gui (go to history tab and click on the (P) button for payment proof)\n\n\
At normal block explorers the transfer is not verifiable.\n\n\
You need to provide the mediator or arbitrator the following data in case of a dispute:\n\
- The tx private key\n\
- The transaction hash\n\
- The recipient's public address\n\n\
Failure to provide the above data, or if you used an incompatible wallet, will result in losing the \
dispute case. The ARQ sender is responsible for providing verification of the ARQ transfer to the \
mediator or arbitrator in case of a dispute.\n\n\
There is no payment ID required, just the normal public address.\n\
If you are not sure about that process visit ArQmA discord channel (https://discord.gg/s9BQpJT) \
or the ArQmA forum (https://labs.arqma.com) to find more information.
account.altcoin.popup.xmr.msg=Trading XMR on Bisq requires that you understand and fulfill \
the following requirements:\n\n\
For sending XMR, you need to use either the official Monero GUI wallet or Monero CLI wallet with the \
store-tx-info flag enabled (default in new versions). Please be sure you can access the tx key as \
that would be required in case of a dispute.\n\
monero-wallet-cli (use the command get_tx_key)\n\
monero-wallet-gui (go to history tab and click on the (P) button for payment proof)\n\n\
In addition to XMR checktx tool (https://xmr.llcoins.net/checktx.html) verification can also be accomplished in-wallet.\n\
monero-wallet-cli : using command (check_tx_key).\n\
monero-wallet-gui : on the Advanced > Prove/Check page.\n\
At normal block explorers the transfer is not verifiable.\n\n\
You need to provide the mediator or arbitrator the following data in case of a dispute:\n\
- The tx private key\n\
- The transaction hash\n\
- The recipient's public address\n\n\
Failure to provide the above data, or if you used an incompatible wallet, will result in losing the \
dispute case. The XMR sender is responsible for providing verification of the XMR transfer to the \
mediator or arbitrator in case of a dispute.\n\n\
There is no payment ID required, just the normal public address.\n\
If you are not sure about that process visit (https://www.getmonero.org/resources/user-guides/prove-payment.html) \
or the Monero forum (https://forum.getmonero.org) to find more information.
# suppress inspection "TrailingSpacesInProperty"
account.altcoin.popup.msr.msg=Trading MSR on Bisq requires that you understand and fulfill \
the following requirements:\n\n\
For sending MSR, you need to use either the official Masari GUI wallet, Masari CLI wallet with the \
store-tx-info flag enabled (enabled by default) or the Masari web wallet (https://wallet.getmasari.org). Please be sure you can access the tx key as \
that would be required in case of a dispute.\n\
masari-wallet-cli (use the command get_tx_key)\n\
masari-wallet-gui (go to history tab and click on the (P) button for payment proof)\n\n\
Masari Web Wallet (goto Account -> transaction history and view details on your sent transaction)\n\n\
Verification can be accomplished in-wallet.\n\
masari-wallet-cli : using command (check_tx_key).\n\
masari-wallet-gui : on the Advanced > Prove/Check page.\n\
Verification can be accomplished in the block explorer \n\
Open block explorer (https://explorer.getmasari.org), use the search bar to find your transaction hash.\n\
Once transaction is found, scroll to bottom to the 'Prove Sending' area and fill in details as needed.\n\
You need to provide the mediator or arbitrator the following data in case of a dispute:\n\
- The tx private key\n\
- The transaction hash\n\
- The recipient's public address\n\n\
Failure to provide the above data, or if you used an incompatible wallet, will result in losing the \
dispute case. The MSR sender is responsible for providing verification of the MSR transfer to the \
mediator or arbitrator in case of a dispute.\n\n\
There is no payment ID required, just the normal public address.\n\
If you are not sure about that process, ask for help on the Official Masari Discord (https://discord.gg/sMCwMqs).
account.altcoin.popup.blur.msg=Trading BLUR on Bisq requires that you understand and fulfill \
the following requirements:\n\n\
To send BLUR you must use the Blur Network CLI or GUI Wallet. \n\n\
If you are using the CLI wallet, a transaction hash (tx ID) will be displayed after a transfer is sent. You must save \
this information. Immediately after sending the transfer, you must use the command 'get_tx_key' to retrieve the \
transaction private key. If you fail to perform this step, you may not be able to retrieve the key later. \n\n\
If you are using the Blur Network GUI Wallet, the transaction private key and transaction ID can be found conveniently \
in the "History" tab.  Immediately after sending, locate the transaction of interest. Click the "?" symbol in the \
lower-right corner of the box containing the transaction. You must save this information. \n\n\
In the event that arbitration is necessary, you must present the following to an mediator or arbitrator: 1.) the transaction ID, \
2.) the transaction private key, and 3.) the recipient's address.  The mediator or arbitrator will then verify the BLUR \
transfer using the Blur Transaction Viewer (https://blur.cash/#tx-viewer).\n\n\
Failure to provide the required information to the mediator or arbitrator will result in losing the dispute case. In all cases of dispute, the \
BLUR sender bears 100% of the burden of responsibility in verifying transactions to an mediator or arbitrator. \n\n\
If you do not understand these requirements, do not trade on Bisq. First, seek help at the Blur Network Discord (https://discord.gg/dMWaqVW).
account.altcoin.popup.solo.msg=Trading Solo on Bisq requires that you understand and fulfill \
the following requirements:\n\n\
To send Solo you must use the Solo Network CLI Wallet. \n\n\
If you are using the CLI wallet, a transaction hash (tx ID) will be displayed after a transfer is sent. You must save \
this information. Immediately after sending the transfer, you must use the command 'get_tx_key' to retrieve the \
transaction private key. If you fail to perform this step, you may not be able to retrieve the key later. \n\n\
In the event that arbitration is necessary, you must present the following to an mediator or arbitrator: 1.) the transaction ID, \
2.) the transaction private key, and 3.) the recipient's address.  The mediator or arbitrator will then verify the Solo \
transfer using the Solo Block Explorer by searching for the transaction and then using the "Prove sending" function (https://explorer.minesolo.com/).\n\n\
failure to provide the required information to the mediator or arbitrator will result in losing the dispute case. In all cases of dispute, the \
Solo sender bears 100% of the burden of responsibility in verifying transactions to an mediator or arbitrator. \n\n\
If you do not understand these requirements, do not trade on Bisq. First, seek help at the Solo Network Discord (https://discord.minesolo.com/).
account.altcoin.popup.cash2.msg=Trading CASH2 on Bisq requires that you understand and fulfill \
the following requirements:\n\n\
To send CASH2 you must use the Cash2 Wallet version 3 or higher. \n\n\
After a transaction is sent, the transaction ID will be displayed. You must save this information. \
Immediately after sending the transaction, you must use the command 'getTxKey' in simplewallet to retrieve the \
transaction secret key. \n\n\
In the event that arbitration is necessary, you must present the following to an mediator or arbitrator: 1) the transaction ID, \
2) the transaction secret key, and 3) the recipient's Cash2 address.  The mediator or arbitrator will then verify the CASH2 \
transfer using the Cash2 Block Explorer (https://blocks.cash2.org).\n\n\
Failure to provide the required information to the mediator or arbitrator will result in losing the dispute case. In all cases of dispute, the \
CASH2 sender bears 100% of the burden of responsibility in verifying transactions to an mediator or arbitrator. \n\n\
If you do not understand these requirements, do not trade on Bisq. First, seek help at the Cash2 Discord (https://discord.gg/FGfXAYN).
account.altcoin.popup.qwertycoin.msg=Trading Qwertycoin on Bisq requires that you understand and fulfill \
the following requirements:\n\n\
To send QWC you must use the official QWC Wallet version 5.1.3 or higher. \n\n\
After a transaction is sent, the transaction ID will be displayed. You must save this information. \
Immediately after sending the transaction, you must use the command 'get_Tx_Key' in simplewallet to retrieve the \
transaction secret key. \n\n\
In the event that arbitration is necessary, you must present the following to an mediator or arbitrator: 1) the transaction ID, \
2) the transaction secret key, and 3) the recipient's QWC address.  The mediator or arbitrator will then verify the QWC \
transfer using the QWC Block Explorer (https://explorer.qwertycoin.org).\n\n\
Failure to provide the required information to the mediator or arbitrator will result in losing the dispute case. In all cases of dispute, the \
QWC sender bears 100% of the burden of responsibility in verifying transactions to an mediator or arbitrator. \n\n\
If you do not understand these requirements, do not trade on Bisq. First, seek help at the QWC Discord (https://discord.gg/rUkfnpC).
account.altcoin.popup.drgl.msg=Trading Dragonglass on Bisq requires that you understand and fulfill \
the following requirements:\n\n\
Because of the privacy Dragonglass provides, a transaction is not verifiable on the public blockchain. If required, you \
can prove your payment through the use of your TXN-Private-Key.\n\
The TXN-Private Key is a one-time key automatically generated for every transaction that can \
only be accessed from within your DRGL wallet.\n\
Either by DRGL-wallet GUI (inside transaction details dialog) or by the Dragonglass CLI simplewallet (using command "get_tx_key").\n\n\
DRGL version 'Oathkeeper' and higher are REQUIRED for both.\n\n\
In case of a dispute, you must provide the mediator or arbitrator the following data:\n\
- The TXN-Private key\n\
- The transaction hash\n\
- The recipient's public address\n\n\
Verification of payment can be made using the above data as inputs at (http://drgl.info/#check_txn).\n\n\
Failure to provide the above data, or if you used an incompatible wallet, will result in losing the \
dispute case. The Dragonglass sender is responsible for providing verification of the DRGL transfer to the \
mediator or arbitrator in case of a dispute. Use of PaymentID is not required.\n\n\
If you are unsure about any part of this process, visit Dragonglass on Discord (http://discord.drgl.info) for help.
account.altcoin.popup.ZEC.msg=When using Zcash you can only use the transparent addresses (starting with t), not \
the z-addresses (private), because the mediator or arbitrator would not be able to verify the transaction with z-addresses.
account.altcoin.popup.XZC.msg=When using Zcoin you can only use the transparent (traceable) addresses, not \
the untraceable addresses, because the mediator or arbitrator would not be able to verify the transaction with untraceable addresses at a block explorer.
account.altcoin.popup.grin.msg=GRIN requires an interactive process between the sender and receiver to create the \
  transaction. Be sure to follow the instructions from the GRIN project web page to reliably send and receive GRIN \
  (the receiver needs to be online or at least be online during a certain time frame). \n\n\
  Bisq supports only the Grinbox (Wallet713) wallet URL format. \n\n\
  The GRIN sender is required to provide proof that they have sent GRIN successfully. If the wallet cannot provide that proof, a \
  potential dispute will be resolved in favor of the GRIN receiver. Please be sure that you use the \
  latest Grinbox software which supports the transaction proof and that you understand the process of transferring and \
  receiving GRIN as well as how to create the proof. \n\n\
  See https://github.com/vault713/wallet713/blob/master/docs/usage.md#transaction-proofs-grinbox-only for more \
  information about the Grinbox proof tool.
account.altcoin.popup.beam.msg=BEAM requires an interactive process between the sender and receiver to create the \
  transaction. \n\n\
  Be sure to follow the instructions from the BEAM project web page to reliably send and receive BEAM \
  (the receiver needs to be online or at least be online during a certain time frame). \n\n\
  The BEAM sender is required to provide proof that they sent BEAM successfully. \
  Be sure to use wallet software which can produce such a proof. If the wallet cannot provide the proof a potential \
  dispute will be resolved in favor of the BEAM receiver.
account.altcoin.popup.pars.msg=Trading ParsiCoin on Bisq requires that you understand and fulfill \
the following requirements:\n\n\
To send PARS you must use the official ParsiCoin Wallet version 3.0.0 or higher. \n\n\
You can Check your Transaction Hash and Transaction Key on Transactions Section on your GUI Wallet (ParsiPay) \
You need to right Click on the Transaction and then click on show details. \n\n\
In the event that arbitration is necessary, you must present the following to an mediator or arbitrator: 1) the Transaction Hash, \
2) the Transaction Key, and 3) the recipient's PARS address.  The mediator or arbitrator will then verify the PARS \
transfer using the ParsiCoin Block Explorer (http://explorer.parsicoin.net/#check_payment).\n\n\
Failure to provide the required information to the mediator or arbitrator will result in losing the dispute case. In all cases of dispute, the \
ParsiCoin sender bears 100% of the burden of responsibility in verifying transactions to an mediator or arbitrator. \n\n\
If you do not understand these requirements, do not trade on Bisq. First, seek help at the ParsiCoin Discord (https://discord.gg/c7qmFNh).

account.altcoin.popup.blk-burnt.msg=To trade burnt blackcoins, you need to know the following:\n\n\
Burnt blackcoins are unspendable. To trade them on Bisq, output scripts need to be in the form: \
OP_RETURN OP_PUSHDATA, followed by associated data bytes which, after being hex-encoded, constitute addresses. \
For example, burnt blackcoins with an address 666f6f (“foo” in UTF-8) will have the following script:\n\n\
OP_RETURN OP_PUSHDATA 666f6f\n\n\
To create burnt blackcoins, one may use the “burn” RPC command available in some wallets.\n\n\
For possible use cases, one may look at https://ibo.laboratorium.ee .\n\n\
As burnt blackcoins are unspendable, they can not be reselled. “Selling” burnt blackcoins means \
burning ordinary blackcoins (with associated data equal to the destination address).\n\n\
In case of a dispute, the BLK seller needs to provide the transaction hash.

account.fiat.yourFiatAccounts=Your national currency accounts

account.backup.title=Backup wallet
account.backup.location=Backup location
account.backup.selectLocation=Select backup location
account.backup.backupNow=Backup now (backup is not encrypted!)
account.backup.appDir=Application data directory
account.backup.logFile=Log file
account.backup.openDirectory=Open directory
account.backup.openLogFile=Open Log file
account.backup.success=Backup successfully saved at:\n{0}
account.backup.directoryNotAccessible=The directory you have chosen is not accessible. {0}

account.password.removePw.button=Remove password
account.password.removePw.headline=Remove password protection for wallet
account.password.setPw.button=Set password
account.password.setPw.headline=Set password protection for wallet
account.password.info=With password protection you'll need to enter your password at application startup, when withdrawing bitcoin \
out of your wallet, and when restoring your wallet from seed words.

account.seed.backup.title=Backup your wallets seed words
account.seed.info=Please write down both wallet seed words and the date! \
You can recover your wallet any time with seed words and the date.\n\
The same seed words are used for the BTC and BSQ wallet.\n\n\
You should write down the seed words on a sheet of paper. Do not save them on your computer.\n\n\
Please note that the seed words are NOT a replacement for a backup.\n\
You need to create a backup of the whole application directory from the \"Account/Backup\" screen to recover application state and data.\n\
Importing seed words is only recommended for emergency cases. The application will not be functional without a proper backup of the database files and keys!
account.seed.warn.noPw.msg=You have not setup a wallet password which would protect the display of the seed words.\n\n\
Do you want to display the seed words?
account.seed.warn.noPw.yes=Yes, and don't ask me again
account.seed.enterPw=Enter password to view seed words
account.seed.restore.info=Please make a backup before applying restore from seed words. Be aware that wallet restore is \
  only for emergency cases and might cause problems with the internal wallet database.\n\
  It is not a way for applying a backup! Please use a backup from the application data directory for restoring a \
  previous application state.\n\n\
  After restoring the application will shut down automatically. After you have restarted the application it will resync \
  with the Bitcoin network. This can take a while and can consume a lot of CPU, especially if the wallet was older and \
  had many transactions. Please avoid interrupting that process, otherwise you might need to delete the SPV chain file \
  again or repeat the restore process.
account.seed.restore.ok=Ok, do the restore and shut down Bisq


####################################################################
# Mobile notifications
####################################################################

account.notifications.setup.title=Setup
account.notifications.download.label=Download mobile app
account.notifications.download.button=Download
account.notifications.waitingForWebCam=Waiting for webcam...
account.notifications.webCamWindow.headline=Scan QR-code from phone
account.notifications.webcam.label=Use webcam
account.notifications.webcam.button=Scan QR code
account.notifications.noWebcam.button=I don't have a webcam
account.notifications.testMsg.label=Send test notification
account.notifications.testMsg.title=Test
account.notifications.erase.label=Clear notifications on phone
account.notifications.erase.title=Clear notifications
account.notifications.email.label=Pairing token
account.notifications.email.prompt=Enter pairing token you received by email
account.notifications.settings.title=Settings
account.notifications.useSound.label=Play notification sound on phone
account.notifications.trade.label=Receive trade messages
account.notifications.market.label=Receive offer alerts
account.notifications.price.label=Receive price alerts
account.notifications.priceAlert.title=Price alerts
account.notifications.priceAlert.high.label=Notify if BTC price is above
account.notifications.priceAlert.low.label=Notify if BTC price is below
account.notifications.priceAlert.setButton=Set price alert
account.notifications.priceAlert.removeButton=Remove price alert
account.notifications.trade.message.title=Trade state changed
account.notifications.trade.message.msg.conf=The deposit transaction for the trade with ID {0} is confirmed. \
  Please open your Bisq application and start the payment.
account.notifications.trade.message.msg.started=The BTC buyer has started the payment for the trade with ID {0}.
account.notifications.trade.message.msg.completed=The trade with ID {0} is completed.
account.notifications.offer.message.title=Your offer was taken
account.notifications.offer.message.msg=Your offer with ID {0} was taken
account.notifications.dispute.message.title=New dispute message
account.notifications.dispute.message.msg=You received a dispute message for trade with ID {0}

account.notifications.marketAlert.title=Offer alerts
account.notifications.marketAlert.selectPaymentAccount=Offers matching payment account
account.notifications.marketAlert.offerType.label=Offer type I am interested in
account.notifications.marketAlert.offerType.buy=Buy offers (I want to sell BTC)
account.notifications.marketAlert.offerType.sell=Sell offers (I want to buy BTC)
account.notifications.marketAlert.trigger=Offer price distance (%)
account.notifications.marketAlert.trigger.info=With a price distance set, you will only receive an alert when an offer \
  that meets (or exceeds) your requirements is published. Example: you want to sell BTC, but you will only sell at \
  a 2% premium to the current market price. Setting this field to 2% will ensure you only receive alerts for offers \
  with prices that are 2% (or more) above the current market price.
account.notifications.marketAlert.trigger.prompt=Percentage distance from market price (e.g. 2.50%, -0.50%, etc)
account.notifications.marketAlert.addButton=Add offer alert
account.notifications.marketAlert.manageAlertsButton=Manage offer alerts
account.notifications.marketAlert.manageAlerts.title=Manage offer alerts
account.notifications.marketAlert.manageAlerts.label=Offer alerts
account.notifications.marketAlert.manageAlerts.item=Offer alert for {0} offer with trigger price {1} and payment account {2}
account.notifications.marketAlert.manageAlerts.header.paymentAccount=Payment account
account.notifications.marketAlert.manageAlerts.header.trigger=Trigger price
account.notifications.marketAlert.manageAlerts.header.offerType=Offer type
account.notifications.marketAlert.message.title=Offer alert
account.notifications.marketAlert.message.msg.below=below
account.notifications.marketAlert.message.msg.above=above
account.notifications.marketAlert.message.msg=A new ''{0} {1}'' offer with price {2} ({3} {4} market price) and \
  payment method ''{5}'' was published to the Bisq offerbook.\n\
  Offer ID: {6}.
account.notifications.priceAlert.message.title=Price alert for {0}
account.notifications.priceAlert.message.msg=Your price alert got triggered. The current {0} price is {1} {2}
account.notifications.noWebCamFound.warning=No webcam found.\n\n\
  Please use the email option to send the token and encryption key from your mobile phone to the Bisq application.
account.notifications.priceAlert.warning.highPriceTooLow=The higher price must be larger than the lower price.
account.notifications.priceAlert.warning.lowerPriceTooHigh=The lower price must be lower than the higher price.




####################################################################
# DAO
####################################################################

dao.tab.factsAndFigures=Facts & Figures
dao.tab.bsqWallet=BSQ wallet
dao.tab.proposals=Governance
dao.tab.bonding=Bonding
dao.tab.proofOfBurn=Asset listing fee/Proof of burn
dao.tab.monitor=Network monitor
dao.tab.news=News

dao.paidWithBsq=paid with BSQ
dao.availableBsqBalance=Available for spending (verified + unconfirmed change outputs)
dao.verifiedBsqBalance=Balance of all verified UTXOs
dao.unconfirmedChangeBalance=Balance of all unconfirmed change outputs
dao.unverifiedBsqBalance=Balance of all unverified transactions (awaiting block confirmation)
dao.lockedForVoteBalance=Used for voting
dao.lockedInBonds=Locked in bonds
dao.availableNonBsqBalance=Available non-BSQ balance (BTC)
dao.totalBsqBalance=Total BSQ balance

dao.tx.published.success=Your transaction has been successfully published.
dao.proposal.menuItem.make=Make proposal
dao.proposal.menuItem.browse=Browse open proposals
dao.proposal.menuItem.vote=Vote on proposals
dao.proposal.menuItem.result=Vote results
dao.cycle.headline=Voting cycle
dao.cycle.overview.headline=Voting cycle overview
dao.cycle.currentPhase=Current phase
dao.cycle.currentBlockHeight=Current block height
dao.cycle.proposal=Proposal phase
dao.cycle.proposal.next=Next proposal phase
dao.cycle.blindVote=Blind vote phase
dao.cycle.voteReveal=Vote reveal phase
dao.cycle.voteResult=Vote result
dao.cycle.phaseDuration={0} blocks (≈{1}); Block {2} - {3} (≈{4} - ≈{5})
dao.cycle.phaseDurationWithoutBlocks=Block {0} - {1} (≈{2} - ≈{3})

dao.voteReveal.txPublished.headLine=Vote reveal transaction published
dao.voteReveal.txPublished=Your vote reveal transaction with transaction ID {0} was successfully published.\n\n\
  This happens automatically by the software if you have participated in the DAO voting.

dao.results.cycles.header=Cycles
dao.results.cycles.table.header.cycle=Cycle
dao.results.cycles.table.header.numProposals=Proposals
dao.results.cycles.table.header.voteWeight=Vote weight
dao.results.cycles.table.header.issuance=Issuance

dao.results.results.table.item.cycle=Cycle {0} started: {1}

dao.results.proposals.header=Proposals of selected cycle
dao.results.proposals.table.header.proposalOwnerName=Name
dao.results.proposals.table.header.details=Details
dao.results.proposals.table.header.myVote=My vote
dao.results.proposals.table.header.result=Vote result

dao.results.proposals.voting.detail.header=Vote results for selected proposal

dao.results.exceptions=Vote result exception(s)

# suppress inspection "UnusedProperty"
dao.param.UNDEFINED=Undefined

# suppress inspection "UnusedProperty"
dao.param.DEFAULT_MAKER_FEE_BSQ=BSQ maker fee
# suppress inspection "UnusedProperty"
dao.param.DEFAULT_TAKER_FEE_BSQ=BSQ taker fee
# suppress inspection "UnusedProperty"
dao.param.MIN_MAKER_FEE_BSQ=Min. BSQ maker fee
# suppress inspection "UnusedProperty"
dao.param.MIN_TAKER_FEE_BSQ=Min. BSQ taker fee
# suppress inspection "UnusedProperty"
dao.param.DEFAULT_MAKER_FEE_BTC=BTC maker fee
# suppress inspection "UnusedProperty"
dao.param.DEFAULT_TAKER_FEE_BTC=BTC taker fee
# suppress inspection "UnusedProperty"
# suppress inspection "UnusedProperty"
dao.param.MIN_MAKER_FEE_BTC=Min. BTC maker fee
# suppress inspection "UnusedProperty"
dao.param.MIN_TAKER_FEE_BTC=Min. BTC taker fee
# suppress inspection "UnusedProperty"

# suppress inspection "UnusedProperty"
dao.param.PROPOSAL_FEE=Proposal fee in BSQ
# suppress inspection "UnusedProperty"
dao.param.BLIND_VOTE_FEE=Voting fee in BSQ

# suppress inspection "UnusedProperty"
dao.param.COMPENSATION_REQUEST_MIN_AMOUNT=Compensation request min. BSQ amount
# suppress inspection "UnusedProperty"
dao.param.COMPENSATION_REQUEST_MAX_AMOUNT=Compensation request max. BSQ amount
# suppress inspection "UnusedProperty"
dao.param.REIMBURSEMENT_MIN_AMOUNT=Reimbursement request min. BSQ amount
# suppress inspection "UnusedProperty"
dao.param.REIMBURSEMENT_MAX_AMOUNT=Reimbursement request max. BSQ amount

# suppress inspection "UnusedProperty"
dao.param.QUORUM_GENERIC=Required quorum in BSQ for generic proposal
# suppress inspection "UnusedProperty"
dao.param.QUORUM_COMP_REQUEST=Required quorum in BSQ for compensation request
# suppress inspection "UnusedProperty"
dao.param.QUORUM_REIMBURSEMENT=Required quorum in BSQ for reimbursement request
# suppress inspection "UnusedProperty"
dao.param.QUORUM_CHANGE_PARAM=Required quorum in BSQ for changing a parameter
# suppress inspection "UnusedProperty"
dao.param.QUORUM_REMOVE_ASSET=Required quorum in BSQ for removing an asset
# suppress inspection "UnusedProperty"
dao.param.QUORUM_CONFISCATION=Required quorum in BSQ for a confiscation request
# suppress inspection "UnusedProperty"
dao.param.QUORUM_ROLE=Required quorum in BSQ for bonded role requests

# suppress inspection "UnusedProperty"
dao.param.THRESHOLD_GENERIC=Required threshold in % for generic proposal
# suppress inspection "UnusedProperty"
dao.param.THRESHOLD_COMP_REQUEST=Required threshold in % for compensation request
# suppress inspection "UnusedProperty"
dao.param.THRESHOLD_REIMBURSEMENT=Required threshold in % for reimbursement request
# suppress inspection "UnusedProperty"
dao.param.THRESHOLD_CHANGE_PARAM=Required threshold in % for changing a parameter
# suppress inspection "UnusedProperty"
dao.param.THRESHOLD_REMOVE_ASSET=Required threshold in % for removing an asset
# suppress inspection "UnusedProperty"
dao.param.THRESHOLD_CONFISCATION=Required threshold in % for a confiscation request
# suppress inspection "UnusedProperty"
dao.param.THRESHOLD_ROLE=Required threshold in % for bonded role requests

# suppress inspection "UnusedProperty"
dao.param.RECIPIENT_BTC_ADDRESS=Recipient BTC address

# suppress inspection "UnusedProperty"
dao.param.ASSET_LISTING_FEE_PER_DAY=Asset listing fee per day
# suppress inspection "UnusedProperty"
dao.param.ASSET_MIN_VOLUME=Min. trade volume for assets

# suppress inspection "UnusedProperty"
dao.param.LOCK_TIME_TRADE_PAYOUT=Lock time for alternative trade payout tx
# suppress inspection "UnusedProperty"
dao.param.ARBITRATOR_FEE=Arbitrator fee in BTC

# suppress inspection "UnusedProperty"
dao.param.MAX_TRADE_LIMIT=Max. trade limit in BTC

# suppress inspection "UnusedProperty"
dao.param.BONDED_ROLE_FACTOR=Bonded role unit factor in BSQ
# suppress inspection "UnusedProperty"
dao.param.ISSUANCE_LIMIT=Issuance limit per cycle in BSQ

dao.param.currentValue=Current value: {0}
dao.param.currentAndPastValue=Current value: {0} (Value when proposal was made: {1})
dao.param.blocks={0} blocks

dao.results.cycle.duration.label=Duration of {0}
dao.results.cycle.duration.value={0} block(s)
dao.results.cycle.value.postFix.isDefaultValue=(default value)
dao.results.cycle.value.postFix.hasChanged=(has been changed in voting)

dao.results.invalidVotes=We had invalid votes in that voting cycle. That can happen if a vote was \
  not distributed well in the Bisq network.\n{0}

# suppress inspection "UnusedProperty"
dao.phase.PHASE_UNDEFINED=Undefined
# suppress inspection "UnusedProperty"
dao.phase.PHASE_PROPOSAL=Proposal phase
# suppress inspection "UnusedProperty"
dao.phase.PHASE_BREAK1=Break 1
# suppress inspection "UnusedProperty"
dao.phase.PHASE_BLIND_VOTE=Blind vote phase
# suppress inspection "UnusedProperty"
dao.phase.PHASE_BREAK2=Break 2
# suppress inspection "UnusedProperty"
dao.phase.PHASE_VOTE_REVEAL=Vote reveal phase
# suppress inspection "UnusedProperty"
dao.phase.PHASE_BREAK3=Break 3
# suppress inspection "UnusedProperty"
dao.phase.PHASE_RESULT=Result phase

dao.results.votes.table.header.stakeAndMerit=Vote weight
dao.results.votes.table.header.stake=Stake
dao.results.votes.table.header.merit=Earned
dao.results.votes.table.header.vote=Vote

dao.bond.menuItem.bondedRoles=Bonded roles
dao.bond.menuItem.reputation=Bonded reputation
dao.bond.menuItem.bonds=Bonds

dao.bond.dashboard.bondsHeadline=Bonded BSQ
dao.bond.dashboard.lockupAmount=Lockup funds
dao.bond.dashboard.unlockingAmount=Unlocking funds (wait until lock time is over)


dao.bond.reputation.header=Lockup a bond for reputation
dao.bond.reputation.table.header=My reputation bonds
dao.bond.reputation.amount=Amount of BSQ to lockup
dao.bond.reputation.time=Unlock time in blocks
dao.bond.reputation.salt=Salt
dao.bond.reputation.hash=Hash
dao.bond.reputation.lockupButton=Lockup
dao.bond.reputation.lockup.headline=Confirm lockup transaction
dao.bond.reputation.lockup.details=Lockup amount: {0}\nUnlock time: {1} block(s) (≈{2})\n\n\
  Mining fee: {3} ({4} Satoshis/byte)\nTransaction size: {5} Kb\n\nAre you sure you want to proceed?
dao.bond.reputation.unlock.headline=Confirm unlock transaction
dao.bond.reputation.unlock.details=Unlock amount: {0}\nUnlock time: {1} block(s) (≈{2})\n\n\
  Mining fee: {3} ({4} Satoshis/byte)\nTransaction size: {5} Kb\n\nAre you sure you want to proceed?

dao.bond.allBonds.header=All bonds

dao.bond.bondedReputation=Bonded Reputation
dao.bond.bondedRoles=Bonded roles

dao.bond.details.header=Role details
dao.bond.details.role=Role
dao.bond.details.requiredBond=Required BSQ bond
dao.bond.details.unlockTime=Unlock time in blocks
dao.bond.details.link=Link to role description
dao.bond.details.isSingleton=Can be taken by multiple role holders
dao.bond.details.blocks={0} blocks

dao.bond.table.column.name=Name
dao.bond.table.column.link=Link
dao.bond.table.column.bondType=Bond type
dao.bond.table.column.details=Details
dao.bond.table.column.lockupTxId=Lockup Tx ID
dao.bond.table.column.bondState=Bond state
dao.bond.table.column.lockTime=Lock time
dao.bond.table.column.lockupDate=Lockup date

dao.bond.table.button.lockup=Lockup
dao.bond.table.button.unlock=Unlock
dao.bond.table.button.revoke=Revoke

# suppress inspection "UnusedProperty"
dao.bond.bondState.UNDEFINED=Undefined
# suppress inspection "UnusedProperty"
dao.bond.bondState.READY_FOR_LOCKUP=Not bonded yet
# suppress inspection "UnusedProperty"
dao.bond.bondState.LOCKUP_TX_PENDING=Lockup pending
# suppress inspection "UnusedProperty"
dao.bond.bondState.LOCKUP_TX_CONFIRMED=Bond locked up
# suppress inspection "UnusedProperty"
dao.bond.bondState.UNLOCK_TX_PENDING=Unlock pending
# suppress inspection "UnusedProperty"
dao.bond.bondState.UNLOCK_TX_CONFIRMED=Unlock tx confirmed
# suppress inspection "UnusedProperty"
dao.bond.bondState.UNLOCKING=Bond unlocking
# suppress inspection "UnusedProperty"
dao.bond.bondState.UNLOCKED=Bond unlocked
# suppress inspection "UnusedProperty"
dao.bond.bondState.CONFISCATED=Bond confiscated

# suppress inspection "UnusedProperty"
dao.bond.lockupReason.UNDEFINED=Undefined
# suppress inspection "UnusedProperty"
dao.bond.lockupReason.BONDED_ROLE=Bonded role
# suppress inspection "UnusedProperty"
dao.bond.lockupReason.REPUTATION=Bonded reputation

# suppress inspection "UnusedProperty"
dao.bond.bondedRoleType.UNDEFINED=Undefined
# suppress inspection "UnusedProperty"
dao.bond.bondedRoleType.GITHUB_ADMIN=GitHub admin
# suppress inspection "UnusedProperty"
dao.bond.bondedRoleType.FORUM_ADMIN=Forum admin
# suppress inspection "UnusedProperty"
dao.bond.bondedRoleType.TWITTER_ADMIN=Twitter admin
# suppress inspection "UnusedProperty"
dao.bond.bondedRoleType.ROCKET_CHAT_ADMIN=Rocket chat admin
# suppress inspection "UnusedProperty"
dao.bond.bondedRoleType.YOUTUBE_ADMIN=YouTube admin
# suppress inspection "UnusedProperty"
dao.bond.bondedRoleType.BISQ_MAINTAINER=Bisq maintainer
# suppress inspection "UnusedProperty"
dao.bond.bondedRoleType.BITCOINJ_MAINTAINER=BitcoinJ-fork maintainer
# suppress inspection "UnusedProperty"
dao.bond.bondedRoleType.NETLAYER_MAINTAINER=Netlayer maintainer
# suppress inspection "UnusedProperty"
dao.bond.bondedRoleType.WEBSITE_OPERATOR=Website operator
# suppress inspection "UnusedProperty"
dao.bond.bondedRoleType.FORUM_OPERATOR=Forum operator
# suppress inspection "UnusedProperty"
dao.bond.bondedRoleType.SEED_NODE_OPERATOR=Seed node operator
# suppress inspection "UnusedProperty"
dao.bond.bondedRoleType.DATA_RELAY_NODE_OPERATOR=Data relay node operator
# suppress inspection "UnusedProperty"
dao.bond.bondedRoleType.BTC_NODE_OPERATOR=BTC node operator
# suppress inspection "UnusedProperty"
dao.bond.bondedRoleType.MARKETS_OPERATOR=Markets operator
# suppress inspection "UnusedProperty"
dao.bond.bondedRoleType.BSQ_EXPLORER_OPERATOR=BSQ explorer operator
# suppress inspection "UnusedProperty"
dao.bond.bondedRoleType.MOBILE_NOTIFICATIONS_RELAY_OPERATOR=Mobile notifications relay operator
# suppress inspection "UnusedProperty"
dao.bond.bondedRoleType.DOMAIN_NAME_HOLDER=Domain name holder
# suppress inspection "UnusedProperty"
dao.bond.bondedRoleType.DNS_ADMIN=DNS admin
# suppress inspection "UnusedProperty"
dao.bond.bondedRoleType.MEDIATOR=Mediator
# suppress inspection "UnusedProperty"
dao.bond.bondedRoleType.ARBITRATOR=Arbitrator
# suppress inspection "UnusedProperty"
dao.bond.bondedRoleType.BTC_DONATION_ADDRESS_OWNER=BTC donation address owner

dao.burnBsq.assetFee=Asset listing
dao.burnBsq.menuItem.assetFee=Asset listing fee
dao.burnBsq.menuItem.proofOfBurn=Proof of burn
dao.burnBsq.header=Fee for asset listing
dao.burnBsq.selectAsset=Select Asset
dao.burnBsq.fee=Fee
dao.burnBsq.trialPeriod=Trial period
dao.burnBsq.payFee=Pay fee
dao.burnBsq.allAssets=All assets
dao.burnBsq.assets.nameAndCode=Asset name
dao.burnBsq.assets.state=State
dao.burnBsq.assets.tradeVolume=Trade volume
dao.burnBsq.assets.lookBackPeriod=Verification period
dao.burnBsq.assets.trialFee=Fee for trial period
dao.burnBsq.assets.totalFee=Total fees paid
dao.burnBsq.assets.days={0} days
dao.burnBsq.assets.toFewDays=The asset fee is too low. The min. amount of days for the trial period is {0}.

# suppress inspection "UnusedProperty"
dao.assetState.UNDEFINED=Undefined
# suppress inspection "UnusedProperty"
dao.assetState.IN_TRIAL_PERIOD=In trial period
# suppress inspection "UnusedProperty"
dao.assetState.ACTIVELY_TRADED=Actively traded
# suppress inspection "UnusedProperty"
dao.assetState.DE_LISTED=De-listed due to inactivity
# suppress inspection "UnusedProperty"
dao.assetState.REMOVED_BY_VOTING=Removed by voting

dao.proofOfBurn.header=Proof of burn
dao.proofOfBurn.amount=Amount
dao.proofOfBurn.preImage=Pre-image
dao.proofOfBurn.burn=Burn
dao.proofOfBurn.allTxs=All proof of burn transactions
dao.proofOfBurn.myItems=My proof of burn transactions
dao.proofOfBurn.date=Date
dao.proofOfBurn.hash=Hash
dao.proofOfBurn.txs=Transactions
dao.proofOfBurn.pubKey=Pubkey
dao.proofOfBurn.signature.window.title=Sign a message with key from proof of burn transaction
dao.proofOfBurn.verify.window.title=Verify a message with key from proof of burn transaction
dao.proofOfBurn.copySig=Copy signature to clipboard
dao.proofOfBurn.sign=Sign
dao.proofOfBurn.message=Message
dao.proofOfBurn.sig=Signature
dao.proofOfBurn.verify=Verify
dao.proofOfBurn.verify.header=Verify message with key from proof of burn transaction
dao.proofOfBurn.verificationResult.ok=Verification succeeded
dao.proofOfBurn.verificationResult.failed=Verification failed

# suppress inspection "UnusedProperty"
dao.phase.UNDEFINED=Undefined
# suppress inspection "UnusedProperty"
dao.phase.PROPOSAL=Proposal phase
# suppress inspection "UnusedProperty"
dao.phase.BREAK1=Break before blind vote phase
# suppress inspection "UnusedProperty"
dao.phase.BLIND_VOTE=Blind vote phase
# suppress inspection "UnusedProperty"
dao.phase.BREAK2=Break before vote reveal phase
# suppress inspection "UnusedProperty"
dao.phase.VOTE_REVEAL=Vote reveal phase
# suppress inspection "UnusedProperty"
dao.phase.BREAK3=Break before result phase
# suppress inspection "UnusedProperty"
dao.phase.RESULT=Vote result phase

# suppress inspection "UnusedProperty"
dao.phase.separatedPhaseBar.PROPOSAL=Proposal phase
# suppress inspection "UnusedProperty"
dao.phase.separatedPhaseBar.BLIND_VOTE=Blind vote
# suppress inspection "UnusedProperty"
dao.phase.separatedPhaseBar.VOTE_REVEAL=Vote reveal
# suppress inspection "UnusedProperty"
dao.phase.separatedPhaseBar.RESULT=Vote result

# suppress inspection "UnusedProperty"
dao.proposal.type.UNDEFINED=Undefined
# suppress inspection "UnusedProperty"
dao.proposal.type.COMPENSATION_REQUEST=Compensation request
# suppress inspection "UnusedProperty"
dao.proposal.type.REIMBURSEMENT_REQUEST=Reimbursement request
# suppress inspection "UnusedProperty"
dao.proposal.type.BONDED_ROLE=Proposal for a bonded role
# suppress inspection "UnusedProperty"
dao.proposal.type.REMOVE_ASSET=Proposal for removing an asset
# suppress inspection "UnusedProperty"
dao.proposal.type.CHANGE_PARAM=Proposal for changing a parameter
# suppress inspection "UnusedProperty"
dao.proposal.type.GENERIC=Generic proposal
# suppress inspection "UnusedProperty"
dao.proposal.type.CONFISCATE_BOND=Proposal for confiscating a bond

# suppress inspection "UnusedProperty"
dao.proposal.type.short.UNDEFINED=Undefined
# suppress inspection "UnusedProperty"
dao.proposal.type.short.COMPENSATION_REQUEST=Compensation request
# suppress inspection "UnusedProperty"
dao.proposal.type.short.REIMBURSEMENT_REQUEST=Reimbursement request
# suppress inspection "UnusedProperty"
dao.proposal.type.short.BONDED_ROLE=Bonded role
# suppress inspection "UnusedProperty"
dao.proposal.type.short.REMOVE_ASSET=Removing an altcoin
# suppress inspection "UnusedProperty"
dao.proposal.type.short.CHANGE_PARAM=Changing a parameter
# suppress inspection "UnusedProperty"
dao.proposal.type.short.GENERIC=Generic proposal
# suppress inspection "UnusedProperty"
dao.proposal.type.short.CONFISCATE_BOND=Confiscating a bond

dao.proposal.details=Proposal details
dao.proposal.selectedProposal=Selected proposal
dao.proposal.active.header=Proposals of current cycle
dao.proposal.active.remove.confirm=Are you sure you want to remove that proposal?\n\
  The already paid proposal fee will be lost.
dao.proposal.active.remove.doRemove=Yes, remove my proposal
dao.proposal.active.remove.failed=Could not remove proposal.
dao.proposal.myVote.title=Voting
dao.proposal.myVote.accept=Accept proposal
dao.proposal.myVote.reject=Reject proposal
dao.proposal.myVote.removeMyVote=Ignore proposal
dao.proposal.myVote.merit=Vote weight from earned BSQ
dao.proposal.myVote.stake=Vote weight from stake
dao.proposal.myVote.revealTxId=Vote reveal transaction ID
dao.proposal.myVote.stake.prompt=Max. available stake for voting: {0}
dao.proposal.votes.header=Set stake for voting and publish your votes
dao.proposal.myVote.button=Publish votes
dao.proposal.myVote.setStake.description=After voting on all proposals you have to set your stake for voting by locking up \
  BSQ. The more BSQ you lock up, the more weight your vote will have. \n\n\
  BSQ locked up for voting will be unlocked again during the vote reveal phase.
dao.proposal.create.selectProposalType=Select proposal type
dao.proposal.create.phase.inactive=Please wait until the next proposal phase
dao.proposal.create.proposalType=Proposal type
dao.proposal.create.new=Make new proposal
dao.proposal.create.button=Make proposal
dao.proposal.create.publish=Publish proposal
dao.proposal.create.publishing=Proposal publishing is in progress ...
dao.proposal=proposal
dao.proposal.display.type=Proposal type
dao.proposal.display.name=Name/nickname
dao.proposal.display.link=Link to detailed info
dao.proposal.display.link.prompt=Link to proposal
dao.proposal.display.requestedBsq=Requested amount in BSQ
dao.proposal.display.bsqAddress=BSQ address
dao.proposal.display.txId=Proposal transaction ID
dao.proposal.display.proposalFee=Proposal fee
dao.proposal.display.myVote=My vote
dao.proposal.display.voteResult=Vote result summary
dao.proposal.display.bondedRoleComboBox.label=Bonded role type
dao.proposal.display.requiredBondForRole.label=Required bond for role
dao.proposal.display.tickerSymbol.label=Ticker Symbol
dao.proposal.display.option=Option

dao.proposal.table.header.proposalType=Proposal type
dao.proposal.table.header.link=Link
dao.proposal.table.header.myVote=My vote
dao.proposal.table.header.remove=Remove
dao.proposal.table.icon.tooltip.removeProposal=Remove my proposal
dao.proposal.table.icon.tooltip.changeVote=Current vote: ''{0}''. Change vote to: ''{1}''

dao.proposal.display.myVote.accepted=Accepted
dao.proposal.display.myVote.rejected=Rejected
dao.proposal.display.myVote.ignored=Ignored
dao.proposal.display.myVote.unCounted=Vote was not included in result
dao.proposal.myVote.summary=Voted: {0}; Vote weight: {1} (earned: {2} + stake: {3}) {4}
dao.proposal.myVote.invalid=Vote was invalid

dao.proposal.voteResult.success=Accepted
dao.proposal.voteResult.failed=Rejected
dao.proposal.voteResult.summary=Result: {0}; Threshold: {1} (required > {2});  Quorum: {3} (required > {4})

dao.proposal.display.paramComboBox.label=Select parameter to change
dao.proposal.display.paramValue=Parameter value

dao.proposal.display.confiscateBondComboBox.label=Choose bond
dao.proposal.display.assetComboBox.label=Asset to remove

dao.blindVote=blind vote

dao.blindVote.startPublishing=Publishing blind vote transaction...
dao.blindVote.success=Your blind vote transaction has been successfully published.\n\nPlease note, that you have to be \
  online in the vote reveal phase so that your Bisq application can publish the vote reveal transaction. \
  Without the vote reveal transaction your vote would be invalid!

dao.wallet.menuItem.send=Send
dao.wallet.menuItem.receive=Receive
dao.wallet.menuItem.transactions=Transactions

dao.wallet.dashboard.myBalance=My wallet balance

dao.wallet.receive.fundYourWallet=Your BSQ receive address
dao.wallet.receive.bsqAddress=BSQ wallet address (Fresh unused address)

dao.wallet.receive.dao.headline=The Bisq DAO
dao.wallet.receive.daoInfo=Just as the Bisq exchange is decentralized and censorship-resistant, so is its governance \
  model — and the Bisq DAO and BSQ token are the tools that make it possible.
dao.wallet.receive.daoInfo.button=Learn more about the Bisq DAO
dao.wallet.receive.daoTestnetInfo=The mainnet Bisq DAO is not launched yet but you can learn about the Bisq DAO by \
  running it on testnet.
dao.wallet.receive.daoTestnetInfo.button=How to run the Bisq DAO on our testnet
dao.wallet.receive.daoContributorInfo=If you have contributed to Bisq please use the \
  BSQ address below and make a request for taking part of the BSQ genesis distribution.
dao.wallet.receive.daoContributorInfo.button=How to be part of the BSQ genesis distribution

dao.wallet.send.sendFunds=Send funds
dao.wallet.send.sendBtcFunds=Send non-BSQ funds (BTC)
dao.wallet.send.amount=Amount in BSQ
dao.wallet.send.btcAmount=Amount in BTC (non-BSQ funds)
dao.wallet.send.setAmount=Set amount to withdraw (min. amount is {0})
dao.wallet.send.setBtcAmount=Set amount in BTC to withdraw (min. amount is {0})
dao.wallet.send.receiverAddress=Receiver's BSQ address
dao.wallet.send.receiverBtcAddress=Receiver's BTC address
dao.wallet.send.setDestinationAddress=Fill in your destination address
dao.wallet.send.send=Send BSQ funds
dao.wallet.send.sendBtc=Send BTC funds
dao.wallet.send.sendFunds.headline=Confirm withdrawal request
dao.wallet.send.sendFunds.details=Sending: {0}\nTo receiving address: {1}.\nRequired transaction fee is: {2} ({3} satoshis/byte)\nTransaction size: {4} Kb\n\nThe recipient will receive: {5}\n\nAre you sure you want to withdraw that amount?
dao.wallet.chainHeightSynced=Latest verified block: {0}
dao.wallet.chainHeightSyncing=Awaiting blocks... Verified {0} blocks out of {1}
dao.wallet.tx.type=Type

# suppress inspection "UnusedProperty"
dao.tx.type.enum.UNDEFINED=Undefined
# suppress inspection "UnusedProperty"
dao.tx.type.enum.UNDEFINED_TX_TYPE=Not recognized
# suppress inspection "UnusedProperty"
dao.tx.type.enum.UNVERIFIED=Unverified BSQ transaction
# suppress inspection "UnusedProperty"
dao.tx.type.enum.INVALID=Invalid BSQ transaction
# suppress inspection "UnusedProperty"
dao.tx.type.enum.GENESIS=Genesis transaction
# suppress inspection "UnusedProperty"
dao.tx.type.enum.TRANSFER_BSQ=Transfer BSQ
# suppress inspection "UnusedProperty"
dao.tx.type.enum.received.TRANSFER_BSQ=Received BSQ
# suppress inspection "UnusedProperty"
dao.tx.type.enum.sent.TRANSFER_BSQ=Sent BSQ
# suppress inspection "UnusedProperty"
dao.tx.type.enum.PAY_TRADE_FEE=Trading fee
# suppress inspection "UnusedProperty"
dao.tx.type.enum.COMPENSATION_REQUEST=Fee for compensation request
# suppress inspection "UnusedProperty"
dao.tx.type.enum.REIMBURSEMENT_REQUEST=Fee for reimbursement request
# suppress inspection "UnusedProperty"
dao.tx.type.enum.PROPOSAL=Fee for proposal
# suppress inspection "UnusedProperty"
dao.tx.type.enum.BLIND_VOTE=Fee for blind vote
# suppress inspection "UnusedProperty"
dao.tx.type.enum.VOTE_REVEAL=Vote reveal
# suppress inspection "UnusedProperty"
dao.tx.type.enum.LOCKUP=Lock up bond
# suppress inspection "UnusedProperty"
dao.tx.type.enum.UNLOCK=Unlock bond
# suppress inspection "UnusedProperty"
dao.tx.type.enum.ASSET_LISTING_FEE=Asset listing fee
# suppress inspection "UnusedProperty"
dao.tx.type.enum.PROOF_OF_BURN=Proof of burn
# suppress inspection "UnusedProperty"
dao.tx.type.enum.IRREGULAR=Irregular

dao.tx.withdrawnFromWallet=BTC withdrawn from wallet
dao.tx.issuanceFromCompReq=Compensation request/issuance
dao.tx.issuanceFromCompReq.tooltip=Compensation request which led to an issuance of new BSQ.\n\
  Issuance date: {0}
dao.tx.issuanceFromReimbursement=Reimbursement request/issuance
dao.tx.issuanceFromReimbursement.tooltip=Reimbursement request which led to an issuance of new BSQ.\n\
  Issuance date: {0}
dao.proposal.create.missingBsqFunds=You don''t have sufficient BSQ funds for creating the proposal. If you have an \
  unconfirmed BSQ transaction you need to wait for a blockchain confirmation because BSQ is validated only if it is \
  included in a block.\n\
  Missing: {0}

dao.proposal.create.missingBsqFundsForBond=You don''t have sufficient BSQ funds for this role. You can still \
  publish this proposal, but you''ll need the full BSQ amount required for this role if it gets accepted. \n\
  Missing: {0}

dao.proposal.create.missingMinerFeeFunds=You don''t have sufficient BTC funds for creating the proposal transaction. \
  All BSQ transactions require a miner fee in BTC.\n\
  Missing: {0}

dao.proposal.create.missingIssuanceFunds=You don''t have sufficient BTC funds for creating the proposal transaction. \
  All BSQ transactions require a miner fee in BTC, and issuance transactions also require BTC for the requested BSQ \
  amount ({0} Satoshis/BSQ).\n\
  Missing: {1}

dao.feeTx.confirm=Confirm {0} transaction
dao.feeTx.confirm.details={0} fee: {1}\n\
  Mining fee: {2} ({3} Satoshis/byte)\n\
  Transaction size: {4} Kb\n\n\
  Are you sure you want to publish the {5} transaction?

dao.feeTx.issuanceProposal.confirm.details={0} fee: {1}\n\
  BTC needed for BSQ issuance: {2} ({3} Satoshis/BSQ)\n\
  Mining fee: {4} ({5} Satoshis/byte)\n\
  Transaction size: {6} Kb\n\n\
  If your request is approved, you will receive the amount you requested net of the 2 BSQ proposal fee.\n\n\
  Are you sure you want to publish the {7} transaction?

dao.news.bisqDAO.title=THE BISQ DAO
dao.news.bisqDAO.description=Just as the Bisq exchange is decentralized and censorship-resistant, so is its \
  governance model - and the Bisq DAO and BSQ token are the tools that make it possible.
dao.news.bisqDAO.readMoreLink=Learn More About the Bisq DAO

dao.news.pastContribution.title=MADE PAST CONTRIBUTIONS? REQUEST BSQ
dao.news.pastContribution.description=If you have contributed to Bisq please use the BSQ address below and make a \
  request for taking part of the BSQ genesis distribution.
dao.news.pastContribution.yourAddress=Your BSQ Wallet Address
dao.news.pastContribution.requestNow=Request now

dao.news.DAOOnTestnet.title=RUN THE BISQ DAO ON OUR TESTNET
dao.news.DAOOnTestnet.description=The mainnet Bisq DAO is not launched yet but you can learn about the Bisq DAO \
  by running it on our testnet.
dao.news.DAOOnTestnet.firstSection.title=1. Switch to DAO Testnet Mode
dao.news.DAOOnTestnet.firstSection.content=Switch to DAO Testnet from the Settings screen.
dao.news.DAOOnTestnet.secondSection.title=2. Acquire Some BSQ
dao.news.DAOOnTestnet.secondSection.content=Request BSQ on Slack or Buy BSQ on Bisq.
dao.news.DAOOnTestnet.thirdSection.title=3. Participate in a Voting Cycle
dao.news.DAOOnTestnet.thirdSection.content=Making proposals and voting on proposals to change various aspects of Bisq.
dao.news.DAOOnTestnet.fourthSection.title=4. Explore a BSQ Block Explorer
dao.news.DAOOnTestnet.fourthSection.content=Since BSQ is just bitcoin, you can see BSQ transactions on our bitcoin block explorer.
dao.news.DAOOnTestnet.readMoreLink=Read the full documentation

dao.monitor.daoState=DAO state
dao.monitor.proposals=Proposals state
dao.monitor.blindVotes=Blind votes state

dao.monitor.table.peers=Peers
dao.monitor.table.conflicts=Conflicts
dao.monitor.state=Status
dao.monitor.requestAlHashes=Request all hashes
dao.monitor.resync=Resync DAO state
dao.monitor.table.header.cycleBlockHeight=Cycle / block height
dao.monitor.table.cycleBlockHeight=Cycle {0} / block {1}
dao.monitor.table.seedPeers=Seed node: {0}

dao.monitor.daoState.headline=DAO state
dao.monitor.daoState.table.headline=Chain of DAO state hashes
dao.monitor.daoState.table.blockHeight=Block height
dao.monitor.daoState.table.hash=Hash of DAO state
dao.monitor.daoState.table.prev=Previous hash
dao.monitor.daoState.conflictTable.headline=DAO state hashes from peers in conflict
dao.monitor.daoState.utxoConflicts=UTXO conflicts
dao.monitor.daoState.utxoConflicts.blockHeight=Block height: {0}
dao.monitor.daoState.utxoConflicts.sumUtxo=Sum of all UTXO: {0} BSQ
dao.monitor.daoState.utxoConflicts.sumBsq=Sum of all BSQ: {0} BSQ
dao.monitor.daoState.checkpoint.popup=DAO state is not in sync with the network. \
  After restart the DAO state will resync.

dao.monitor.proposal.headline=Proposals state
dao.monitor.proposal.table.headline=Chain of proposal state hashes
dao.monitor.proposal.conflictTable.headline=Proposal state hashes from peers in conflict

dao.monitor.proposal.table.hash=Hash of proposal state
dao.monitor.proposal.table.prev=Previous hash
dao.monitor.proposal.table.numProposals=No. proposals

dao.monitor.isInConflictWithSeedNode=Your local data is not in consensus with at least one seed node. \
  Please resync the DAO state.
dao.monitor.isInConflictWithNonSeedNode=One of your peers is not in consensus with the network but your node \
  is in sync with the seed nodes.
dao.monitor.daoStateInSync=Your local node is in consensus with the network

dao.monitor.blindVote.headline=Blind votes state
dao.monitor.blindVote.table.headline=Chain of blind vote state hashes
dao.monitor.blindVote.conflictTable.headline=Blind vote state hashes from peers in conflict
dao.monitor.blindVote.table.hash=Hash of blind vote state
dao.monitor.blindVote.table.prev=Previous hash
dao.monitor.blindVote.table.numBlindVotes=No. blind votes

dao.factsAndFigures.menuItem.supply=BSQ Supply
dao.factsAndFigures.menuItem.transactions=BSQ Transactions

dao.factsAndFigures.dashboard.marketPrice=Market data
dao.factsAndFigures.dashboard.price=Latest BSQ/BTC trade price (in Bisq)
dao.factsAndFigures.dashboard.avgPrice90=90 days average BSQ/BTC trade price
dao.factsAndFigures.dashboard.medianPrice90=90 days median BSQ/BTC trade price
dao.factsAndFigures.dashboard.marketCap=Market capitalisation (based on trade price)
dao.factsAndFigures.dashboard.availableAmount=Total available BSQ

dao.factsAndFigures.supply.issued=BSQ issued
dao.factsAndFigures.supply.genesisIssueAmount=BSQ issued at genesis transaction
dao.factsAndFigures.supply.compRequestIssueAmount=BSQ issued for compensation requests
dao.factsAndFigures.supply.reimbursementAmount=BSQ issued for reimbursement requests

dao.factsAndFigures.supply.burnt=BSQ burnt

dao.factsAndFigures.supply.locked=Global state of locked BSQ
dao.factsAndFigures.supply.totalLockedUpAmount=Locked up in bonds
dao.factsAndFigures.supply.totalUnlockingAmount=Unlocking BSQ from bonds
dao.factsAndFigures.supply.totalUnlockedAmount=Unlocked BSQ from bonds
dao.factsAndFigures.supply.totalConfiscatedAmount=Confiscated BSQ from bonds
dao.factsAndFigures.supply.invalidTxs=Burned BSQ (invalid transactions)
dao.factsAndFigures.supply.burntAmount=Burned BSQ (fees)

dao.factsAndFigures.transactions.genesis=Genesis transaction
dao.factsAndFigures.transactions.genesisBlockHeight=Genesis block height
dao.factsAndFigures.transactions.genesisTxId=Genesis transaction ID
dao.factsAndFigures.transactions.txDetails=BSQ transactions statistics
dao.factsAndFigures.transactions.allTx=No. of all BSQ transactions
dao.factsAndFigures.transactions.utxo=No. of all unspent transaction outputs
dao.factsAndFigures.transactions.compensationIssuanceTx=No. of all compensation request issuance transactions
dao.factsAndFigures.transactions.reimbursementIssuanceTx=No. of all reimbursement request issuance transactions
dao.factsAndFigures.transactions.burntTx=No. of all fee payments transactions
dao.factsAndFigures.transactions.invalidTx=No. of all invalid transactions
dao.factsAndFigures.transactions.irregularTx=No. of all irregular transactions

####################################################################
# Windows
####################################################################

contractWindow.title=Dispute details
contractWindow.dates=Offer date / Trade date
contractWindow.btcAddresses=Bitcoin address BTC buyer / BTC seller
contractWindow.onions=Network address BTC buyer / BTC seller
contractWindow.accountAge=Account age BTC buyer / BTC seller
contractWindow.numDisputes=No. of disputes BTC buyer / BTC seller
contractWindow.contractHash=Contract hash

displayAlertMessageWindow.headline=Important information!
displayAlertMessageWindow.update.headline=Important update information!
displayAlertMessageWindow.update.download=Download:
displayUpdateDownloadWindow.downloadedFiles=Files:
displayUpdateDownloadWindow.downloadingFile=Downloading: {0}
displayUpdateDownloadWindow.verifiedSigs=Signature verified with keys:
displayUpdateDownloadWindow.status.downloading=Downloading files...
displayUpdateDownloadWindow.status.verifying=Verifying signature...
displayUpdateDownloadWindow.button.label=Download installer and verify signature
displayUpdateDownloadWindow.button.downloadLater=Download later
displayUpdateDownloadWindow.button.ignoreDownload=Ignore this version
displayUpdateDownloadWindow.headline=A new Bisq update is available!
displayUpdateDownloadWindow.download.failed.headline=Download failed
displayUpdateDownloadWindow.download.failed=Download failed.\n\
  Please download and verify manually at https://bisq.network/downloads
displayUpdateDownloadWindow.installer.failed=Unable to determine the correct installer. Please download and verify manually at https://bisq.network/downloads
displayUpdateDownloadWindow.verify.failed=Verification failed.\n\
  Please download and verify manually at https://bisq.network/downloads
displayUpdateDownloadWindow.success=The new version has been successfully downloaded and the signature verified.\n\n\
Please open the download directory, shut down the application and install the new version.
displayUpdateDownloadWindow.download.openDir=Open download directory

disputeSummaryWindow.title=Summary
disputeSummaryWindow.openDate=Ticket opening date
disputeSummaryWindow.role=Trader's role
disputeSummaryWindow.payout=Trade amount payout
disputeSummaryWindow.payout.getsTradeAmount=BTC {0} gets trade amount payout
disputeSummaryWindow.payout.getsAll=BTC {0} gets all
disputeSummaryWindow.payout.custom=Custom payout
disputeSummaryWindow.payout.adjustAmount=Amount entered exceeds available amount of {0}.\n\
We adjust this input field to the max possible value.
disputeSummaryWindow.payoutAmount.buyer=Buyer's payout amount
disputeSummaryWindow.payoutAmount.seller=Seller's payout amount
disputeSummaryWindow.payoutAmount.invert=Use loser as publisher
disputeSummaryWindow.reason=Reason of dispute
disputeSummaryWindow.reason.bug=Bug
disputeSummaryWindow.reason.usability=Usability
disputeSummaryWindow.reason.protocolViolation=Protocol violation
disputeSummaryWindow.reason.noReply=No reply
disputeSummaryWindow.reason.scam=Scam
disputeSummaryWindow.reason.other=Other
disputeSummaryWindow.reason.bank=Bank
disputeSummaryWindow.summaryNotes=Summary notes
disputeSummaryWindow.addSummaryNotes=Add summary notes
disputeSummaryWindow.close.button=Close ticket
disputeSummaryWindow.close.msg=Ticket closed on {0}\n\n\
Summary:\n\
Payout amount for BTC buyer: {1}\n\
Payout amount for BTC seller: {2}\n\n\
Summary notes:\n{3}
disputeSummaryWindow.close.closePeer=You need to close also the trading peers ticket!

emptyWalletWindow.headline={0} emergency wallet tool
emptyWalletWindow.info=Please use that only in emergency case if you cannot access your fund from the UI.\n\n\
Please note that all open offers will be closed automatically when using this tool.\n\n\
Before you use this tool, please backup your data directory. \
You can do this at \"Account/Backup\".\n\n\
Please report us your problem and file a bug report on GitHub or at the Bisq forum so that we can investigate what was causing the problem.
emptyWalletWindow.balance=Your available wallet balance
emptyWalletWindow.bsq.btcBalance=Balance of non-BSQ Satoshis

emptyWalletWindow.address=Your destination address
emptyWalletWindow.button=Send all funds
emptyWalletWindow.openOffers.warn=You have open offers which will be removed if you empty the wallet.\nAre you sure that you want to empty your wallet?
emptyWalletWindow.openOffers.yes=Yes, I am sure
emptyWalletWindow.sent.success=The balance of your wallet was successfully transferred.

enterPrivKeyWindow.headline=Enter private key for registration

filterWindow.headline=Edit filter list
filterWindow.offers=Filtered offers (comma sep.)
filterWindow.onions=Filtered onion addresses (comma sep.)
filterWindow.accounts=Filtered trading account data:\nFormat: comma sep. list of [payment method id | data field | value]
filterWindow.bannedCurrencies=Filtered currency codes (comma sep.)
filterWindow.bannedPaymentMethods=Filtered payment method IDs (comma sep.)
filterWindow.arbitrators=Filtered arbitrators (comma sep. onion addresses)
filterWindow.mediators=Filtered mediators (comma sep. onion addresses)
filterWindow.seedNode=Filtered seed nodes (comma sep. onion addresses)
filterWindow.priceRelayNode=Filtered price relay nodes (comma sep. onion addresses)
filterWindow.btcNode=Filtered Bitcoin nodes (comma sep. addresses + port)
filterWindow.preventPublicBtcNetwork=Prevent usage of public Bitcoin network
filterWindow.disableDao=Disable DAO
filterWindow.disableDaoBelowVersion=Min. version required for DAO
filterWindow.disableTradeBelowVersion=Min. version required for trading
filterWindow.add=Add filter
filterWindow.remove=Remove filter

offerDetailsWindow.minBtcAmount=Min. BTC amount
offerDetailsWindow.min=(min. {0})
offerDetailsWindow.distance=(distance from market price: {0})
offerDetailsWindow.myTradingAccount=My trading account
offerDetailsWindow.offererBankId=(maker's bank ID/BIC/SWIFT)
offerDetailsWindow.offerersBankName=(maker's bank name)
offerDetailsWindow.bankId=Bank ID (e.g. BIC or SWIFT)
offerDetailsWindow.countryBank=Maker's country of bank
offerDetailsWindow.commitment=Commitment
offerDetailsWindow.agree=I agree
offerDetailsWindow.tac=Terms and conditions
offerDetailsWindow.confirm.maker=Confirm: Place offer to {0} bitcoin
offerDetailsWindow.confirm.taker=Confirm: Take offer to {0} bitcoin
offerDetailsWindow.creationDate=Creation date
offerDetailsWindow.makersOnion=Maker's onion address

qRCodeWindow.headline=QR-Code
qRCodeWindow.msg=Please use that QR-Code for funding your Bisq wallet from your external wallet.
qRCodeWindow.request=Payment request:\n{0}

selectDepositTxWindow.headline=Select deposit transaction for dispute
selectDepositTxWindow.msg=The deposit transaction was not stored in the trade.\n\
Please select one of the existing multisig transactions from your wallet which was the \
deposit transaction used in the failed trade.\n\n\
You can find the correct transaction by opening the trade details window (click on the trade ID in the list)\
 and following the trading fee payment transaction output to the next transaction where you see \
the multisig deposit transaction (the address starts with 3). That transaction ID should be \
visible in the list presented here. Once you found the correct transaction select that transaction here and continue.\n\n\
Sorry for the inconvenience but that error case should happen very rarely and in future we will try \
to find better ways to resolve it.
selectDepositTxWindow.select=Select deposit transaction

selectBaseCurrencyWindow.headline=Market selection
selectBaseCurrencyWindow.msg=The selected default market is {0}.\n\n\
If you want to change to another base currency please select one from the drop down box.\n\
You can also change later the base currency at the \"Settings/Network\" screen.
selectBaseCurrencyWindow.select=Select base currency

sendAlertMessageWindow.headline=Send global notification
sendAlertMessageWindow.alertMsg=Alert message
sendAlertMessageWindow.enterMsg=Enter message
sendAlertMessageWindow.isUpdate=Is update notification
sendAlertMessageWindow.version=New version no.
sendAlertMessageWindow.send=Send notification
sendAlertMessageWindow.remove=Remove notification

sendPrivateNotificationWindow.headline=Send private message
sendPrivateNotificationWindow.privateNotification=Private notification
sendPrivateNotificationWindow.enterNotification=Enter notification
sendPrivateNotificationWindow.send=Send private notification

showWalletDataWindow.walletData=Wallet data
showWalletDataWindow.includePrivKeys=Include private keys

# We do not translate the tac because of the legal nature. We would need translations checked by lawyers
# in each language which is too expensive atm.
tacWindow.headline=User agreement
tacWindow.agree=I agree
tacWindow.disagree=I disagree and quit
tacWindow.arbitrationSystem=Arbitration system

tradeDetailsWindow.headline=Trade
tradeDetailsWindow.disputedPayoutTxId=Disputed payout transaction ID:
tradeDetailsWindow.tradeDate=Trade date
tradeDetailsWindow.txFee=Mining fee
tradeDetailsWindow.tradingPeersOnion=Trading peers onion address
tradeDetailsWindow.tradeState=Trade state
tradeDetailsWindow.agentAddresses=Arbitrator/Mediator

walletPasswordWindow.headline=Enter password to unlock

torNetworkSettingWindow.header=Tor networks settings
torNetworkSettingWindow.noBridges=Don't use bridges
torNetworkSettingWindow.providedBridges=Connect with provided bridges
torNetworkSettingWindow.customBridges=Enter custom bridges
torNetworkSettingWindow.transportType=Transport type
torNetworkSettingWindow.obfs3=obfs3
torNetworkSettingWindow.obfs4=obfs4 (recommended)
torNetworkSettingWindow.meekAmazon=meek-amazon
torNetworkSettingWindow.meekAzure=meek-azure
torNetworkSettingWindow.enterBridge=Enter one or more bridge relays (one per line)
torNetworkSettingWindow.enterBridgePrompt=type address:port
torNetworkSettingWindow.restartInfo=You need to restart to apply the changes
torNetworkSettingWindow.openTorWebPage=Open Tor project web page
torNetworkSettingWindow.deleteFiles.header=Connection problems?
torNetworkSettingWindow.deleteFiles.info=If you have repeated connection problems at start up, deleting outdated Tor files might help. To do that click the button below and restart afterwards.
torNetworkSettingWindow.deleteFiles.button=Delete outdated Tor files and shut down
torNetworkSettingWindow.deleteFiles.progress=Shut down Tor in progress
torNetworkSettingWindow.deleteFiles.success=Outdated Tor files deleted successfully. Please restart.
torNetworkSettingWindow.bridges.header=Is Tor blocked?
torNetworkSettingWindow.bridges.info=If Tor is blocked by your internet provider or by your country you can try to use Tor bridges.\n\
  Visit the Tor web page at: https://bridges.torproject.org/bridges to learn more about \
  bridges and pluggable transports.

feeOptionWindow.headline=Choose currency for trade fee payment
feeOptionWindow.info=You can choose to pay the trade fee in BSQ or in BTC. If you choose BSQ you appreciate the discounted trade fee.
feeOptionWindow.optionsLabel=Choose currency for trade fee payment
feeOptionWindow.useBTC=Use BTC
feeOptionWindow.fee={0} (≈ {1})


####################################################################
# Popups
####################################################################

popup.headline.notification=Notification
popup.headline.instruction=Please note:
popup.headline.attention=Attention
popup.headline.backgroundInfo=Background information
popup.headline.feedback=Completed
popup.headline.confirmation=Confirmation
popup.headline.information=Information
popup.headline.warning=Warning
popup.headline.error=Error

popup.doNotShowAgain=Don't show again
popup.reportError.log=Open log file
popup.reportError.gitHub=Report to GitHub issue tracker
popup.reportError={0}\n\nTo help us to improve the software please report this bug by opening a new issue at https://github.com/bisq-network/bisq/issues.\n\
The above error message will be copied to the clipboard when you click either of the buttons below.\n\
It will make debugging easier if you include the bisq.log file by pressing "Open log file", saving a copy, and attaching it to your bug report.

popup.error.tryRestart=Please try to restart your application and check your network connection to see if you can resolve the issue.
popup.error.takeOfferRequestFailed=An error occurred when someone tried to take one of your offers:\n{0}

error.spvFileCorrupted=An error occurred when reading the SPV chain file.\nIt might be that the SPV chain file is corrupted.\n\nError message: {0}\n\nDo you want to delete it and start a resync?
error.deleteAddressEntryListFailed=Could not delete AddressEntryList file.\nError: {0}

popup.warning.walletNotInitialized=The wallet is not initialized yet
popup.warning.wrongVersion=You probably have the wrong Bisq version for this computer.\n\
Your computer''s architecture is: {0}.\n\
The Bisq binary you installed is: {1}.\n\
Please shut down and re-install the correct version ({2}).
popup.warning.incompatibleDB=We detected incompatible data base files!\n\n\
Those database file(s) are not compatible with our current code base:\n{0}\n\n\
We made a backup of the corrupted file(s) and applied the default values to a new database version.\n\n\
The backup is located at:\n\
{1}/db/backup_of_corrupted_data.\n\n\
Please check if you have the latest version of Bisq installed.\n\
You can download it at:\n\
https://bisq.network/downloads\n\n\
Please restart the application.
popup.warning.startupFailed.twoInstances=Bisq is already running. You cannot run two instances of Bisq.
popup.warning.cryptoTestFailed=Seems that you use a self compiled binary and have not following the build instructions in https://github.com/bisq-network/exchange/blob/master/doc/build.md#7-enable-unlimited-strength-for-cryptographic-keys.\n\nIf that is not the case and you use the official Bisq binary, please file a bug report to the GitHub page.\nError={0}
popup.warning.tradePeriod.halfReached=Your trade with ID {0} has reached the half of the max. allowed trading period and is still not completed.\n\nThe trade period ends on {1}\n\nPlease check your trade state at \"Portfolio/Open trades\" for further information.
popup.warning.tradePeriod.ended=Your trade with ID {0} has reached the max. allowed trading period and is not completed.\n\n\
  The trade period ended on {1}\n\n\
  Please check your trade at \"Portfolio/Open trades\" for contacting the mediator.
popup.warning.noTradingAccountSetup.headline=You have not setup a trading account
popup.warning.noTradingAccountSetup.msg=You need to setup a national currency or altcoin account before you can create an offer.\nDo you want to setup an account?
popup.warning.noArbitratorsAvailable=There are no arbitrators available.
popup.warning.noMediatorsAvailable=There are no mediators available.
popup.warning.notFullyConnected=You need to wait until you are fully connected to the network.\nThat might take up to about 2 minutes at startup.
popup.warning.notSufficientConnectionsToBtcNetwork=You need to wait until you have at least {0} connections to the Bitcoin network.
popup.warning.downloadNotComplete=You need to wait until the download of missing Bitcoin blocks is complete.
popup.warning.removeOffer=Are you sure you want to remove that offer?\nThe maker fee of {0} will be lost if you remove that offer.
popup.warning.tooLargePercentageValue=You cannot set a percentage of 100% or larger.
popup.warning.examplePercentageValue=Please enter a percentage number like \"5.4\" for 5.4%
popup.warning.noPriceFeedAvailable=There is no price feed available for that currency. You cannot use a percent based price.\nPlease select the fixed price.
popup.warning.sendMsgFailed=Sending message to your trading partner failed.\nPlease try again and if it continue to fail report a bug.
popup.warning.insufficientBtcFundsForBsqTx=You don''t have sufficient BTC funds for paying the miner fee for that transaction.\n\
Please fund your BTC wallet.\nMissing funds: {0}
popup.warning.bsqChangeBelowDustException=This transaction creates a BSQ change output which is below dust \
  limit (5.46 BSQ) and would be rejected by the Bitcoin network.\n\n\
  You need to either send a higher amount to avoid the change output (e.g. by adding the dust amount to your \
  sending amount) or add more BSQ funds to your wallet so you avoid to generate a dust output.\n\n\
  The dust output is {0}.
popup.warning.btcChangeBelowDustException=This transaction creates a change output which is below dust \
  limit (546 Satoshi) and would be rejected by the Bitcoin network.\n\n\
  You need to add the dust amount to your sending amount to avoid to generate a dust output.\n\n\
  The dust output is {0}.

popup.warning.insufficientBsqFundsForBtcFeePayment=You don''t have sufficient BSQ funds for paying the trade fee in BSQ. \
You can pay the fee in BTC or you need to fund your BSQ wallet. You can buy BSQ in Bisq.\n\n\
  Missing BSQ funds: {0}
popup.warning.noBsqFundsForBtcFeePayment=Your BSQ wallet does not have sufficient funds for paying the trade fee in BSQ.
popup.warning.messageTooLong=Your message exceeds the max. allowed size. Please send it in several parts or upload it to a service like https://pastebin.com.
popup.warning.lockedUpFunds=You have locked up funds from a failed trade.\n\
  Locked up balance: {0} \n\
  Deposit tx address: {1}\n\
  Trade ID: {2}.\n\n\
  Please open a support ticket by selecting the trade in the pending trades screen and clicking \"alt + o\" or \"option + o\"."

popup.warning.nodeBanned=One of the {0} nodes got banned. Please restart your application to be sure to not be connected to the banned node.
popup.warning.priceRelay=price relay
popup.warning.seed=seed
popup.warning.mandatoryUpdate.trading=Please update to the latest Bisq version. \
  A mandatory update was released which disables trading for old versions. \
  Please check out the Bisq Forum for more information.
popup.warning.mandatoryUpdate.dao=Please update to the latest Bisq version. \
  A mandatory update was released which disables the Bisq DAO and BSQ for old versions. \
  Please check out the Bisq Forum for more information.
popup.warning.disable.dao=The Bisq DAO and BSQ are temporary disabled. \
  Please check out the Bisq Forum for more information.
popup.warning.burnBTC=This transaction is not possible, as the mining fees of {0} would exceed the amount to transfer of {1}. \
  Please wait until the mining fees are low again or until you''ve accumulated more BTC to transfer.

popup.info.securityDepositInfo=To ensure both traders follow the trade protocol, both traders need to pay a security \
deposit.\n\nThis deposit is kept in your trade wallet until your trade has been successfully completed, and then it's \
refunded to you.\n\nPlease note: if you're creating a new offer, Bisq needs to be running for another trader to take \
it. To keep your offers online, keep Bisq running and make sure this computer remains online too (i.e., make sure it \
doesn't switch to standby mode...monitor standby is fine).

popup.info.cashDepositInfo=Please be sure that you have a bank branch in your area to be able to make the cash deposit.\n\
  The bank ID (BIC/SWIFT) of the seller''s bank is: {0}.
popup.info.cashDepositInfo.confirm=I confirm that I can make the deposit
popup.info.shutDownWithOpenOffers=Bisq is being shut down, but there are open offers. \n\n\
  These offers won't be available on the P2P network while Bisq is shut down, but \
  they will be re-published to the P2P network the next time you start Bisq.\n\n\
  To keep your offers online, keep Bisq running and make sure this computer remains online too \
  (i.e., make sure it doesn't go into standby mode...monitor standby is not a problem).


popup.privateNotification.headline=Important private notification!

popup.securityRecommendation.headline=Important security recommendation
popup.securityRecommendation.msg=We would like to remind you to consider using password protection for your wallet if you have not already enabled that.\n\nIt is also highly recommended to write down the wallet seed words. Those seed words are like a master password for recovering your Bitcoin wallet.\nAt the \"Wallet Seed\" section you find more information.\n\nAdditionally you should backup the complete application data folder at the \"Backup\" section.

popup.bitcoinLocalhostNode.msg=Bisq detected a locally running Bitcoin Core node (at localhost).\n\
  Please make sure that this node is fully synced before you start Bisq and that it is not running in pruned mode.

popup.shutDownInProgress.headline=Shut down in progress
popup.shutDownInProgress.msg=Shutting down application can take a few seconds.\nPlease don't interrupt this process.

popup.attention.forTradeWithId=Attention required for trade with ID {0}

popup.roundedFiatValues.headline=New privacy feature: Rounded fiat values
popup.roundedFiatValues.msg=To increase privacy of your trade the {0} amount was rounded.\n\nDepending on the client version you''ll pay or receive either values with decimals or rounded ones.\n\nBoth values do comply from now on with the trade protocol.\n\nAlso be aware that BTC values are changed automatically to match the rounded fiat amount as close as possible.

popup.info.multiplePaymentAccounts.headline=Multiple payment accounts available
popup.info.multiplePaymentAccounts.msg=You have multiple payment accounts available for this offer. Please make sure you've picked the right one.

popup.dao.launch.headline=The complete vision, realized
popup.dao.launch.governance.title=Governance
popup.dao.launch.governance=Bisq’s trading network was already decentralized. \nWith the Bisq DAO, Bisq’s leadership is now decentralized too, making Bisq exceptionally resistant to censorship.
popup.dao.launch.trading.title=Trade
popup.dao.launch.trading=Trade BSQ (colored bitcoin) to participate in Bisq governance. You can buy and sell BSQ just like any other asset on Bisq.
popup.dao.launch.cheaperFees.title=Cheaper fees
# suppress inspection "TrailingSpacesInProperty"
popup.dao.launch.cheaperFees=Get a 90% discount on trading fees when you use BSQ. Save money and support the project at the same time!\n\n

####################################################################
# Notifications
####################################################################

notification.trade.headline=Notification for trade with ID {0}
notification.ticket.headline=Support ticket for trade with ID {0}
notification.trade.completed=The trade is now completed and you can withdraw your funds.
notification.trade.accepted=Your offer has been accepted by a BTC {0}.
notification.trade.confirmed=Your trade has at least one blockchain confirmation.\nYou can start the payment now.
notification.trade.paymentStarted=The BTC buyer has started the payment.
notification.trade.selectTrade=Select trade
notification.trade.peerOpenedDispute=Your trading peer has opened a {0}.
notification.trade.disputeClosed=The {0} has been closed.
notification.walletUpdate.headline=Trading wallet update
notification.walletUpdate.msg=Your trading wallet is sufficiently funded.\nAmount: {0}
notification.takeOffer.walletUpdate.msg=Your trading wallet was already sufficiently funded from an earlier take offer attempt.\nAmount: {0}
notification.tradeCompleted.headline=Trade completed
notification.tradeCompleted.msg=You can withdraw your funds now to your external Bitcoin wallet or transfer it to the Bisq wallet.


####################################################################
# System Tray
####################################################################

systemTray.show=Show application window
systemTray.hide=Hide application window
systemTray.info=Info about Bisq
systemTray.exit=Exit
systemTray.tooltip=Bisq: The decentralized exchange network


####################################################################
# GUI Util
####################################################################

guiUtil.miningFeeInfo=Please be sure that the mining fee used at your external wallet is \
at least {0} satoshis/byte. Otherwise the trade transactions cannot be confirmed and a trade would end up in a dispute.

guiUtil.accountExport.savedToPath=Trading accounts saved to path:\n{0}
guiUtil.accountExport.noAccountSetup=You don't have trading accounts set up for exporting.
guiUtil.accountExport.selectPath=Select path to {0}
# suppress inspection "TrailingSpacesInProperty"
guiUtil.accountExport.tradingAccount=Trading account with id {0}\n
# suppress inspection "TrailingSpacesInProperty"
guiUtil.accountImport.noImport=We did not import trading account with id {0} because it exists already.\n
guiUtil.accountExport.exportFailed=Exporting to CSV failed because of an error.\nError = {0}
guiUtil.accountExport.selectExportPath=Select export path
guiUtil.accountImport.imported=Trading account imported from path:\n{0}\n\nImported accounts:\n{1}
guiUtil.accountImport.noAccountsFound=No exported trading accounts has been found at path: {0}.\nFile name is {1}."
guiUtil.openWebBrowser.warning=You are going to open a web page \
in your system web browser.\n\
Do you want to open the web page now?\n\n\
If you are not using the \"Tor Browser\" as your default system web browser you \
will connect to the web page in clear net.\n\n\
URL: \"{0}\"
guiUtil.openWebBrowser.doOpen=Open the web page and don't ask again
guiUtil.openWebBrowser.copyUrl=Copy URL and cancel
guiUtil.ofTradeAmount=of trade amount


####################################################################
# Component specific
####################################################################

list.currency.select=Select currency
list.currency.showAll=Show all
list.currency.editList=Edit currency list

table.placeholder.noItems=Currently there are no {0} available
table.placeholder.noData=Currently there is no data available
table.placeholder.processingData=Processing data...


peerInfoIcon.tooltip.tradePeer=Trading peer's
peerInfoIcon.tooltip.maker=Maker's
peerInfoIcon.tooltip.trade.traded={0} onion address: {1}\nYou have already traded {2} time(s) with that peer\n{3}
peerInfoIcon.tooltip.trade.notTraded={0} onion address: {1}\nYou have not traded with that peer so far.\n{2}
peerInfoIcon.tooltip.age=Payment account created {0} ago.
peerInfoIcon.tooltip.unknownAge=Payment account age not known.

tooltip.openPopupForDetails=Open popup for details
tooltip.openBlockchainForAddress=Open external blockchain explorer for address: {0}
tooltip.openBlockchainForTx=Open external blockchain explorer for transaction: {0}

confidence.unknown=Unknown transaction status
confidence.seen=Seen by {0} peer(s) / 0 confirmations
confidence.confirmed=Confirmed in {0} block(s)
confidence.invalid=Transaction is invalid

peerInfo.title=Peer info
peerInfo.nrOfTrades=Number of completed trades
peerInfo.notTradedYet=You have not traded with that user so far.
peerInfo.setTag=Set tag for that peer
peerInfo.age=Payment account age
peerInfo.unknownAge=Age not known

addressTextField.openWallet=Open your default Bitcoin wallet
addressTextField.copyToClipboard=Copy address to clipboard
addressTextField.addressCopiedToClipboard=Address has been copied to clipboard
addressTextField.openWallet.failed=Opening a default Bitcoin wallet application has failed. Perhaps you don't have one installed?

peerInfoIcon.tooltip={0}\nTag: {1}

txIdTextField.copyIcon.tooltip=Copy transaction ID to clipboard
txIdTextField.blockExplorerIcon.tooltip=Open a blockchain explorer with that transactions ID


####################################################################
# Navigation
####################################################################

navigation.account=\"Account\"
navigation.account.walletSeed=\"Account/Wallet seed\"
navigation.funds.availableForWithdrawal=\"Fund/Send funds\"
navigation.portfolio.myOpenOffers=\"Portfolio/My open offers\"
navigation.portfolio.pending=\"Portfolio/Open trades\"
navigation.portfolio.closedTrades=\"Portfolio/History\"
navigation.funds.depositFunds=\"Funds/Receive funds\"
navigation.settings.preferences=\"Settings/Preferences\"
navigation.funds.transactions=\"Funds/Transactions\"
navigation.support=\"Support\"
navigation.dao.wallet.receive=\"DAO/BSQ Wallet/Receive\"


####################################################################
# Formatter
####################################################################

formatter.formatVolumeLabel={0} amount{1}
formatter.makerTaker=Maker as {0} {1} / Taker as {2} {3}
formatter.youAreAsMaker=You are {0} {1} as maker / Taker is {2} {3}
formatter.youAreAsTaker=You are {0} {1} as taker / Maker is {2} {3}
formatter.youAre=You are {0} {1} ({2} {3})
formatter.youAreCreatingAnOffer.fiat=You are creating an offer to {0} {1}
formatter.youAreCreatingAnOffer.altcoin=You are creating an offer to {0} {1} ({2} {3})
formatter.asMaker={0} {1} as maker
formatter.asTaker={0} {1} as taker


####################################################################
# Domain specific
####################################################################

# we use enum values here
# dynamic values are not recognized by IntelliJ
# suppress inspection "UnusedProperty"
BTC_MAINNET=Bitcoin Mainnet
# suppress inspection "UnusedProperty"
BTC_TESTNET=Bitcoin Testnet
# suppress inspection "UnusedProperty"
BTC_REGTEST=Bitcoin Regtest
# suppress inspection "UnusedProperty"
BTC_DAO_TESTNET=Bitcoin DAO Testnet (deprecated)
# suppress inspection "UnusedProperty"
BTC_DAO_BETANET=Bisq DAO Betanet (Bitcoin Mainnet)
# suppress inspection "UnusedProperty"
BTC_DAO_REGTEST=Bitcoin DAO Regtest

time.year=Year
time.month=Month
time.week=Week
time.day=Day
time.hour=Hour
time.minute10=10 Minutes
time.hours=hours
time.days=days
time.1hour=1 hour
time.1day=1 day
time.minute=minute
time.second=second
time.minutes=minutes
time.seconds=seconds


password.enterPassword=Enter password
password.confirmPassword=Confirm password
password.tooLong=Password must be less than 500 characters.
password.deriveKey=Derive key from password
password.walletDecrypted=Wallet successfully decrypted and password protection removed.
password.wrongPw=You entered the wrong password.\n\nPlease try entering your password again, carefully checking for typos or spelling errors.
password.walletEncrypted=Wallet successfully encrypted and password protection enabled.
password.walletEncryptionFailed=Wallet password could not be set. You might have imported seed words which are not matching the wallet database. Please contact the developers on the Bisq Forum.
password.passwordsDoNotMatch=The 2 passwords you entered don't match.
password.forgotPassword=Forgot password?
password.backupReminder=Please note that when setting a wallet password all automatically created backups from the unencrypted wallet will be deleted.\n\n\
  It is highly recommended to make a backup of the application directory and write down your seed words before setting a password!
password.backupWasDone=I have already done a backup

seed.seedWords=Wallet seed words
seed.enterSeedWords=Enter wallet seed words
seed.date=Wallet date
seed.restore.title=Restore wallets from seed words
seed.restore=Restore wallets
seed.creationDate=Creation date
seed.warn.walletNotEmpty.msg=Your Bitcoin wallet is not empty.\n\n\
You must empty this wallet before attempting to restore an older one, as mixing wallets \
together can lead to invalidated backups.\n\n\
Please finalize your trades, close all your open offers and go to the Funds section to withdraw your bitcoin.\n\
In case you cannot access your bitcoin you can use the emergency tool to empty the wallet.\n\
To open that emergency tool press \"alt + e\" or \"option + e\" .
seed.warn.walletNotEmpty.restore=I want to restore anyway
seed.warn.walletNotEmpty.emptyWallet=I will empty my wallets first
seed.warn.notEncryptedAnymore=Your wallets are encrypted.\n\n\
After restore, the wallets will no longer be encrypted and you must set a new password.\n\n\
Do you want to proceed?
seed.restore.success=Wallets restored successfully with the new seed words.\n\nYou need to shut down and restart the application.
seed.restore.error=An error occurred when restoring the wallets with seed words.{0}


####################################################################
# Payment methods
####################################################################

payment.account=Account
payment.account.no=Account no.
payment.account.name=Account name
payment.account.owner=Account owner full name
payment.account.fullName=Full name (first, middle, last)
payment.account.state=State/Province/Region
payment.account.city=City
payment.bank.country=Country of bank
payment.account.name.email=Account owner full name / email
payment.account.name.emailAndHolderId=Account owner full name / email / {0}
payment.bank.name=Bank name
payment.select.account=Select account type
payment.select.region=Select region
payment.select.country=Select country
payment.select.bank.country=Select country of bank
payment.foreign.currency=Are you sure you want to choose a currency other than the country's default currency?
payment.restore.default=No, restore default currency
payment.email=Email
payment.country=Country
payment.extras=Extra requirements
payment.email.mobile=Email or mobile no.
payment.altcoin.address=Altcoin address
payment.altcoin.tradeInstantCheckbox=Trade instant (within 1 hour) with this Altcoin
payment.altcoin.tradeInstant.popup=For instant trading it is required that both trading peers are online to be able \
  to complete the trade in less than 1 hour.\n\n\
  If you have offers open and you are not available please disable \
  those offers under the 'Portfolio' screen.
payment.altcoin=Altcoin
payment.select.altcoin=Select or search altcoin
payment.secret=Secret question
payment.answer=Answer
payment.wallet=Wallet ID
payment.uphold.accountId=Username or email or phone no.
payment.cashApp.cashTag=$Cashtag
payment.moneyBeam.accountId=Email or phone no.
payment.venmo.venmoUserName=Venmo username
payment.popmoney.accountId=Email or phone no.
payment.revolut.email=Email
payment.revolut.phoneNr=Registered phone no.
payment.promptPay.promptPayId=Citizen ID/Tax ID or phone no.
payment.supportedCurrencies=Supported currencies
payment.limitations=Limitations
payment.salt=Salt for account age verification
payment.error.noHexSalt=The salt need to be in HEX format.\n\
  It is only recommended to edit the salt field if you want to transfer the salt from an old account to keep your account age. \
  The account age is verified by using the account salt and the identifying account data (e.g. IBAN).
payment.accept.euro=Accept trades from these Euro countries
payment.accept.nonEuro=Accept trades from these non-Euro countries
payment.accepted.countries=Accepted countries
payment.accepted.banks=Accepted banks (ID)
payment.mobile=Mobile no.
payment.postal.address=Postal address
payment.national.account.id.AR=CBU number

#new
payment.altcoin.address.dyn={0} address
payment.altcoin.receiver.address=Receiver's altcoin address
payment.accountNr=Account number
payment.emailOrMobile=Email or mobile nr
payment.useCustomAccountName=Use custom account name
payment.maxPeriod=Max. allowed trade period
payment.maxPeriodAndLimit=Max. trade duration: {0} / Max. trade limit: {1} / Account age: {2}
payment.maxPeriodAndLimitCrypto=Max. trade duration: {0} / Max. trade limit: {1}
payment.currencyWithSymbol=Currency: {0}
payment.nameOfAcceptedBank=Name of accepted bank
payment.addAcceptedBank=Add accepted bank
payment.clearAcceptedBanks=Clear accepted banks
payment.bank.nameOptional=Bank name (optional)
payment.bankCode=Bank code
payment.bankId=Bank ID (BIC/SWIFT)
payment.bankIdOptional=Bank ID (BIC/SWIFT) (optional)
payment.branchNr=Branch no.
payment.branchNrOptional=Branch no. (optional)
payment.accountNrLabel=Account no. (IBAN)
payment.accountType=Account type
payment.checking=Checking
payment.savings=Savings
payment.personalId=Personal ID
payment.clearXchange.info=Please be sure that you fulfill the requirements for the usage of Zelle (ClearXchange).\n\n\
1. You need to have your Zelle (ClearXchange) account verified on their platform \
before starting a trade or creating an offer.\n\n\
2. You need to have a bank account at one of the following member banks:\n\
\t● Bank of America\n\
\t● Capital One P2P Payments\n\
\t● Chase QuickPay\n\
\t● FirstBank Person to Person Transfers\n\
\t● Frost Send Money\n\
\t● U.S. Bank Send Money\n\
\t● TD Bank\n\
\t● Citibank\n\
\t● Wells Fargo SurePay\n\n\
3. You need to be sure to not exceed the daily or monthly Zelle (ClearXchange) transfer limits.\n\n\
Please use Zelle (ClearXchange) only if you fulfill all those requirements, \
otherwise it is very likely that the Zelle (ClearXchange) transfer fails and the trade ends up in a dispute.\n\
If you have not fulfilled the above requirements you will lose your security deposit.\n\n\
  Please also be aware of a higher chargeback risk when using Zelle (ClearXchange).\n\
  For the {0} seller it is highly recommended \
to get in contact with the {1} buyer by using the provided email address or mobile number to verify that he or she \
  is really the owner of the Zelle (ClearXchange) account.

payment.moneyGram.info=When using MoneyGram the BTC buyer has to send the Authorisation number and a photo of the receipt by email to the BTC seller. \
  The receipt must clearly show the seller's full name, country, state and the amount. The buyer will get displayed the seller's email in the trade process.
payment.westernUnion.info=When using Western Union the BTC buyer has to send the MTCN (tracking number) and a photo of the receipt by email to the BTC seller. \
  The receipt must clearly show the seller's full name, city, country and the amount. The buyer will get displayed the seller's email in the trade process.
payment.halCash.info=When using HalCash the BTC buyer needs to send the BTC seller the HalCash code via a text message from their mobile phone.\n\n\
  Please make sure to not exceed the maximum amount your bank allows you to send with HalCash. \
  The min. amount per withdrawal is 10 EUR and the max. amount is 600 EUR. For repeated withdrawals it is \
  3000 EUR per receiver per day and 6000 EUR per receiver per month. Please cross check those limits with your \
  bank to be sure they use the same limits as stated here.\n\n\
  The withdrawal amount must be a multiple of 10 EUR as you cannot withdraw other amounts from an ATM. The \
  UI in the create-offer and take-offer screen will adjust the BTC amount so that the EUR amount is correct. You cannot use market \
  based price as the EUR amount would be changing with changing prices.\n\n\
  In case of a dispute the BTC buyer needs to provide the proof that they sent the EUR.
payment.limits.info=Please be aware that all bank transfers carry a certain amount of chargeback risk.\n\
  \n\
  To mitigate this risk, Bisq sets per-trade limits based on two factors:\n\
  \n\
  1. The estimated level of chargeback risk for the payment method used\n\
  2. The age of your account for that payment method\n\
  \n\
  The account you are creating now is new and its age is zero. As your account grows in age over a two-month period, your per-trade limits will grow along with it:\n\
  \n\
  ● During the 1st month, your per-trade limit will be {0}\n\
  ● During the 2nd month, your per-trade limit will be {1}\n\
  ● After the 2nd month, your per-trade limit will be {2}\n\
  \n\
  Please note that there are no limits on the total number of times you can trade.

payment.cashDeposit.info=Please confirm your bank allows you to send cash deposits into other peoples' accounts. \
  For example, Bank of America and Wells Fargo no longer allow such deposits.

payment.revolut.info=Please be sure that the phone number you used for your Revolut account is registered at Revolut \
  otherwise the BTC buyer cannot send you the funds.

payment.usPostalMoneyOrder.info=Money orders are one of the more private fiat purchase methods available on Bisq.\n\n\
  However, please be aware of potentially increased risks associated with their use. Bisq will not bear any \
  responsibility in case a sent money order is stolen, and the mediator or arbitrator will in such cases award the BTC \
  to the sender of the money order, provided they can produce tracking information and receipts. \
  It may be advisable for the sender to write the BTC seller's name on the money order, in order to minimize the \
  risk that the money order is cashed by someone else.

payment.f2f.contact=Contact info
payment.f2f.contact.prompt=How you want to get contacted by the trading peer? (email address, phone number,...)
payment.f2f.city=City for 'Face to face' meeting
payment.f2f.city.prompt=The city will be displayed with the offer
payment.f2f.optionalExtra=Optional additional information
payment.f2f.extra=Additional information

payment.f2f.extra.prompt=The maker can define 'terms and conditions' or add a public contact information. It will be displayed with the offer.
payment.f2f.info='Face to Face' trades have different rules and come with different risks than online transactions.\n\n\
  The main differences are:\n\
  ● The trading peers need to exchange information about the meeting location and time by using their provided contact details.\n\
  ● The trading peers need to bring their laptops and do the confirmation of 'payment sent' and 'payment received' at the meeting place.\n\
  ● If a maker has special 'terms and conditions' they must state those in the 'Additional information' text field in the account.\n\
  ● By taking an offer the taker agrees to the maker's stated 'terms and conditions'.\n\
  ● In case of a dispute the mediator or arbitrator cannot help much as it is usually hard to get tamper proof evidence of what \
  happened at the meeting. In such cases the BTC funds might get locked indefinitely or until the trading peers come to \
  an agreement.\n\n\
  To be sure you fully understand the differences with 'Face to Face' trades please read the instructions and \
  recommendations at: 'https://docs.bisq.network/trading-rules.html#f2f-trading'
payment.f2f.info.openURL=Open web page
payment.f2f.offerbook.tooltip.countryAndCity=Country and city: {0} / {1}
payment.f2f.offerbook.tooltip.extra=Additional information: {0}


# We use constants from the code so we do not use our normal naming convention
# dynamic values are not recognized by IntelliJ

# Only translate general terms
NATIONAL_BANK=National bank transfer
SAME_BANK=Transfer with same bank
SPECIFIC_BANKS=Transfers with specific banks
US_POSTAL_MONEY_ORDER=US Postal Money Order
CASH_DEPOSIT=Cash Deposit
MONEY_GRAM=MoneyGram
WESTERN_UNION=Western Union
F2F=Face to face (in person)

# suppress inspection "UnusedProperty"
NATIONAL_BANK_SHORT=National banks
# suppress inspection "UnusedProperty"
SAME_BANK_SHORT=Same bank
# suppress inspection "UnusedProperty"
SPECIFIC_BANKS_SHORT=Specific banks
# suppress inspection "UnusedProperty"
US_POSTAL_MONEY_ORDER_SHORT=US Money Order
# suppress inspection "UnusedProperty"
CASH_DEPOSIT_SHORT=Cash Deposit
# suppress inspection "UnusedProperty"
MONEY_GRAM_SHORT=MoneyGram
# suppress inspection "UnusedProperty"
WESTERN_UNION_SHORT=Western Union
# suppress inspection "UnusedProperty"
F2F_SHORT=F2F

# Do not translate brand names
# suppress inspection "UnusedProperty"
UPHOLD=Uphold
# suppress inspection "UnusedProperty"
MONEY_BEAM=MoneyBeam (N26)
# suppress inspection "UnusedProperty"
POPMONEY=Popmoney
# suppress inspection "UnusedProperty"
REVOLUT=Revolut
# suppress inspection "UnusedProperty"
PERFECT_MONEY=Perfect Money
# suppress inspection "UnusedProperty"
ALI_PAY=AliPay
# suppress inspection "UnusedProperty"
WECHAT_PAY=WeChat Pay
# suppress inspection "UnusedProperty"
SEPA=SEPA
# suppress inspection "UnusedProperty"
SEPA_INSTANT=SEPA Instant Payments
# suppress inspection "UnusedProperty"
FASTER_PAYMENTS=Faster Payments
# suppress inspection "UnusedProperty"
SWISH=Swish
# suppress inspection "UnusedProperty"
CLEAR_X_CHANGE=Zelle (ClearXchange)
# suppress inspection "UnusedProperty"
CHASE_QUICK_PAY=Chase QuickPay
# suppress inspection "UnusedProperty"
INTERAC_E_TRANSFER=Interac e-Transfer
# suppress inspection "UnusedProperty"
HAL_CASH=HalCash
# suppress inspection "UnusedProperty"
BLOCK_CHAINS=Altcoins
# suppress inspection "UnusedProperty"
PROMPT_PAY=PromptPay
# suppress inspection "UnusedProperty"
ADVANCED_CASH=Advanced Cash
# suppress inspection "UnusedProperty"
BLOCK_CHAINS_INSTANT=Altcoins Instant

# Deprecated: Cannot be deleted as it would break old trade history entries
# suppress inspection "UnusedProperty"
OK_PAY=OKPay
# suppress inspection "UnusedProperty"
CASH_APP=Cash App
# suppress inspection "UnusedProperty"
VENMO=Venmo


# suppress inspection "UnusedProperty"
UPHOLD_SHORT=Uphold
# suppress inspection "UnusedProperty"
MONEY_BEAM_SHORT=MoneyBeam (N26)
# suppress inspection "UnusedProperty"
POPMONEY_SHORT=Popmoney
# suppress inspection "UnusedProperty"
REVOLUT_SHORT=Revolut
# suppress inspection "UnusedProperty"
PERFECT_MONEY_SHORT=Perfect Money
# suppress inspection "UnusedProperty"
ALI_PAY_SHORT=AliPay
# suppress inspection "UnusedProperty"
WECHAT_PAY_SHORT=WeChat Pay
# suppress inspection "UnusedProperty"
SEPA_SHORT=SEPA
# suppress inspection "UnusedProperty"
SEPA_INSTANT_SHORT=SEPA Instant
# suppress inspection "UnusedProperty"
FASTER_PAYMENTS_SHORT=Faster Payments
# suppress inspection "UnusedProperty"
SWISH_SHORT=Swish
# suppress inspection "UnusedProperty"
CLEAR_X_CHANGE_SHORT=Zelle
# suppress inspection "UnusedProperty"
CHASE_QUICK_PAY_SHORT=Chase QuickPay
# suppress inspection "UnusedProperty"
INTERAC_E_TRANSFER_SHORT=Interac e-Transfer
# suppress inspection "UnusedProperty"
HAL_CASH_SHORT=HalCash
# suppress inspection "UnusedProperty"
BLOCK_CHAINS_SHORT=Altcoins
# suppress inspection "UnusedProperty"
PROMPT_PAY_SHORT=PromptPay
# suppress inspection "UnusedProperty"
ADVANCED_CASH_SHORT=Advanced Cash
# suppress inspection "UnusedProperty"
BLOCK_CHAINS_INSTANT_SHORT=Altcoins Instant

# Deprecated: Cannot be deleted as it would break old trade history entries
# suppress inspection "UnusedProperty"
OK_PAY_SHORT=OKPay
# suppress inspection "UnusedProperty"
CASH_APP_SHORT=Cash App
# suppress inspection "UnusedProperty"
VENMO_SHORT=Venmo


####################################################################
# Validation
####################################################################

validation.empty=Empty input is not allowed.
validation.NaN=Input is not a valid number.
validation.notAnInteger=Input is not an integer value.
validation.zero=Input of 0 is not allowed.
validation.negative=A negative value is not allowed.
validation.fiat.toSmall=Input smaller than minimum possible amount is not allowed.
validation.fiat.toLarge=Input larger than maximum possible amount is not allowed.
validation.btc.fraction=Input results in a bitcoin value with a fraction of the smallest unit (satoshi).
validation.btc.toLarge=Input larger than {0} is not allowed.
validation.btc.toSmall=Input smaller than {0} is not allowed.
validation.securityDeposit.toSmall=Input smaller than {0} is not allowed.
validation.passwordTooShort=The password you entered is too short. It needs to have min. 8 characters.
validation.passwordTooLong=The password you entered is too long. It cannot be longer than 50 characters.
validation.sortCodeNumber={0} must consist of {1} numbers.
validation.sortCodeChars={0} must consist of {1} characters.
validation.bankIdNumber={0} must consist of {1} numbers.
validation.accountNr=Account number must consist of {0} numbers.
validation.accountNrChars=Account number must consist of {0} characters.
validation.btc.invalidAddress=The address is not correct. Please check the address format.
validation.integerOnly=Please enter integer numbers only.
validation.inputError=Your input caused an error:\n{0}
validation.bsq.insufficientBalance=Your available balance is {0}.
validation.btc.exceedsMaxTradeLimit=Your trade limit is {0}.
validation.bsq.amountBelowMinAmount=Min. amount is {0}
validation.nationalAccountId={0} must consist of {1} numbers.

#new
validation.invalidInput=Invalid input: {0}
validation.accountNrFormat=Account number must be of format: {0}
validation.altcoin.wrongStructure=Address validation failed because it does not match the structure of a {0} address.
validation.altcoin.ltz.zAddressesNotSupported=LTZ address need to start with L. Addresses starting with z are not supported.
validation.altcoin.zAddressesNotSupported=ZEC address need to start with t. Addresses starting with z are not supported.
validation.altcoin.invalidAddress=Address is not a valid {0} address! {1}
validation.bic.invalidLength=Input length is neither 8 nor 11
validation.bic.letters=Bank and Country code must be letters
validation.bic.invalidLocationCode=BIC contains invalid location code
validation.bic.invalidBranchCode=BIC contains invalid branch code
validation.bic.sepaRevolutBic=Revolut Sepa accounts are not supported.
validation.btc.invalidFormat=Invalid format of the Bitcoin address.
validation.bsq.invalidFormat=Invalid format of the BSQ address.
validation.email.invalidAddress=Invalid address
validation.iban.invalidCountryCode=Country code invalid
validation.iban.checkSumNotNumeric=Checksum must be numeric
validation.iban.nonNumericChars=Non-alphanumeric character detected
validation.iban.checkSumInvalid=IBAN checksum is invalid
validation.iban.invalidLength=Number must have length 15 to 34 chars.
validation.interacETransfer.invalidAreaCode=Non-Canadian area code
validation.interacETransfer.invalidPhone=Invalid phone number format and not an email address
validation.interacETransfer.invalidQuestion=Must contain only letters, numbers, spaces and/or the symbols ' _ , . ? -
validation.interacETransfer.invalidAnswer=Must be one word and contain only letters, numbers, and/or the symbol -
validation.inputTooLarge=Input must not be larger than {0}
validation.inputTooSmall=Input has to be larger than {0}
validation.inputToBeAtLeast=Input has to be at least {0}
validation.amountBelowDust=The amount below the dust limit of {0} is not allowed.
validation.length=Length must be between {0} and {1}
validation.pattern=Input must be of format: {0}
validation.noHexString=The input is not in HEX format.
validation.advancedCash.invalidFormat=Must be a valid email or wallet id of format: X000000000000
validation.invalidUrl=This is not a valid URL
validation.mustBeDifferent=Your input must be different from the current value
validation.cannotBeChanged=Parameter cannot be changed
validation.numberFormatException=Number format exception {0}
validation.mustNotBeNegative=Input must not be negative
validation.phone.missingCountryCode=Need two letter country code to validate phone number
validation.phone.invalidCharacters=Phone number {0} contains invalid characters
validation.phone.insufficientDigits=Not enough digits in {0} for a valid phone number
validation.phone.tooManyDigits=Too many digits in {0} to be a valid phone number
validation.phone.invalidDialingCode=Country dialing code in number {0} is invalid for country {1}.  \
  The correct dialing code is {2}.<|MERGE_RESOLUTION|>--- conflicted
+++ resolved
@@ -748,10 +748,6 @@
 portfolio.pending.openAgainDispute.msg=If you are not sure that the message to the mediator or arbitrator arrived \
   (e.g. if you did not get a response after 1 day) feel free to open a dispute again with Cmd/Ctrl+o. You can also ask \
   for additional help on the Bisq forum at https://bisq.community.
-<<<<<<< HEAD
-
-=======
->>>>>>> 909df56d
 portfolio.pending.openAgainDispute.button=Open dispute again
 portfolio.pending.openSupportTicket.headline=Open support ticket
 portfolio.pending.openSupportTicket.msg=Please use this function only in emergency cases if you don't see a \
