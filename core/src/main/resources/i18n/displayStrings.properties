--- conflicted
+++ resolved
@@ -2233,11 +2233,7 @@
 dao.wallet.send.send=Send BSQ funds
 dao.wallet.send.sendBtc=Send BTC funds
 dao.wallet.send.sendFunds.headline=Confirm withdrawal request
-<<<<<<< HEAD
-dao.wallet.send.sendFunds.details=Sending: {0}\nTo receiving address: {1}.\nRequired transaction fee is: {2} ({3} satoshis/vbyte)\nTransaction vsize: {4} vKb\n\nThe recipient will receive: {5}\n\nAre you sure you want to withdraw that amount?
-=======
-dao.wallet.send.sendFunds.details=Sending: {0}\nTo receiving address: {1}.\nRequired mining fee is: {2} ({3} satoshis/byte)\nTransaction size: {4} Kb\n\nThe recipient will receive: {5}\n\nAre you sure you want to withdraw that amount?
->>>>>>> 3c944722
+dao.wallet.send.sendFunds.details=Sending: {0}\nTo receiving address: {1}.\nRequired mining fee is: {2} ({3} satoshis/vbyte)\nTransaction vsize: {4} vKb\n\nThe recipient will receive: {5}\n\nAre you sure you want to withdraw that amount?
 dao.wallet.chainHeightSynced=Latest verified block: {0}
 dao.wallet.chainHeightSyncing=Awaiting blocks... Verified {0} blocks out of {1}
 dao.wallet.tx.type=Type
@@ -3217,7 +3213,6 @@
   UI in the create-offer and take-offer screen will adjust the BTC amount so that the EUR amount is correct. You cannot use market \
   based price as the EUR amount would be changing with changing prices.\n\n\
   In case of a dispute the BTC buyer needs to provide the proof that they sent the EUR.
-<<<<<<< HEAD
 # suppress inspection "UnusedMessageFormatParameter"
 payment.limits.info=Please be aware that all bank transfers carry a certain amount of chargeback risk. To mitigate this risk, \
   Bisq sets per-trade limits based on the estimated level of chargeback risk for the payment method used.\n\
@@ -3228,16 +3223,6 @@
   \n\
   See more details on the wiki [HYPERLINK:https://bisq.wiki/Account_limits].
 # suppress inspection "UnusedProperty"
-=======
-payment.limits.info=Please be aware that all bank transfers carry a certain amount of chargeback risk. To mitigate this risk, \
-  Bisq sets per-trade limits based on the estimated level of chargeback risk for the payment method used.\n\
-  \n\
-  For this payment method, your per-trade limit for buying and selling is {2}.\n\
-  \n\
-  This limit only applies to the size of a single trade—you can place as many trades as you like.\n\
-  \n\
-  See more details on the wiki [HYPERLINK:https://bisq.wiki/Account_limits].
->>>>>>> 3c944722
 payment.limits.info.withSigning=To limit chargeback risk, Bisq sets per-trade limits for this payment account type based \
   on the following 2 factors:\n\n\
   1. General chargeback risk for the payment method\n\
