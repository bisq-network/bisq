# Keep display strings organized by domain
# Naming convention: We use camelCase and dot separated name spaces.
# Use as many sub spaces as required to make the structure clear, but as little as possible.
# E.g.: [main-view].[component].[description]
# In some cases we use enum values or constants to map to display strings

# A annoying issue with property files is that we need to use 2 single quotes in display string
# containing variables (e.g. {0}), otherwise the variable will not be resolved.
# In display string which do not use a variable a single quote is ok.
# E.g. Don''t .... {1}

# We use sometimes dynamic parts which are put together in the code and therefore sometimes use line breaks or spaces
# at the end of the string. Please never remove any line breaks or spaces. They are there with a purpose!
# To make longer strings with better readable you can make a line break with \ which does not result in a line break
# in the display but only in the editor.

# Please use in all language files the exact same order of the entries, that way a comparison is easier.

# Please try to keep the length of the translated string similar to English. If it is longer it might break layout or
# get truncated. We will need some adjustments in the UI code to support that but we want to keep effort at the minimum.


####################################################################
# Shared
####################################################################

shared.readMore=Ler mais
shared.openHelp=Abrir a Ajuda
shared.warning=Aviso
shared.close=Fechar
shared.cancel=Cancelar
shared.ok=OK
shared.yes=Sim
shared.no=Não
shared.iUnderstand=Eu compreendo
shared.na=N/D
shared.shutDown=Desligar
shared.reportBug=Reportar erro em Gitub Issues
shared.buyBitcoin=Comprar bitcoin
shared.sellBitcoin=Vender bitcoin
shared.buyCurrency=Comprar {0}
shared.sellCurrency=Vender {0}
shared.buyingBTCWith=comprando BTC com {0}
shared.sellingBTCFor=vendendo BTC por {0}
shared.buyingCurrency=comprando {0} (vendendo BTC)
shared.sellingCurrency=vendendo {0} (comprando BTC)
shared.buy=comprar
shared.sell=vender
shared.buying=comprando
shared.selling=vendendo
shared.P2P=P2P
shared.oneOffer=oferta
shared.multipleOffers=ofertas
shared.Offer=Oferta
shared.openOffers=abrir ofertas
shared.trade=negócio
shared.trades=negócios
shared.openTrades=negócios abertos
shared.dateTime=Data/Hora
shared.price=Preço
shared.priceWithCur=Preço em {0}
shared.priceInCurForCur=Preço em {0} para 1 {1}
shared.fixedPriceInCurForCur=Preço fixo em {0} para 1 {1}
shared.amount=Quantia
shared.txFee=Taxa da transação
shared.makerFee=Taxa de ofertante
shared.buyerSecurityDeposit=Depósito do comprador
shared.sellerSecurityDeposit=Depósito do vendedor
shared.amountWithCur=Quantia em {0}
shared.volumeWithCur=Volume em {0}
shared.currency=Moeda
shared.market=Mercado
shared.paymentMethod=Método de pagamento
shared.tradeCurrency=Moeda de negócio
shared.offerType=Tipo de oferta
shared.details=Detalhes
shared.address=Endereço
shared.balanceWithCur=Saldo em {0}
shared.txId=ID de transação
shared.confirmations=Confirmações
shared.revert=Reverter Tx
shared.select=Selecionar
shared.usage=Uso
shared.state=Estado
shared.tradeId=ID do Negócio
shared.offerId=ID de Oferta
shared.bankName=Nome do banco
shared.acceptedBanks=Bancos aceites
shared.amountMinMax=Quantia (mín - máx)
shared.amountHelp=Se a oferta tem uma quantia mínima ou máxima definida, poderá negociar qualquer quantia dentro deste intervalo.
shared.remove=Remover
shared.goTo=Ir para {0}
shared.BTCMinMax=BTC (mín - máx)
shared.removeOffer=Remover oferta
shared.dontRemoveOffer=Não remover a oferta
shared.editOffer=Editar oferta
shared.openLargeQRWindow=Abrir QR-Code em janela grande
shared.tradingAccount=Conta de negociação
shared.faq=Visite a página web de FAQ
shared.yesCancel=Sim, cancelar
shared.nextStep=Próximo passo
shared.selectTradingAccount=Selecionar conta de negociação
shared.fundFromSavingsWalletButton=Transferir fundos da carteira Bisq
shared.fundFromExternalWalletButton=Abrir sua carteira externa para o financiamento
shared.openDefaultWalletFailed=Falha na abertura do programa padrão da carteira Bitcoin. Talvez você não possua uma instalada?
shared.distanceInPercent=Distância em % do preço de mercado
shared.belowInPercent=Abaixo % do preço de mercado
shared.aboveInPercent=Acima % do preço de mercado
shared.enterPercentageValue=Insira % do valor
shared.OR=OU
shared.notEnoughFunds=Você não tem fundos suficientes na sua carteira Bisq.\nVocê precisa de {0} mas tem apenas {1} na sua carteira Bisq.\n\nPor favor reembolse o negócio à partir de uma carteira de Bitcoin externa ou reembolse a sua carteira Bisq em \"Fundos/Receber fundos\".
shared.waitingForFunds=Esperando pelos fundos...
shared.depositTransactionId=ID da transação de depósito
shared.TheBTCBuyer=O comprador de BTC
shared.You=Você
shared.reasonForPayment=Motivo do pagamento
shared.sendingConfirmation=Enviando confirmação...
shared.sendingConfirmationAgain=Por favor envia a confirmação de novo
shared.exportCSV=Exportar para csv
shared.exportJSON=Exportar para JSON
shared.noDateAvailable=Sem dada disponível
shared.noDetailsAvailable=Sem detalhes disponíveis
shared.notUsedYet=Ainda não usado
shared.date=Data
shared.sendFundsDetailsWithFee=Enviando: {0}\nDo endereço: {1}\nPara o endereço recipiente: {2}.\nA taxa de transação necessária é de: {3} ({4} satoshis/byte)\nTamanho da transação: {5} Kb\n\nO recipiente receberá: {6}\n\nTem a certeza de que pretende levantar esta quantia?
shared.copyToClipboard=Copiar para área de transferência
shared.language=Idioma
shared.country=País
shared.applyAndShutDown=Aplicar e desligar
shared.selectPaymentMethod=Selecionar método de pagamento
shared.accountNameAlreadyUsed=Este nome de conta já está a ser utilizado numa conta guardada.\nPor favor use um outro nome.
shared.askConfirmDeleteAccount=Você realmente quer apagar a conta selecionada?
shared.cannotDeleteAccount=Você não pode apagar a conta pois ela está sendo usada em uma oferta aberta ou negócio.
shared.noAccountsSetupYet=Ainda não há contas configuradas
shared.manageAccounts=Gerir contas
shared.addNewAccount=Adicionar uma nova conta
shared.ExportAccounts=Exportar Contas
shared.importAccounts=Importar Contas
shared.createNewAccount=Criar nova conta
shared.saveNewAccount=Guardar nova conta
shared.selectedAccount=Conta selecionada
shared.deleteAccount=Apagar conta
shared.errorMessageInline=\nMensagem de erro: {0}
shared.errorMessage=Mensagem de erro
shared.information=Informação
shared.name=Nome
shared.id=ID
shared.dashboard=Painel
shared.accept=Aceitar
shared.balance=Saldo
shared.save=Guardar
shared.onionAddress=Endereço onion
shared.supportTicket=bilhete de apoio
shared.dispute=disputa
shared.mediationCase=caso de mediação
shared.seller=vendedor
shared.buyer=comprador
shared.allEuroCountries=Todos os países do Euro
shared.acceptedTakerCountries=Países aceites para aceitador
shared.tradePrice=Preço de negócio
shared.tradeAmount=Quantia de negócio
shared.tradeVolume=Volume de negócio
shared.invalidKey=A chave que você inseriu não estava correta
shared.enterPrivKey=Coloque a chave privada para desbloquear
shared.makerFeeTxId=ID de transação da taxa de ofertante
shared.takerFeeTxId=ID de transação da taxa de aceitador
shared.payoutTxId=ID de transação de pagamento
shared.contractAsJson=Contrato em formato JSON
shared.viewContractAsJson=Ver contrato em formato JSON
shared.contract.title=Contrato para negócio com ID: {0}
shared.paymentDetails=Detalhes do pagamento de BTC {0}
shared.securityDeposit=Depósito de segurança
shared.yourSecurityDeposit=O seu depósito de segurança
shared.contract=Contrato
shared.messageArrived=Mensagem chegou.
shared.messageStoredInMailbox=Mensagem guardada na caixa de correio.
shared.messageSendingFailed=Falha no envio da mensagem. Erro: {0}
shared.unlock=Desbloquear
shared.toReceive=a receber
shared.toSpend=a enviar
shared.btcAmount=Quantia de BTC
shared.yourLanguage=Os seus idiomas
shared.addLanguage=Adicionar idioma
shared.total=Total
shared.totalsNeeded=Fundos necessários
shared.tradeWalletAddress=Endereço da carteira do negócio
shared.tradeWalletBalance=Saldo da carteira de negócio
shared.makerTxFee=Ofertante: {0}
shared.takerTxFee=Aceitador: {0}
shared.securityDepositBox.description=Depósito de segurança para BTC {0}
shared.iConfirm=Eu confirmo
shared.tradingFeeInBsqInfo=equivalente à {0} utilizado como taxa de mineração
shared.openURL=Abrir {0}
shared.fiat=Moeda fiduciária
shared.crypto=Cripto
shared.all=Tudo
shared.edit=Editar
shared.advancedOptions=Opções avançadas
shared.interval=Intervalo
shared.actions=Ações
shared.buyerUpperCase=Comprador
shared.sellerUpperCase=Vendedor
shared.new=NOVO
shared.blindVoteTxId=ID de transação de voto cego
shared.proposal=Proposta
shared.votes=Votos
shared.learnMore=Saber mais
shared.dismiss=Ignorar
shared.selectedArbitrator=Árbitro selecionado
shared.selectedMediator=Mediador selecionado
shared.selectedRefundAgent=Árbitro selecionado
shared.mediator=Mediador
shared.arbitrator=Árbitro
shared.refundAgent=Árbitro
shared.refundAgentForSupportStaff=Agente de Reembolso
shared.delayedPayoutTxId=ID da transação do colateral de reembolso


####################################################################
# UI views
####################################################################

####################################################################
# MainView
####################################################################

mainView.menu.market=Mercado
mainView.menu.buyBtc=Comprar BTC
mainView.menu.sellBtc=Vender BTC
mainView.menu.portfolio=Portefólio
mainView.menu.funds=Fundos
mainView.menu.support=Apoio
mainView.menu.settings=Definições
mainView.menu.account=Conta
mainView.menu.dao=OAD

mainView.marketPrice.provider=Preço por
mainView.marketPrice.label=Preço de mercado
mainView.marketPriceWithProvider.label=Preço de mercado por {0}
mainView.marketPrice.bisqInternalPrice=Preço do último negócio do Bisq
mainView.marketPrice.tooltip.bisqInternalPrice=Não há preço de mercado de fornecedores de feed de preço externos disponíveis.\nO preço exibido é o mais recente preço de negócio do Bisq para essa moeda.
mainView.marketPrice.tooltip=O preço de mercado é fornecido por {0} {1}\nÚltima atualização: {2}\nURL do nó do provedor: {3}
mainView.marketPrice.tooltip.altcoinExtra=Se a altcoin não estiver disponível na Poloniex, usaremos https://coinmarketcap.com
mainView.balance.available=Saldo disponível
mainView.balance.reserved=Reservado em ofertas
mainView.balance.locked=Bloqueado em negócios
mainView.balance.reserved.short=Reservado
mainView.balance.locked.short=Bloqueado

mainView.footer.usingTor=(usando Tor)
mainView.footer.localhostBitcoinNode=(localhost)
mainView.footer.btcInfo=Pares na rede Bitcoin: {0} / {1} {2}
mainView.footer.btcInfo.initializing=Conectando à rede Bitcoin
mainView.footer.bsqInfo.synchronizing=/ Sincronizando a OAD
mainView.footer.btcInfo.synchronizingWith=Sincronizando com
mainView.footer.btcInfo.synchronizedWith=Sincronizado com
mainView.footer.btcInfo.connectingTo=Conectando à
mainView.footer.btcInfo.connectionFailed=falha na conexão
mainView.footer.p2pInfo=Pares na rede do Bisq: {0}
mainView.footer.daoFullNode=Nó completo da OAD

mainView.bootstrapState.connectionToTorNetwork=(1/4) Conectando à rede Tor....
mainView.bootstrapState.torNodeCreated=(2/4) Nó da rede Tor criado
mainView.bootstrapState.hiddenServicePublished=(3/4) Serviço Oculto publicado
mainView.bootstrapState.initialDataReceived=(4/4) Dados iniciais recebidos

mainView.bootstrapWarning.noSeedNodesAvailable=Nenhum nó semente disponível
mainView.bootstrapWarning.noNodesAvailable=Sem nós semente e pares disponíveis
mainView.bootstrapWarning.bootstrappingToP2PFailed=O bootstrap para a rede do Bisq falhou

mainView.p2pNetworkWarnMsg.noNodesAvailable=Não há nós de semente ou pares persistentes disponíveis para solicitar dados.\nPor favor, verifique a sua conexão de Internet ou tente reiniciar o programa.
mainView.p2pNetworkWarnMsg.connectionToP2PFailed=A conexão com a rede do Bisq falhou (erro reportado: {0}).\nPor favor, verifique sua conexão com a Internet ou tente reiniciar o programa.

mainView.walletServiceErrorMsg.timeout=A conexão com a rede Bitcoin falhou por causa de tempo esgotado.
mainView.walletServiceErrorMsg.connectionError=A conexão com a rede Bitcoin falhou devido ao erro: {0}

mainView.networkWarning.allConnectionsLost=Você perdeu a conexão com todos os pares de rede de {0} .\nTalvez você tenha perdido sua conexão de internet ou o seu computador estivesse no modo de espera.
mainView.networkWarning.localhostBitcoinLost=Perdeu a conexão ao nó Bitcoin do localhost.\nPor favor recomeçar o programa do Bisq para conectar à outros nós Bitcoin ou recomeçar o nó Bitcoin do localhost.
mainView.version.update=(Atualização disponível)


####################################################################
# MarketView
####################################################################

market.tabs.offerBook=Livro de ofertas
market.tabs.spread=Spread
market.tabs.trades=Negócios

# OfferBookChartView
market.offerBook.chart.title=Livro de ofertas para {0}
market.offerBook.buyAltcoin=Eu quero comprar {0} (vender {1})
market.offerBook.sellAltcoin=Eu quero vender {0} (comprar {1})
market.offerBook.buyWithFiat=Comprar {0}
market.offerBook.sellWithFiat=Vender {0}
market.offerBook.sellOffersHeaderLabel=Vender {0} para
market.offerBook.buyOffersHeaderLabel=Comprar {0} de
market.offerBook.buy=Eu quero comprar bitcoin
market.offerBook.sell=Eu quero vender bitcoin

# SpreadView
market.spread.numberOfOffersColumn=Todas as ofertas ({0})
market.spread.numberOfBuyOffersColumn=Comprar BTC ({0})
market.spread.numberOfSellOffersColumn=Vender BTC ({0})
market.spread.totalAmountColumn=Total de BTC ({0})
market.spread.spreadColumn=Spread

# TradesChartsView
market.trades.nrOfTrades=Negócios: {0}
market.trades.tooltip.volumeBar=Volume: {0}\nNº de negócios: {1}\nData: {2}
market.trades.tooltip.candle.open=Abrir:
market.trades.tooltip.candle.close=Fechar:
market.trades.tooltip.candle.high=Alta:
market.trades.tooltip.candle.low=Baixa:
market.trades.tooltip.candle.average=Média:
market.trades.tooltip.candle.median=Mediano:
market.trades.tooltip.candle.date=Data:

####################################################################
# OfferView
####################################################################

offerbook.createOffer=Criar oferta
offerbook.takeOffer=Aceitar oferta
offerbook.takeOfferToBuy=Aceitar oferta para comprar {0}
offerbook.takeOfferToSell=Aceitar oferta para vender {0}
offerbook.trader=Negociador
offerbook.offerersBankId=ID do banco do ofertante (BIC/SWIFT): {0}
offerbook.offerersBankName=Nome do banco do ofertante: {0}
offerbook.offerersBankSeat=Sede do banco do ofertante: {0}
offerbook.offerersAcceptedBankSeatsEuro=Sedes do banco aceites (aceitador): Todos os países do Euro
offerbook.offerersAcceptedBankSeats=Sede do banco aceite (aceitador):\n {0}
offerbook.availableOffers=Ofertas disponíveis
offerbook.filterByCurrency=Filtrar por moeda
offerbook.filterByPaymentMethod=Filtrar por método de pagamento
offerbook.timeSinceSigning=Tempo desde a assinatura
offerbook.timeSinceSigning.info=Esta conta foi verificada e {0}
offerbook.timeSinceSigning.info.arbitrator=assinada pelo árbitro e pode assinar contas de pares
offerbook.timeSinceSigning.info.peer=assinada por um par, esperando que os limites sejam aumentados
offerbook.timeSinceSigning.info.peerLimitLifted=assinada por um par e os limites foram aumentados
offerbook.timeSinceSigning.info.signer=assinada por um par e pode assinar contas de pares (limites aumentados)
offerbook.timeSinceSigning.daysSinceSigning={0} dias
offerbook.timeSinceSigning.daysSinceSigning.long={0} desde a assinatura

offerbook.timeSinceSigning.help=Quando você completa com sucesso um negócio com um par que tenha uma conta de pagamento assinada, a sua conta de pagamento é assinada .\n{0} dias depois, o limite inicial de {1} é aumentado e a sua conta pode assinar contas de pagamento de outros pares.
offerbook.timeSinceSigning.notSigned=Ainda não assinada
offerbook.timeSinceSigning.notSigned.noNeed=N/D
shared.notSigned=Esta conta ainda não foi assinada
shared.notSigned.noNeed=Este tipo de conta não usa assinaturas

offerbook.nrOffers=Nº de ofertas: {0}
offerbook.volume={0} (mín - máx)

offerbook.createOfferToBuy=Criar nova oferta para comprar {0}
offerbook.createOfferToSell=Criar nova oferta para vender {0}
offerbook.createOfferToBuy.withFiat=Criar nova oferta para comprar {0} com {1}
offerbook.createOfferToSell.forFiat=Criar nova oferta para vender {0} por {1}
offerbook.createOfferToBuy.withCrypto=Criar nova oferta para vender {0} (comprar {1})
offerbook.createOfferToSell.forCrypto=Criar nova oferta para comprar {0} (vender {1})

offerbook.takeOfferButton.tooltip=Aceitar oferta por {0}
offerbook.yesCreateOffer=Sim, criar oferta
offerbook.setupNewAccount=Configurar uma nova conta de negociação
offerbook.removeOffer.success=Remoção da oferta bem sucedida
offerbook.removeOffer.failed=Remoção da oferta falhou:\n{0}
offerbook.deactivateOffer.failed=A desativação da oferta falhou:\n{0}
offerbook.activateOffer.failed=A publicação da oferta falhou:\n{0}
offerbook.withdrawFundsHint=Você pode levantar fundos que você pagou a partir do ecrã de {0}.

offerbook.warning.noTradingAccountForCurrency.headline=Não há conta de negociação para a moeda selecionada.
offerbook.warning.noTradingAccountForCurrency.msg=Você não tem uma conta de negociação para a moeda selecionada.\nVocê quer criar uma oferta com uma das suas contas de negociação existentes?
offerbook.warning.noMatchingAccount.headline=Não há conta de negociação compatível.
offerbook.warning.noMatchingAccount.msg=Para aceitar esta oferta, você precisará configurar uma conta de pagamento usando este método de pagamento.\n\nVocê gostaria de fazer isso agora?

offerbook.warning.counterpartyTradeRestrictions=Esta oferta não pode ser aceite devido às restrições de negócio da contraparte

offerbook.warning.newVersionAnnouncement=Com esta versão do software, os pares de negociação podem verificar e assinar as contas de pagamento uns dos outros para criar uma rede de contas de pagamento confiáveis.\n\nApós a negociação bem-sucedida com um par com uma conta de pagamento verificada, a sua conta de pagamento será assinada e os limites de negociação serão aumentados após um determinado intervalo de tempo (a duração desse intervalo é baseada no método de verificação).\n\nFor more information on account signing, please see the documentation at https://docs.bisq.network/payment-methods#account-signing.

popup.warning.tradeLimitDueAccountAgeRestriction.seller=A quantia de negócio é limitada à {0} devido à restrições de segurança baseadas nos seguinte critérios:\n- A conta do comprador não foi assinada por um árbitro ou um par\n- O tempo decorrido desde a assinatura da conta do comprador não é de pelo menos 30 dias\n- O método de pagamento para esta oferta é considerado arriscado para estornos bancários\n\n{1}
popup.warning.tradeLimitDueAccountAgeRestriction.buyer=A quantia de negócio é limitada à {0} devido à restrições de segurança baseadas nos seguinte critérios:\n- A sua conta não foi assinada por um árbitro ou um par\n- O tempo decorrido desde a assinatura da sua conta não é de pelo menos 30 dias\n- O método de pagamento para esta oferta é considerado arriscado para estornos bancários\n\n{1}

offerbook.warning.wrongTradeProtocol=Essa oferta requer uma versão de protocolo diferente da usada na sua versão do software.\n\nPor favor, verifique se você tem a versão mais recente instalada, caso contrário, o usuário que criou a oferta usou uma versão mais antiga.\n\nOs utilizadores não podem negociar com uma versão de protocolo de negócio incompatível.
offerbook.warning.userIgnored=Você adicionou o endereço onion daquele utilizador à sua lista de endereços ignorados.
offerbook.warning.offerBlocked=Essa oferta foi bloqueada pelos desenvolvedores do Bisq.\nProvavelmente, há um erro não tratado causando problemas ao aceitar a oferta.
offerbook.warning.currencyBanned=A moeda usada nessa oferta foi bloqueada pelos desenvolvedores do Bisq.\nPor favor, visite o Fórum Bisq para mais informações.
offerbook.warning.paymentMethodBanned=O método de pagamento usado nessa oferta foi bloqueado pelos desenvolvedores do Bisq.\nPor favor, visite o Fórum Bisq para mais informações.
offerbook.warning.nodeBlocked=O endereço onion desse negociador foi bloqueado pelos desenvolvedores do Bisq.\nProvavelmente, há um erro não tratado causando problemas ao aceitar ofertas desse negociador.
offerbook.warning.requireUpdateToNewVersion=A sua versão do Bisq deixou de ser compatível para negociação.\nAtualize para a versão mais recente do Bisq em https://bisq.network/downloads.
offerbook.warning.tradeLimitNotMatching=A sua conta de pagamento foi criada há {0} dias. O seu limite por negociação é baseado na idade da sua conta e não é suficiente para essa oferta.\n\nO seu limite por negócio é de: {1}\nA quantia de negócio mín. da oferta é de: {2}.\n\nNão pode aceitar essa oferta no momento. Assim que a sua conta tiver mais de 2 meses esta restrição será retirada.


offerbook.info.sellAtMarketPrice=Venderá ao preço de mercado (atualizado à cada minuto).
offerbook.info.buyAtMarketPrice=Comprará ao preço de mercado (atualizado à cada minuto).
offerbook.info.sellBelowMarketPrice=Receberá menos {0}  do que o atual preço de mercado (atualizado cada minuto).
offerbook.info.buyAboveMarketPrice=Pagará mais {0} do que o atual preço do mercado (atualizado cada minuto).
offerbook.info.sellAboveMarketPrice=Receberá mais {0} do que o atual preço do mercado (atualizado à cada minuto).
offerbook.info.buyBelowMarketPrice=Pagará menos {0} do que o atual preço do mercado (atualizado à cada minuto).
offerbook.info.buyAtFixedPrice=Comprará à este preço fixo.
offerbook.info.sellAtFixedPrice=Venderá à este preço fixo.
offerbook.info.noArbitrationInUserLanguage=Em caso de disputa, saiba que a arbitragem para esta oferta será tratada em {0}. O idioma está atualmente definido para {1}.
offerbook.info.roundedFiatVolume=A quantia foi arredondada para aumentar a privacidade do seu negócio.

####################################################################
# Offerbook / Create offer
####################################################################

createOffer.amount.prompt=Escreva a quantia em BTC
createOffer.price.prompt=Escreva o preço
createOffer.volume.prompt=Escreva a quantia em {0}
createOffer.amountPriceBox.amountDescription=Quantia de BTC para {0}
createOffer.amountPriceBox.buy.volumeDescription=Quantia em {0} a ser gasto
createOffer.amountPriceBox.sell.volumeDescription=Quantia em {0} a ser recebido
createOffer.amountPriceBox.minAmountDescription=Quantia mínima de BTC
createOffer.securityDeposit.prompt=Depósito de segurança
createOffer.fundsBox.title=Financiar sua oferta
createOffer.fundsBox.offerFee=Taxa de negócio
createOffer.fundsBox.networkFee=Taxa de mineração
createOffer.fundsBox.placeOfferSpinnerInfo=Oferta sendo publicada...
createOffer.fundsBox.paymentLabel=negócio do Bisq com ID {0}
createOffer.fundsBox.fundsStructure=({0} depósito de segurança, {1} taxa de negócio, {2} taxa de mineração)
createOffer.fundsBox.fundsStructure.BSQ=({0} depósito de segurança, {1} taxa de mineração) + {2} taxa de negócio
createOffer.success.headline=Sua oferta foi publicada.
createOffer.success.info=Você pode gerir as suas ofertas abertas em \"Portefólio/As minhas ofertas abertas\".
createOffer.info.sellAtMarketPrice=Venderá sempre ao preço do mercado pois o preço da sua oferta será atualizado continuamente.
createOffer.info.buyAtMarketPrice=Comprará sempre ao preço do mercado pois o preço da sua oferta será atualizado continuamente.
createOffer.info.sellAboveMarketPrice=Receberá sempre mais {0}% do que o atual preço de mercado pois o preço da sua oferta será atualizado continuamente.
createOffer.info.buyBelowMarketPrice=Pagará sempre menos {0}% do que o atual preço de mercado pois o preço da sua oferta será atualizado continuamente.
createOffer.warning.sellBelowMarketPrice=Receberá sempre menos {0}% do que o atual preço de mercado pois o preço da sua oferta será atualizado continuamente.
createOffer.warning.buyAboveMarketPrice=Pagará sempre mais {0}% do que o atual preço de mercado pois o preço da sua oferta será atualizado continuamente.
createOffer.tradeFee.descriptionBTCOnly=taxa de negócio
createOffer.tradeFee.descriptionBSQEnabled=Selecione a moeda da taxa de negócio
createOffer.tradeFee.fiatAndPercent=≈ {0} / {1} da quantia de negócio

# new entries
createOffer.placeOfferButton=Rever: Colocar oferta para {0} bitcoin
createOffer.alreadyFunded=Você já tinha financiado essa oferta.\nSeus fundos foram transferidos para sua carteira Bisq local e estão disponíveis para levantamento no ecrã \"Fundos/Enviar fundos\".
createOffer.createOfferFundWalletInfo.headline=Financiar sua oferta
# suppress inspection "TrailingSpacesInProperty"
createOffer.createOfferFundWalletInfo.tradeAmount=- Quantia de negócio: {0} \n
createOffer.createOfferFundWalletInfo.feesWithBSQ={0} e {1}
createOffer.createOfferFundWalletInfo.msg=Você precisa depositar {0} para esta oferta.\n\nEsses fundos estão reservados na sua carteira local e serão bloqueados no endereço de depósito multi-assinatura assim que alguém aceitar a sua oferta.\n\nA quantia é a soma de:\n{1} - Seu depósito de segurança: {2}\n- Taxa de negociação: {3}\n- Taxa de mineração: {4}\n\nVocê pode escolher entre duas opções ao financiar o seu negócio:\n- Use sua carteira Bisq (conveniente, mas as transações podem ser conectadas) OU\n- Transferência de uma carteira externa (potencialmente mais privada)\n\nVocê verá todas as opções de financiamento e detalhes depois de fechar este popup.

# only first part "An error occurred when placing the offer:" has been used before. We added now the rest (need update in existing translations!)
createOffer.amountPriceBox.error.message=Ocorreu um erro ao colocar a oferta:\n\n{0}\n\nAinda nenhuns fundos saíram da sua carteira.\nPor favor, reinicie seu programa e verifique sua conexão de rede.
createOffer.setAmountPrice=Definir preço e quantia
createOffer.warnCancelOffer=Você já financiou essa oferta.\nSe você cancelar agora, seus fundos serão transferidos para sua carteira Bisq local e estarão disponíveis para levantamento no ecrã \"Fundos/Enviar fundos\".\nVocê tem certeza que deseja cancelar?
createOffer.timeoutAtPublishing=Tempo esgotado durante a publicação da oferta.
createOffer.errorInfo=\n\nA taxa de ofertante já está paga. No pior dos casos você perdeu essa taxa.\nPor favor tente recomeçar o seu programa e verificar a sua conexão de rede para ver se consegue resolver o problema.
createOffer.tooLowSecDeposit.warning=Você definiu o depósito de segurança para um valor inferior ao valor padrão recomendado de {0}.\nTem certeza de que deseja usar um depósito de segurança inferior?
createOffer.tooLowSecDeposit.makerIsSeller=Dá-te menos proteção caso o gteu par de negociação não siga o protocolo de negócio.
createOffer.tooLowSecDeposit.makerIsBuyer=Dá menos proteção para o par de negociação que você segue o protocolo de negócio, pois você tem menos depósito em risco. Outros utilizadores podem preferir receber outras ofertas em vez da sua.
createOffer.resetToDefault=Não, voltar ao valor padrão
createOffer.useLowerValue=Sim, usar meu valor mais baixo
createOffer.priceOutSideOfDeviation=O preço que você inseriu está fora do valor máx. de desvio permitido do preço de mercado.\nO máx. desvio permitido é {0} e pode ser ajustado nas preferências.
createOffer.changePrice=Alterar preço
createOffer.tac=Com a publicação dessa oferta, concordo em negociar com qualquer negociador que preencha as condições definidas nesse ecrã.
createOffer.currencyForFee=Taxa de negócio
createOffer.setDeposit=Definir o depósito de segurança do comprador (%)
createOffer.setDepositAsBuyer=Definir o meu depósito de segurança enquanto comprador (%)
createOffer.securityDepositInfo=O depósito de segurança do seu comprador será {0}
createOffer.securityDepositInfoAsBuyer=O seu depósito de segurança enquanto comprador será {0}


####################################################################
# Offerbook / Take offer
####################################################################

takeOffer.amount.prompt=Insira a quantia de BTC
takeOffer.amountPriceBox.buy.amountDescription=Quantia de BTC a vender
takeOffer.amountPriceBox.sell.amountDescription=Quantia de BTC a comprar
takeOffer.amountPriceBox.priceDescription=Preço por bitcoin em {0}
takeOffer.amountPriceBox.amountRangeDescription=Intervalo de quantia possível
takeOffer.amountPriceBox.warning.invalidBtcDecimalPlaces=A quantia introduzida excede o número de casas décimas permitido.\nA quantia foi ajustada para 4 casas decimais.
takeOffer.validation.amountSmallerThanMinAmount=A quantia não pode ser inferior à quantia mínima definida na oferta.
takeOffer.validation.amountLargerThanOfferAmount=A quantia inserida não pode ser superior à quantia definida na oferta.
takeOffer.validation.amountLargerThanOfferAmountMinusFee=Essa quantia inseria criaria troco poeira para o vendedor de BTC.
takeOffer.fundsBox.title=Financiar o seu negócio
takeOffer.fundsBox.isOfferAvailable=Verificar se a oferta está disponível ...
takeOffer.fundsBox.tradeAmount=Quantia para vender
takeOffer.fundsBox.offerFee=Taxa de negócio
takeOffer.fundsBox.networkFee=Total de taxas de mineração
takeOffer.fundsBox.takeOfferSpinnerInfo=Aceitação da oferta em progresso ...
takeOffer.fundsBox.paymentLabel=negócio do Bisq com ID {0}
takeOffer.fundsBox.fundsStructure=({0} depósito de segurança, {1} taxa de negócio, {2} taxa de mineração)
takeOffer.success.headline=Você aceitou uma oferta com sucesso.
takeOffer.success.info=Você pode ver o estado de seu negócio em \"Portefólio/Negócios abertos\".
takeOffer.error.message=Ocorreu um erro ao aceitar a oferta .\n\n{0}

# new entries
takeOffer.takeOfferButton=Rever: Colocar oferta para {0} bitcoin
takeOffer.noPriceFeedAvailable=Você não pode aceitar aquela oferta pois ela utiliza uma percentagem do preço baseada no preço de mercado, mas o feed de preços está indisponível no momento.
takeOffer.alreadyFunded.movedFunds=Você já tinha financiado essa oferta.\nSeus fundos foram transferidos para a sua carteira Bisq local e estão disponíveis para levantamento na ecrã \"Fundos/Enviar fundos\".
takeOffer.takeOfferFundWalletInfo.headline=Financiar seu negócio
# suppress inspection "TrailingSpacesInProperty"
takeOffer.takeOfferFundWalletInfo.tradeAmount=- Quantia de negócio: {0} \n
takeOffer.takeOfferFundWalletInfo.msg=Você precisa depositar {0} para aceitar esta oferta.\n\nA quantia é a soma de:\n{1} - Seu depósito de segurança: {2}\n- Taxa de negociação: {3}\n- Total das taxas de mineração: {4}\n\nVocê pode escolher entre duas opções ao financiar o seu negócio:\n- Use sua carteira Bisq (conveniente, mas as transações podem ser conectas) OU\n- Transferência de uma carteira externa (potencialmente mais privada)\n\nVocê verá todas as opções de financiamento e detalhes depois de fechar este popup.
takeOffer.alreadyPaidInFunds=Se você já pagou com seus fundos você pode levantá-los na janela \"Fundos/Enviar fundos\".
takeOffer.paymentInfo=Informações de pagamento
takeOffer.setAmountPrice=Definir quantia
takeOffer.alreadyFunded.askCancel=Você já financiou essa oferta.\nSe você cancelar agora, seus fundos serão transferidos para sua carteira Bisq local e estarão disponíveis para levantamento no ecrã \"Fundos/Enviar fundos\".\nVocê tem certeza que deseja cancelar?
takeOffer.failed.offerNotAvailable=Pedido para aceitar oferta falhou porque a oferta já não está disponível. Talvez um outro negociador aceitou a oferta entretanto.
takeOffer.failed.offerTaken=Não é possível aceitar a oferta pois ela já foi aceita por outro negociador.
takeOffer.failed.offerRemoved=Não é possível aceitar a oferta pois ela foi removida.
takeOffer.failed.offererNotOnline=Aceitação da oferta falhou pois o ofertante já não está online.
takeOffer.failed.offererOffline=Não pode aceitar a oferta porque o ofertante está offline.
takeOffer.warning.connectionToPeerLost=Perdeu a conexão ao ofertante.\nEle pode ter ficado offline ou fechado a conexão consigo devido à demasiadas conexões abertas.\n\nSe ainda consegue ver a sua oferta no livro de ofertas pode tentar aceitar a oferta de novo.

takeOffer.error.noFundsLost=\n\nAinda não saíram nenhuns fundos da sua carteira.\nPor favor, tente reiniciar o seu programa e verifique sua conexão de rede para ver se você pode resolver o problema.
takeOffer.error.feePaid=\n\nPor favor, tente reiniciar o seu programa e verificar a sua conexão de rede para ver se pode resolver o problema.
takeOffer.error.depositPublished=\n\nA transação de depósito já está publicada.\nPor favor, tente reiniciar o seu programa e verifique sua conexão de rede para ver se você pode resolver o problema.\nSe o problema persistir, por favor contacte os desenvolvedores para obter apoio.
takeOffer.error.payoutPublished=\n\nA transação de depósito já está publicada.\nPor favor, tente reiniciar o seu programa e verifique sua conexão de rede para ver se você pode resolver o problema.\nSe o problema persistir, por favor contacte os desenvolvedores para obter apoio.
takeOffer.tac=Ao aceitar esta oferta, eu concordo com as condições de negócio definidas neste ecrã.


####################################################################
# Offerbook / Edit offer
####################################################################

editOffer.setPrice=Definir preço
editOffer.confirmEdit=Confirmar: Editar oferta
editOffer.publishOffer=Publicando sua oferta.
editOffer.failed=A edição da oferta falhou:\n{0}
editOffer.success=Sua oferta foi editada com sucesso.
editOffer.invalidDeposit=O depósito de segurança do comprador não está dentro dos limites definidos pela OAD do Bisq e não pode mais ser editado.

####################################################################
# Portfolio
####################################################################

portfolio.tab.openOffers=As minhas ofertas abertas
portfolio.tab.pendingTrades=Negócios abertos
portfolio.tab.history=Histórico
portfolio.tab.failed=Falhou
portfolio.tab.editOpenOffer=Editar oferta

portfolio.pending.step1.waitForConf=Esperando confirmação da blockchain
portfolio.pending.step2_buyer.startPayment=Iniciar pagamento
portfolio.pending.step2_seller.waitPaymentStarted=Aguardar até que o pagamento inicie
portfolio.pending.step3_buyer.waitPaymentArrived=Aguardar até que o pagamento chegue
portfolio.pending.step3_seller.confirmPaymentReceived=Confirmar pagamento recebido
portfolio.pending.step5.completed=Concluído

portfolio.pending.step1.info=A transação de depósito foi publicada.\n{0} precisa aguardar pelo menos uma confirmação da blockchain antes de iniciar o pagamento.
portfolio.pending.step1.warn=A transação de depósito ainda não foi confirmada. Isso pode acontecer em casos raros, quando a taxa de financiamento de um negociador proveniente de uma carteira externa foi muito baixa.
portfolio.pending.step1.openForDispute=A transação de depósito ainda não foi confirmada. Você pode esperar mais tempo ou entrar em contato com o mediador para obter assistência.

# suppress inspection "TrailingSpacesInProperty"
portfolio.pending.step2.confReached=Seu negócio atingiu pelo menos uma confirmação da blockchain.\n(Você pode esperar por mais confirmações se quiser - 6 confirmações são consideradas muito seguras.)\n\n

portfolio.pending.step2_buyer.copyPaste=(Você pode copiar e colar os valores do ecrã principal após fechar aquele popup)
portfolio.pending.step2_buyer.refTextWarn=NÃO utilize avisos adicionais como bitcoin, BTC ou Bisq no texto da \"razão para pagamento\".
# suppress inspection "TrailingSpacesInProperty"
portfolio.pending.step2_buyer.accountDetails=Aqui estão os detalhes da conta de negócio do vendedor de BTC:\n
portfolio.pending.step2_buyer.tradeId=Favor não esquecer de adicionar o ID de negócio
# suppress inspection "TrailingSpacesInProperty"
portfolio.pending.step2_buyer.assign=como \ "razão para pagamento \" para que o recipiente possa atribuir o seu pagamento à este negócio.\n\n
portfolio.pending.step2_buyer.fees=Caso o seu banco cobra taxas você terá que pagar estas taxas.
# suppress inspection "TrailingSpacesInProperty"
portfolio.pending.step2_buyer.altcoin=Por favor transfira da sua carteira externa {0}\n{1} para o vendedor de.\n\n
# suppress inspection "TrailingSpacesInProperty"
portfolio.pending.step2_buyer.cash=Por favor vá à um banco e pague{0} ao vendedor de BTC.\n\n
portfolio.pending.step2_buyer.cash.extra=REQUERIMENTO IMPORTANTE:\nDepois de ter feito o pagamento escreva no recibo de papel: SEM REEMBOLSOS.\nEm seguida, rasgue-o em 2 partes, tire uma foto e envie-a para o endereço de e-mail do vendedor de BTC.
# suppress inspection "TrailingSpacesInProperty"
portfolio.pending.step2_buyer.moneyGram=Por favor pague {0} ao vendedor de BTC usando MoneyGram.\n\n
portfolio.pending.step2_buyer.moneyGram.extra=REQUERIMENTO IMPORTANTE:\nDepois de ter feito o pagamento envie o Número de autorização e uma foto do recibo por email para o vendedor de BTC\nO recibo deve mostrar claramente o nome completo do vendedor, o país, o estado e a quantia. O email do vendedor é: {0}.
# suppress inspection "TrailingSpacesInProperty"
portfolio.pending.step2_buyer.westernUnion=Por favor pague {0} ao vendedor de BTC usando Western Union.\n\n
portfolio.pending.step2_buyer.westernUnion.extra=REQUISITO IMPORTANTE:\nDepois de ter feito o pagamento, envie o MTCN (número de rastreamento) e uma foto do recibo por e-mail para o vendedor de BTC.\nO recibo deve mostrar claramente o nome completo do vendedor, a cidade, o país e a quantia. O e-mail do vendedor é: {0}.

# suppress inspection "TrailingSpacesInProperty"
portfolio.pending.step2_buyer.postal=Por favor envie {0} por \"US Postal Money Order\" para o vendedor de BTC.\n\n
# suppress inspection "TrailingSpacesInProperty"
portfolio.pending.step2_buyer.bank=Por favor vá à sua página web de serviços bancários online e pague {0} ao vendedor de BTC.\n\n
# suppress inspection "TrailingSpacesInProperty"
portfolio.pending.step2_buyer.f2f=Por favor contacte o vendedor de BTC pelo contacto fornecido e marque um encontro para pagar {0}.\n\n
portfolio.pending.step2_buyer.startPaymentUsing=Iniciar pagamento usando {0}
portfolio.pending.step2_buyer.amountToTransfer=Quantia a transferir
portfolio.pending.step2_buyer.sellersAddress=Endereço {0} do vendedor
portfolio.pending.step2_buyer.buyerAccount=A sua conta de pagamento a ser usada
portfolio.pending.step2_buyer.paymentStarted=Pagamento iniciado
portfolio.pending.step2_buyer.warn=Você ainda não fez o seu pagamento de {0}!\nSaiba que o negócio tem de ser concluído até {1}.
portfolio.pending.step2_buyer.openForDispute=Você não completou o seu pagamento!\nO período máx. para o negócio acabou. Por favor entre em contacto com o mediador para assistência.
portfolio.pending.step2_buyer.paperReceipt.headline=Você enviou o recibo de papel para o vendedor de BTC?
portfolio.pending.step2_buyer.paperReceipt.msg=Lembre-se:\nPrecisa escrever no recibo de papel: SEM REEMBOLSOS.\nEm seguida, rasgue-o em 2 partes, tire uma foto e envie-a para o endereço de e-mail do vendedor de BTC.
portfolio.pending.step2_buyer.moneyGramMTCNInfo.headline=Enviar Número de autorização e recibo
portfolio.pending.step2_buyer.moneyGramMTCNInfo.msg=Você precisa enviar o Número de Autorização e uma foto do recibo por e-mail para o vendedor de BTC.\nO recibo deve mostrar claramente o nome completo do vendedor, o país, o estado e a quantia. O e-mail do vendedor é: {0}.\n\nVocê enviou o Número de Autorização e o contrato para o vendedor?
portfolio.pending.step2_buyer.westernUnionMTCNInfo.headline=Enviar MTCN e recibo
portfolio.pending.step2_buyer.westernUnionMTCNInfo.msg=Você precisa enviar o MTCN (número de rastreamento) e uma foto do recibo por e-mail para o vendedor de BTC.\nO recibo deve mostrar claramente o nome completo do vendedor, a cidade, o país e a quantia. O e-mail do vendedor é: {0}.\n\nVocê enviou o MTCN e o contrato para o vendedor?
portfolio.pending.step2_buyer.halCashInfo.headline=Enviar o código HalCash
portfolio.pending.step2_buyer.halCashInfo.msg=Você precisa enviar uma mensagem de texto com o código HalCash, bem como o ID da negociação ({0}) para o vendedor BTC.\nO nº do telemóvel do vendedor é {1}.\n\nVocê enviou o código para o vendedor?
portfolio.pending.step2_buyer.fasterPaymentsHolderNameInfo=Alguns bancos podem exigir o nome do recipiente. O código de classificação do Reino Unido e o número da conta são suficientes para uma transferência de Faster Payment e o nome do recipiente não é verificado por nenhum dos bancos.
portfolio.pending.step2_buyer.confirmStart.headline=Confirme que você iniciou o pagamento
portfolio.pending.step2_buyer.confirmStart.msg=Você iniciou o pagamento de {0} para o seu parceiro de negociação?
portfolio.pending.step2_buyer.confirmStart.yes=Sim, iniciei o pagamento

portfolio.pending.step2_seller.waitPayment.headline=Aguardar o pagamento
portfolio.pending.step2_seller.f2fInfo.headline=Informação do contacto do comprador
portfolio.pending.step2_seller.waitPayment.msg=A transação de depósito tem pelo menos uma confirmação da blockchain.\nVocê precisa esperar até que o comprador de BTC inicie o pagamento {0}.
portfolio.pending.step2_seller.warn=O comprador do BTC ainda não efetuou o pagamento de {0}.\nVocê precisa esperar até que eles tenham iniciado o pagamento.\nSe o negócio não for concluído em {1}, o árbitro irá investigar.
portfolio.pending.step2_seller.openForDispute=O comprador de BTC não iniciou o seu pagamento!\nO período máx. permitido para o negócio acabou.\nVocê pode esperar e dar mais tempo ao seu par de negociação ou entrar em contacto com o mediador para assistência.

tradeChat.chatWindowTitle=Janela de chat para o negócio com o ID ''{0}''
tradeChat.openChat=Abrir janela de chat
tradeChat.rules=Você pode comunicar com o seu par de negociação para resolver problemas com este negócio.\nNão é obrigatório responder no chat.\nSe algum negociante infringir alguma das regras abaixo, abra uma disputa e reporte-o ao mediador ou ao árbitro.\n\nRegras do chat:\n\t● Não envie nenhum link (risco de malware). Você pode enviar o ID da transação e o nome de um explorador de blocos.\n\t● Não envie as suas palavras-semente, chaves privadas, senhas ou outra informação sensitiva!\n\t● Não encoraje negócios fora do Bisq (sem segurança).\n\t● Não engaje em nenhuma forma de scams de engenharia social.\n\t● Se um par não responde e prefere não comunicar pelo chat, respeite a sua decisão.\n\t● Mantenha o âmbito da conversa limitado ao negócio. Este chat não é um substituto para o messenger ou uma caixa para trolls.\n\t● Mantenha a conversa amigável e respeitosa.

# suppress inspection "UnusedProperty"
message.state.UNDEFINED=Indefinido
# suppress inspection "UnusedProperty"
message.state.SENT=Mensagem enviada
# suppress inspection "UnusedProperty"
message.state.ARRIVED=A mensagem chegou ao par
# suppress inspection "UnusedProperty"
message.state.STORED_IN_MAILBOX=Mensagem de pagamento enviada mais ainda não recebida pelo par
# suppress inspection "UnusedProperty"
message.state.ACKNOWLEDGED=O par confirmou a recepção da mensagem
# suppress inspection "UnusedProperty"
message.state.FAILED=Falha de envio de mensagem

portfolio.pending.step3_buyer.wait.headline=Aguarde confirmação de pagamento do vendedor de BTC.
portfolio.pending.step3_buyer.wait.info=Aguardando confirmação do vendedor de BTC para o recibo do pagamento de {0}.
portfolio.pending.step3_buyer.wait.msgStateInfo.label=Pagamento iniciado mensagem de estado
portfolio.pending.step3_buyer.warn.part1a=na blockchain {0}
portfolio.pending.step3_buyer.warn.part1b=no seu provedor de pagamentos (ex: banco)
portfolio.pending.step3_buyer.warn.part2=O vendedor de BTC ainda não confirmou o seu pagamento. Por favor confirme se o envio do pagamento de {0} foi bem-sucedido.
portfolio.pending.step3_buyer.openForDispute=O vendedor de Bisq não confirmou o seu pagamento! O período máx. para o negócio acabou. Você pode esperar e dar mais tempo ao seu par de negociação or pedir assistência de um mediador.
# suppress inspection "TrailingSpacesInProperty"
portfolio.pending.step3_seller.part=O seu parceiro de negociação confirmou que começou o pagamento de {0}.\n\n
portfolio.pending.step3_seller.altcoin.explorer=no seu explorador de blockchain de {0} favorito
portfolio.pending.step3_seller.altcoin.wallet=na sua carteira de {0}
portfolio.pending.step3_seller.altcoin={0} Por favor verifique {1} se a transação para o seu endereço recipiente\n{2}\njá possui confirmações suficientes da blockchain.\nA quantia de pagamento deve ser {3}\n\nVocê pode copiar e colar o seu endereço {4} do ecrã principal depois de fechar o pop-up.
portfolio.pending.step3_seller.postal={0} Por favor, verifique se você recebeu {1} com \ "US Postal Money Order \" do comprador de BTC.\n\nO ID do negócio (\ "razão para pagamento \" texto) da transação é: \ "{2} \"
# suppress inspection "TrailingSpacesInProperty"
portfolio.pending.step3_seller.bank=Seu parceiro de negociação confirmou que iniciou o pagamento de {0}.\n\nPor favor vá para a página web do seu banco online e verifique se você recebeu {1} do comprador de BTC.\n\nO ID do negócio (\"razão para pagamento\" texto) da transação é: \"{2}\"\n
portfolio.pending.step3_seller.cash=Como o pagamento é feito via Depósito em Dinheiro, o comprador do BTC deve escrever "SEM REEMBOLSO" no recibo de papel, rasgá-lo em 2 partes e enviar uma foto por e-mail.\n\nPara evitar o risco de estorno, confirme apenas se você recebeu o e-mail e se tiver certeza de que o recibo de papel é válido.\nSe você não tiver certeza, {0}
portfolio.pending.step3_seller.moneyGram=O comprador deve enviar o Número de Autorização e uma foto do recibo por e-mail.\nO recibo deve mostrar claramente o seu nome completo, país, estado e a quantia. Por favor verifique seu e-mail se recebeu o Número de Autorização.\n\nDepois de fechar esse pop-up, verá o nome e o endereço do comprador do BTC para levantar o dinheiro da MoneyGram.\n\nConfirme apenas o recebimento depois de ter conseguido o dinheiro com sucesso!
portfolio.pending.step3_seller.westernUnion=O comprador deve enviar-lhe o MTCN (número de rastreamento) e uma foto do recibo por e-mail.\nO recibo deve mostrar claramente seu nome completo, cidade, país e a quantia Por favor verifique no seu e-mail se você recebeu o MTCN.\n\nDepois de fechar esse pop-up, você verá o nome e endereço do comprador de BTC para levantar o dinheiro da Western Union.\n\nConfirme apenas o recebimento depois de ter conseguido o dinheiro com sucesso!
portfolio.pending.step3_seller.halCash=O comprador deve-lhe enviar o código HalCash como mensagem de texto. Além disso, você receberá uma mensagem do HalCash com as informações necessárias para retirar o EUR de uma ATM que suporte o HalCash.\n\nDepois de levantar o dinheiro na ATM, confirme aqui o recibo do pagamento!

portfolio.pending.step3_seller.bankCheck=\n\nVerifique também se o nome do remetente especificado no contrato de negócio corresponde ao nome que aparece no seu extrato bancário:\nNome do remetente, por contrato de negócio: {0}\n\nSe os nomes não forem exatamente iguais, {1}
portfolio.pending.step3_seller.openDispute=não confirme a recepção do pagamento. Em vez disso, abra uma disputa pressionando \"alt + o\" ou \"option + o\".\n\n
portfolio.pending.step3_seller.confirmPaymentReceipt=Confirmar recibo de pagamento
portfolio.pending.step3_seller.amountToReceive=Quantia a receber
portfolio.pending.step3_seller.yourAddress=Seu endereço de {0}
portfolio.pending.step3_seller.buyersAddress=Endereço de {0} do comprador:
portfolio.pending.step3_seller.yourAccount=Sua conta de negociação
portfolio.pending.step3_seller.buyersAccount=Conta de negociação do comprador
portfolio.pending.step3_seller.confirmReceipt=Confirmar recibo de pagamento
portfolio.pending.step3_seller.buyerStartedPayment=O comprador de BTC começou o pagamento de {0}.\n{1}
portfolio.pending.step3_seller.buyerStartedPayment.altcoin=Verifique as confirmações da blockchain na sua carteira altcoin ou explorador de blocos e confirme o pagamento quando houverem confirmações da blockchain suficientes.
portfolio.pending.step3_seller.buyerStartedPayment.fiat=Verifique em sua conta de negociação (por exemplo, sua conta bancária) e confirme que recebeu o pagamento.
portfolio.pending.step3_seller.warn.part1a=na blockchain {0}
portfolio.pending.step3_seller.warn.part1b=em seu provedor de pagamentos (ex: banco)
portfolio.pending.step3_seller.warn.part2=Você ainda não confirmou a receção do pagamento. Por favor verifique {0} se você recebeu o pagamento.
portfolio.pending.step3_seller.openForDispute=Você não confirmou a receção do pagamento!\nO período máx. para o negócio acabou.\nPor favor confirme ou peça assistência do mediador.
# suppress inspection "TrailingSpacesInProperty"
portfolio.pending.step3_seller.onPaymentReceived.part1=Você recebeu o pagamento de {0} do seu parceiro de negociação?\n\n
# suppress inspection "TrailingSpacesInProperty"
portfolio.pending.step3_seller.onPaymentReceived.fiat=O ID do negócio (\ "razão para pagamento \"texto) da transação é: \ "{0} \"\n\n
# suppress inspection "TrailingSpacesInProperty"
portfolio.pending.step3_seller.onPaymentReceived.name=Verifique também se o nome do remetente especificado no contrato de negócio corresponde ao nome que aparece no seu extrato bancário:\nNome do remetente, por contrato de negócio: {0}\n\nSe os nomes não forem exatamente iguais, não confirme a recepção do pagamento. Em vez disso, abra uma disputa pressionando \"alt + o\" ou \"option + o\".\n\n
portfolio.pending.step3_seller.onPaymentReceived.note=Observe que, assim que você confirmar a recepção, o valor da transação bloqueada será liberado para o comprador de BTC e o depósito de segurança será reembolsado.\n\n
portfolio.pending.step3_seller.onPaymentReceived.confirm.headline=Confirme que recebeu o pagamento
portfolio.pending.step3_seller.onPaymentReceived.confirm.yes=Sim, eu recebi o pagamento
portfolio.pending.step3_seller.onPaymentReceived.signer=IMPORTANTE: Ao confirmar a recepção do pagamento, você também está verificando a conta da contraparte e assinando-a. Como a conta da contraparte ainda não foi assinada, você deve adiar a confirmação do pagamento o máximo possível para reduzir o risco de estorno.

portfolio.pending.step5_buyer.groupTitle=Resumo do negócio completo
portfolio.pending.step5_buyer.tradeFee=Taxa de negócio
portfolio.pending.step5_buyer.makersMiningFee=Taxa de mineração
portfolio.pending.step5_buyer.takersMiningFee=Total das taxas de mineração
portfolio.pending.step5_buyer.refunded=Depósito de segurança reembolsado
portfolio.pending.step5_buyer.withdrawBTC=Levantar seus bitcoins
portfolio.pending.step5_buyer.amount=Quantia a levantar
portfolio.pending.step5_buyer.signer=Ao levantar os seus bitcoins, você verifica se a contraparte agiu de acordo com o protocolo de negócio.
portfolio.pending.step5_buyer.withdrawToAddress=Levantar para o endereço
portfolio.pending.step5_buyer.moveToBisqWallet=Mover fundos para carteira Bisq
portfolio.pending.step5_buyer.withdrawExternal=Levantar para carteira externa
portfolio.pending.step5_buyer.alreadyWithdrawn=Seus fundos já foram levantados.\nPor favor, verifique o histórico de transações.
portfolio.pending.step5_buyer.confirmWithdrawal=Confirmar solicitação de levantamento
portfolio.pending.step5_buyer.amountTooLow=A quantia a ser transferida é inferior à taxa de transação e o mín. valor de transação possível (poeira).
portfolio.pending.step5_buyer.withdrawalCompleted.headline=Levantamento completado
portfolio.pending.step5_buyer.withdrawalCompleted.msg=Os seus negócios concluídos são armazenadas em \ "Portefólio/Histórico\".\nVocê pode analisar todas as suas transações de bitcoin em \"Fundos/Transações\"
portfolio.pending.step5_buyer.bought=Você comprou
portfolio.pending.step5_buyer.paid=Você pagou

portfolio.pending.step5_seller.sold=Você vendeu
portfolio.pending.step5_seller.received=Você recebeu

tradeFeedbackWindow.title=Felicitações por completar o seu negócio
tradeFeedbackWindow.msg.part1=Adoraríamos ouvir sobre sua experiência. Isso nos ajudará a aperfeiçoar o software e a suavizar as arestas. Se você gostaria de fornecer feedback, preencha este pequeno questionário (sem necessidade de registo) em:
tradeFeedbackWindow.msg.part2=Se tiver alguma dúvida ou algum problema, entre em contacto com outros usuários e colaboradores através do fórum Bisq em:
tradeFeedbackWindow.msg.part3=Obrigado por usar Bisq!

portfolio.pending.role=O meu cargo
portfolio.pending.tradeInformation=Informação do negócio
portfolio.pending.remainingTime=Tempo restante
portfolio.pending.remainingTimeDetail={0} (até {1})
portfolio.pending.tradePeriodInfo=Após a primeira confirmação da blockchain, o período de negócio começa. Com base no método de pagamento usado, um período de negócio máximo permitido é aplicado.
portfolio.pending.tradePeriodWarning=Se o período é excedido ambos os negociadores podem abrir disputa.
portfolio.pending.tradeNotCompleted=Negócio não completo à tempo (até {0})
portfolio.pending.tradeProcess=Processo de negócio
portfolio.pending.openAgainDispute.msg=Se você não tiver certeza de que a mensagem para o mediador ou o àrbitro foi enviada (ex: se você não recebeu uma resposta depois de 1 dia) sinta-se à vontade para abrir uma nova disputa com Cmd/Ctrl+o. Você também pode pedir ajuda adicional no fórum do Bisq em https://bisq.community.
portfolio.pending.openAgainDispute.button=Abrir disputa novamente
portfolio.pending.openSupportTicket.headline=Abrir bilhete de apoio
portfolio.pending.openSupportTicket.msg=Por favor, use esta função apenas em casos de emergência, se você não vir o botão \"Abrir apoio\" ou \"Abrir disputa\".\n\nQuando você abre um bilhete de apoio, o negócio será interrompido e tratado por um mediador ou árbitro.

portfolio.pending.timeLockNotOver=Você deve esperar ≈{0} (mais {1} blocos) antes que você possa abrir uma disputa de arbitragem.

portfolio.pending.notification=Notificação

portfolio.pending.support.headline.getHelp=Precisa de ajuda?
portfolio.pending.support.text.getHelp=Se tiver algum problema você pode tentar contactar o par de negociação no chat do negócio or perguntar à comunidade do Bisq em https://bisq.community. Se o seu problema ainda não for resolvido, você pode pedir mais ajuda à um mediador.
portfolio.pending.support.text.getHelp.arbitrator=Se tiver algum problema você pode tentar contactar o par de negociação no chat do negócio or perguntar à comunidade do Bisq em https://bisq.community. Se o seu problema ainda não for resolvido, você pode pedir mais ajuda à um árbitro.
portfolio.pending.support.button.getHelp=Obter apoio
portfolio.pending.support.popup.info=Se o seu problema com o negócio continua sem resolução, você pode abrir um bilhete de apoio para pedir ajuda de um mediador. Se você não recebeu o pagamento por favor espere até ao final do período de negócio.\n\nTem certeza de que quer abrir um bilhete de apoio?
portfolio.pending.support.popup.button=Abrir bilhete de apoio
portfolio.pending.support.headline.halfPeriodOver=Verificar o pagamento
portfolio.pending.support.headline.periodOver=O período de negócio acabou

portfolio.pending.mediationRequested=Mediação solicitada
portfolio.pending.refundRequested=Reembolso pedido
portfolio.pending.openSupport=Abrir bilhete de apoio
portfolio.pending.supportTicketOpened=Bilhete de apoio aberto
portfolio.pending.requestSupport=Solicitar apoio
portfolio.pending.error.requestSupport=Por favor reporte o problema ao seu mediador ou árbitro.\n\nEles passarão a informação aos desenvolvedores para investigarem o problema.\nDepois que o problema for analisado você receberá os seus fundos bloqueados.
portfolio.pending.communicateWithArbitrator=Por favor comunique no ecrã \"Apoio\" com o árbitro.
portfolio.pending.communicateWithMediator=Por favor comunique com o mediador no ecrã \"Apoio\".
portfolio.pending.supportTicketOpenedMyUser=Você já abriu um bilhete de apoio.\n{0}
portfolio.pending.disputeOpenedMyUser=Você já abriu uma disputa.\n{0}
portfolio.pending.disputeOpenedByPeer=O seu par de negociação abriu uma disputa\n{0}
portfolio.pending.supportTicketOpenedByPeer=O seu par de negociação abriu um bilhete de apoio.\n{0}
portfolio.pending.noReceiverAddressDefined=Nenhum endereço de recipiente definido
portfolio.pending.removeFailedTrade=Este é um negócio falido? Se sim, você gostaria de fechá-lo manualmente, para que não apareça mais como um negócio aberto?

portfolio.pending.mediationResult.headline=Pagamento sugerido pela mediação
portfolio.pending.mediationResult.info.noneAccepted=Conclua o negócio aceitando a sugestão do mediador para o pagamento do negócio.
portfolio.pending.mediationResult.info.selfAccepted=Você aceitou a sugestão do mediador. À espera que o par também a aceite.
portfolio.pending.mediationResult.info.peerAccepted=O seu par de negócio aceitou a sugestão do mediador. Você também a aceita?
portfolio.pending.mediationResult.button=Ver a resolução proposta
portfolio.pending.mediationResult.popup.headline=Resultado da mediação para o negócio com o ID: {0}
portfolio.pending.mediationResult.popup.headline.peerAccepted=O seu par de negócio aceitou a sugestão do mediador para o negócio {0}
portfolio.pending.mediationResult.popup.info=O mediador sugeriu o seguinte pagamento:\nVocê recebeu: {0}\nO seu par de negociação recebe: {1}\n\nVocê pode aceitar ou rejeitar este pagamento sugerido.\n\nAo aceitar, você assina a transação do pagamento sugerido. Se o seu par de negociação também aceitar e assinar, o pagamento será completado e o negócio será fechado.\n\nSe ambos rejeitarem a sugestão, você terá que esperar até {2} (bloco {3}) para abrir uma segunda ronda de disputa com um árbitro que investigará o caso novamente e fará um pagamento baseado nas suas descobertas .\n\nO árbitro pode cobrar uma pequena taxa (máximo: o depósito de segurança do negociador) como compensação para o seu trabalho. Ter ambos os negociadores concordando com a sugestão do mediador é o caminho preferido - solicitar arbitragem é para circunstâncias excepcionais, tais como se um negociador estiver seguro de que o mediador não fez uma sugestão de pagamento justa (ou se o seu par estiver inacessível).\n\nPara mais detalhes sobre o novo modelo de arbitragem:\nhttps://docs.bisq.network/trading-rules.html#arbitration
portfolio.pending.mediationResult.popup.openArbitration=Rejeitar e solicitar arbitragem
<<<<<<< HEAD
portfolio.pending.mediationResult.popup.alreadyAccepted=You've already accepted
=======
portfolio.pending.mediationResult.popup.alreadyAccepted=Você já aceitou
>>>>>>> 00183db5

portfolio.closed.completed=Concluído
portfolio.closed.ticketClosed=Arbitrado
portfolio.closed.mediationTicketClosed=Mediado
portfolio.closed.canceled=Cancelado
portfolio.failed.Failed=Falhado


####################################################################
# Funds
####################################################################

funds.tab.deposit=Receber fundos
funds.tab.withdrawal=Enviar fundos
funds.tab.reserved=Fundos reservados
funds.tab.locked=Fundos bloqueados
funds.tab.transactions=Transações

funds.deposit.unused=Não utilizado
funds.deposit.usedInTx=Utilizado em {0} transação(s)
funds.deposit.fundBisqWallet=Financiar carteira Bisq
funds.deposit.noAddresses=Ainda não foi gerado um endereço de depósito
funds.deposit.fundWallet=Financiar sua carteira
funds.deposit.withdrawFromWallet=Enviar fundos da carteira
funds.deposit.amount=Quantia em BTC (opcional)
funds.deposit.generateAddress=Gerar um endereço novo
funds.deposit.selectUnused=Favor selecione um endereço não utilizado da tabela acima ao invés de gerar um novo.

funds.withdrawal.arbitrationFee=Taxa de arbitragem
funds.withdrawal.inputs=Seleção de inputs
funds.withdrawal.useAllInputs=Usar todos os inputs disponíveis
funds.withdrawal.useCustomInputs=Usar inputs personalizados
funds.withdrawal.receiverAmount=Quantia do recipiente
funds.withdrawal.senderAmount=Quantia do remetente
funds.withdrawal.feeExcluded=A quantia exclui a taxa de mineração
funds.withdrawal.feeIncluded=A quantia inclui a taxa de mineração
funds.withdrawal.fromLabel=Levantar do endereço
funds.withdrawal.toLabel=Levantar para o endereço
funds.withdrawal.withdrawButton=Levantar selecionados
funds.withdrawal.noFundsAvailable=Não há fundos disponíveis para levantamento
funds.withdrawal.confirmWithdrawalRequest=Confirmar pedido de levantamento
funds.withdrawal.withdrawMultipleAddresses=Levantar de múltiplos endereços ({0})
funds.withdrawal.withdrawMultipleAddresses.tooltip=Levantar de múltiplos endereços:\n{0}
funds.withdrawal.notEnoughFunds=Você não possui fundos suficientes na sua carteira.
funds.withdrawal.selectAddress=Selecione um endereço de origem da tabela
funds.withdrawal.setAmount=Defina quantia a levantar
funds.withdrawal.fillDestAddress=Preencha seu endereço de destino
funds.withdrawal.warn.noSourceAddressSelected=Você precisa selecionar um endereço de origem na tabela acima.
funds.withdrawal.warn.amountExceeds=Você não tem fundos suficientes disponíveis no endereço selecionado.\nConsidere selecionar vários endereços na tabela acima ou alterar acima para incluir a taxa do mineiro.

funds.reserved.noFunds=Não há fundos reservados em ofertas abertas
funds.reserved.reserved=Reservado na carteira local par a oferte com o ID: {0}

funds.locked.noFunds=Não há fundos bloqueados em negócios
funds.locked.locked=Bloqueado em transação multi-assinatura para o negócio com o ID: {0}

funds.tx.direction.sentTo=Enviado para:
funds.tx.direction.receivedWith=Recebido com:
funds.tx.direction.genesisTx=Da tx Genesis:
funds.tx.txFeePaymentForBsqTx=Taxa do mineiro para tx de BSQ
funds.tx.createOfferFee=Taxa do ofertante e da tx: {0}
funds.tx.takeOfferFee=Taxa do aceitador e da tx: {0}
funds.tx.multiSigDeposit=Depósito multi-assinatura: {0}
funds.tx.multiSigPayout=Pagamento multi-assinatura: {0}
funds.tx.disputePayout=Pagamento de disputa: {0}
funds.tx.disputeLost=Caso de disputa perdido: {0}
<<<<<<< HEAD
funds.tx.collateralForRefund=Refund collateral: {0}
=======
funds.tx.collateralForRefund=Colateral do reembolso: {0}
>>>>>>> 00183db5
funds.tx.timeLockedPayoutTx=Tx de pagamento com trava temporal: {0}
funds.tx.refund=Reembolso da arbitragem: {0}
funds.tx.unknown=Razão desconhecida: {0}
funds.tx.noFundsFromDispute=Nenhum reembolso de disputa
funds.tx.receivedFunds=Fundos recebidos
funds.tx.withdrawnFromWallet=Levantado da carteira
funds.tx.withdrawnFromBSQWallet=BTC levantado da carteira BSQ
funds.tx.noTxAvailable=Sem transações disponíveis
funds.tx.revert=Reverter
funds.tx.txSent=Transação enviada com sucesso para um novo endereço em sua carteira Bisq local.
funds.tx.direction.self=Enviado à você mesmo
funds.tx.daoTxFee=Taxa do mineiro para tx da OAD
funds.tx.reimbursementRequestTxFee=Pedido de reembolso
funds.tx.compensationRequestTxFee=Pedido de compensação
funds.tx.dustAttackTx=Poeira recebida
funds.tx.dustAttackTx.popup=Esta transação está enviando uma quantia muito pequena de BTC para a sua carteira e pode ser uma tentativa das empresas de análise da blockchain para espionar a sua carteira.\n\nSe você usar esse output em uma transação eles decobrirão que você provavelmente também é o proprietário de outros endereços (mistura de moedas).\n\nPara proteger sua privacidade a carteira Bisq ignora tais outputs de poeira para fins de consumo e no ecrã de saldo. Você pode definir a quantia limite a partir da qual um output é considerado poeira nas definições."


####################################################################
# Support
####################################################################

support.tab.mediation.support=Mediação
support.tab.arbitration.support=Arbitragem
support.tab.legacyArbitration.support=Arbitragem Antiga
support.tab.ArbitratorsSupportTickets=Bilhetes de {0}
support.filter=Lista de filtros
support.filter.prompt=Insira o ID do negócio, data, endereço onion ou dados da conta
support.noTickets=Não há bilhetes abertos
support.sendingMessage=Enviando mensagem...
support.receiverNotOnline=O recipiente não está online. A mensagem foi guardada na caixa de correio.
support.sendMessageError=Falha de envio de mensagem. Erro: {0}
support.wrongVersion=A oferta nessa disputa foi criada com uma versão mais antiga do Bisq.\nVocê não pode fechar essa disputa com sua versão do programa.\n\nPor favor, use uma versão mais antiga com a versão do protocolo {0}
support.openFile=Abrir ficheiro para anexar (tamanho máx.: {0} kb)
support.attachmentTooLarge=O tamanho total de seus anexos anexados é {0} kb e excede o máximo permitido para mensagens de {1} kb.
support.maxSize=O tamanho de ficheiro máx. permitido é {0} kB.
support.attachment=Anexo
support.tooManyAttachments=Você não pode enviar mais do que 3 anexos em uma mensagem.
support.save=Guardar ficheiro no disco
support.messages=Mensagens
support.input.prompt=Inserir a mensagem...
support.send=Enviar
support.addAttachments=Adicionar anexos
support.closeTicket=Fechar bilhete
support.attachments=Anexos:
support.savedInMailbox=Mensagem guardada na caixa de correio do recipiente.
support.arrived=Mensagem chegou em seu destino.
support.acknowledged=Chegada de mensagem confirmada pelo recipiente
support.error=O recipiente não pode processar a mensagem. Erro: {0}
support.buyerAddress=Endereço do comprador de BTC
support.sellerAddress=Endereço do vendedor de BTC
support.role=Cargo
support.state=Estado
support.closed=Fechado
support.open=Aberto
support.buyerOfferer=Comprador de BTC/Ofertante
support.sellerOfferer=Vendedor de BTC/Ofertante
support.buyerTaker=Comprador de BTC/Aceitador
support.sellerTaker=Vendedor de BTC/Aceitador

support.backgroundInfo=Bisq não é uma empresa, por isso lida com disputas de maneira diferente.\n\nOs negociadores podem se comunicar dentro do programa através de um chat seguro no ecrã de negócios abertos para tentar resolver uma disputa por conta própria. Se isso não for suficiente, um mediador pode ajudar. O mediador avaliará a situação e fará uma recomendação para o pagamento dos fundos do negócio. Se ambos os negociadores aceitarem essa sugestão, a transação de pagamento será concluída e o negócio será encerrado. Se um ou ambos os negociadores não concordarem com o pagamento recomendado pelo mediador, eles podem solicitar a arbitragem. O árbitro tem a terceira chave da transação de depósito e fará o pagamento com base em suas conclusões.
support.initialInfo=Digite uma descrição do seu problema no campo de texto abaixo. Adicione o máximo de informações possível para acelerar o tempo de resolução da disputa.\n\nAqui está uma lista do que você deve fornecer:\n● Se você é o comprador de BTC: Você fez a transferência da Fiat ou Altcoin? Se sim, você clicou no botão 'pagamento iniciado' no programa?\n● Se você é o vendedor de BTC: Você recebeu o pagamento da Fiat ou Altcoin? Se sim, você clicou no botão 'pagamento recebido' no programa?\n\t● Qual versão do Bisq você está usando?\n\t● Qual sistema operacional você está usando?\n\t ● Se você encontrou um problema com transações com falha, considere mudar para um novo diretório de dados.\n\t Às vezes, o diretório de dados é corrompido e leva a erros estranhos.\n\t Consulte: https://docs.bisq.network/backup-recovery.html#switch-to-a-new-data-directory\n\nFamiliarize-se com as regras básicas do processo de disputa:\n\t● Você precisa responder às solicitações do {0} dentro de 2 dias.\n\t● Os mediadores respondem entre 2 dias. Os árbitros respondem dentro de 5 dias úteis.\n\t ● O período máximo para uma disputa é de 14 dias.\n\t ● Você precisa cooperar com o {1} e fornecer as informações solicitadas para justificar o seu caso.\n\t● Você aceitou as regras descritas no documento de disputa no contrato do usuário quando iniciou o programa.\n\nVocê pode ler mais sobre o processo de disputa em: {2}
support.systemMsg=Mensagem do sistema: {0}
support.youOpenedTicket=Você abriu um pedido para apoio.\n\n{0}\n\nBisq versão: {1}
support.youOpenedDispute=Você abriu um pedido para uma disputa.\n\n{0}\n\nBisq versão: {1}
support.youOpenedDisputeForMediation=Você solicitou mediação.\n\n{0}\n\nVersão Bisq: {1}
support.peerOpenedTicket=O seu par de negociação solicitou suporte devido a problemas técnicos.\n\n{0}\n\nVersão Bisq: {1}
support.peerOpenedDispute=O seu par de negociação solicitou uma disputa.\n\n{0}\n\nVersão Bisq: {1}
support.peerOpenedDisputeForMediation=O seu par de negociação solicitou uma mediação.\n\n{0}\n\nVersão Bisq: {1}
support.mediatorsDisputeSummary=Messagem do sistema:\nResumo do mediador sobre a disputa:\n{0}
support.mediatorsAddress=Endereço do nó do mediador: {0}


####################################################################
# Settings
####################################################################
settings.tab.preferences=Preferências
settings.tab.network=Informação da rede
settings.tab.about=Sobre

setting.preferences.general=Preferências gerais
setting.preferences.explorer=Explorador de blocos de Bitcoin
setting.preferences.deviation=Máx. desvio do preço de mercado
setting.preferences.avoidStandbyMode=Evite o modo espera
setting.preferences.deviationToLarge=Valores acima de {0}% não são permitidos.
setting.preferences.txFee=Taxa de transação de levantamento (satoshis/byte):
setting.preferences.useCustomValue=Usar valor personalizado
setting.preferences.txFeeMin=Taxa de transação tem de ser pelo menos {0} satoshi/byte
setting.preferences.txFeeTooLarge=O seu input é acima de qualquer valor razoável (>5000 satoshi/byte). A taxa de transação normalmente fica na faixa de 50-400 satoshis/byte.
setting.preferences.ignorePeers=Pares ignorados [endereço onion:porta]
setting.preferences.refererId=ID de referência
setting.preferences.ignoreDustThreshold=Mín. valor de output não-poeira
setting.preferences.refererId.prompt=ID de referência opcional
setting.preferences.currenciesInList=Moedas na lista de feed de preço de mercado
setting.preferences.prefCurrency=Moeda preferrida
setting.preferences.displayFiat=Mostrar moedas nacionais
setting.preferences.noFiat=Não há moedas nacionais selecionadas
setting.preferences.cannotRemovePrefCurrency=Você não pode remover a moeda preferida de exibição selecionada
setting.preferences.displayAltcoins=Mostrar altcoins
setting.preferences.noAltcoins=Não há altcoins selecionadas
setting.preferences.addFiat=Adicionar moeda nacional
setting.preferences.addAltcoin=Adicionar altcoin
setting.preferences.displayOptions=Mostrar opções
setting.preferences.showOwnOffers=Mostrar as minhas próprias ofertas no livro de ofertas
setting.preferences.useAnimations=Usar animações
setting.preferences.useDarkMode=Usar o mod escuro (beta)
setting.preferences.sortWithNumOffers=Ordenar listas de mercado por nº de ofertas/negociações:
setting.preferences.resetAllFlags=Reiniciar todos os marcadores \"Não mostrar novamente\"
setting.preferences.reset=Limpar
settings.preferences.languageChange=Para aplicar a mudança de língua em todas os ecrãs requer uma reinicialização.
settings.preferences.arbitrationLanguageWarning=Em caso de disputa, saiba que a arbitragem é tratada em {0}
settings.preferences.selectCurrencyNetwork=Selecionar rede
setting.preferences.daoOptions=Opções da OAD
setting.preferences.dao.resync.label=Reconstruir o estado da OAD à partir da tx genesis
setting.preferences.dao.resync.button=Re-sincronizar
setting.preferences.dao.resync.popup=Após a reinicialização do programa, os dados de governança da rede Bisq serão recarregados dos nós de semente e o estado de consenso do BSQ será reconstruído a partir da transação genesis.
setting.preferences.dao.isDaoFullNode=Executar Bisq como nó completo OAD
setting.preferences.dao.rpcUser=Nome de usuário de RPC
setting.preferences.dao.rpcPw=Senha de RPC
setting.preferences.dao.blockNotifyPort=Bloquear porta de notificação
setting.preferences.dao.fullNodeInfo=Para executar o Bisq como nó completo da OAD você precisa ter Bitcoin Core em execução local e RPC ativado. Todos os requerimentos estão documentados em '' {0} ''. 
setting.preferences.dao.fullNodeInfo.ok=Abrir página de documentos
setting.preferences.dao.fullNodeInfo.cancel=Não, eu fico com o modo nó lite

settings.net.btcHeader=Rede Bitcoin
settings.net.p2pHeader=Rede do Bisq
settings.net.onionAddressLabel=O meu endereço onion
settings.net.btcNodesLabel=Usar nós de Bitcoin Core personalizados
settings.net.bitcoinPeersLabel=Pares conectados
settings.net.useTorForBtcJLabel=Usar Tor para a rede de Bitcoin
settings.net.bitcoinNodesLabel=Nós de Bitcoin Core para conectar
settings.net.useProvidedNodesRadio=Usar nós de Bitcoin Core providenciados
settings.net.usePublicNodesRadio=Usar rede de Bitcoin pública
settings.net.useCustomNodesRadio=Usar nós de Bitcoin Core personalizados
settings.net.warn.usePublicNodes=Se você usa a rede pública Bitcoin, você está exposto à um grave problema de privacidade causado pelo quebrado design e implementação do filtro bloom, que é usado para carteiras SPV como o BitcoinJ (usado no Bisq). Qualquer nó completo ao qual você está conectado pode descobrir que todos os seus endereços de carteira pertencem a uma entidade.\n\nPor favor, leia mais sobre os detalhes em: https://bisq.network/blog/privacy-in-bitsquare.\n\nTem certeza de que deseja usar os nós públicos?
settings.net.warn.usePublicNodes.useProvided=Não, usar nós providenciados
settings.net.warn.usePublicNodes.usePublic=Sim, usar a rede pública
settings.net.warn.useCustomNodes.B2XWarning=Por favor, certifique-se de que seu nó Bitcoin é um nó confiável do Bitcoin Core!\n\nConectar-se a nós que não seguem as regras de consenso do Bitcoin Core pode corromper a sua carteira e causar problemas no processo de negócio.\n\nOs usuários que se conectam a nós que violam regras de consenso são responsáveis por qualquer dano resultante. Quaisquer disputas resultantes serão decididas em favor do outro par. Nenhum suporte técnico será dado aos usuários que ignorarem esses alertas e mecanismos de proteção!
settings.net.localhostBtcNodeInfo=(Informação de segundo plano: Se você está a executar um nó local de Bitcoin (localhost), você pode-se conetar exclusivamente à ele.)
settings.net.p2PPeersLabel=Pares conectados
settings.net.onionAddressColumn=Endereço onion
settings.net.creationDateColumn=Estabelecida
settings.net.connectionTypeColumn=Entrando/Saindo
settings.net.totalTrafficLabel=Tráfico total
settings.net.roundTripTimeColumn=Ida-e-volta
settings.net.sentBytesColumn=Enviado
settings.net.receivedBytesColumn=Recebido
settings.net.peerTypeColumn=Tipo de par
settings.net.openTorSettingsButton=Abrir definições de Tor

settings.net.versionColumn=Versão
settings.net.subVersionColumn=Sub-versão
settings.net.heightColumn=Altura

settings.net.needRestart=Você precisa reiniciar o programa para aplicar essa alteração.\nVocê quer fazer isso agora??
settings.net.notKnownYet=Ainda desconhecido...
settings.net.sentReceived=Enviado: {0}, recebido: {1}
settings.net.ips=[endereço IP:porta | nome de host:porta | endereço onion:porta] (separado por vírgula). A porta pode ser omitida se a padrão for usada (8333).
settings.net.seedNode=Nó semente
settings.net.directPeer=Par (direto)
settings.net.peer=Par
settings.net.inbound=entrante
settings.net.outbound=sainte
settings.net.reSyncSPVChainLabel=Re-sincronizar corrente SPV
settings.net.reSyncSPVChainButton=Remover ficheiro SPV e re-sincronizar
settings.net.reSyncSPVSuccess=O ficheiro da corrente SPV será apagado na próxima inicialização. Você precisa reiniciar seu programa agora.\n\nApós a reinicialização, pode demorar um pouco para re-sincronizar com a rede e você apenas verá todas as transações quando a re-sincronização for concluída.\n\nPor favor, reinicie novamente após a conclusão da re-sincronização, pois às vezes há inconsistências que resultam na exibição de saldos incorretos.
settings.net.reSyncSPVAfterRestart=O ficheiro da corrente SPV foi apagado. Por favor, seja paciente. Pode demorar um pouco para re-sincronizar com a rede.
settings.net.reSyncSPVAfterRestartCompleted=A resincronização concluiu. Por favor reiniciar o programa.
settings.net.reSyncSPVFailed=Não foi possível remover o ficherio da corrente SPV\nErro: {0}
setting.about.aboutBisq=Sobre Bisq
setting.about.about=O Bisq é um software de código aberto que facilita a troca de bitcoins com moedas nacionais (e outras criptomoedas) por meio de uma rede par-à-par descentralizada, de uma maneira que protege fortemente a privacidade do utilizador. Saiba mais sobre o Bisq na nossa página web do projeto.
setting.about.web=página da web do Bisq
setting.about.code=Código fonte
setting.about.agpl=Licença AGPL
setting.about.support=Apoio Bisq
setting.about.def=O Bisq não é uma empresa - é um projeto aberto à comunidade. Se você quiser participar ou apoiar o Bisq, siga os links abaixo.
setting.about.contribute=Contribuir
setting.about.donate=Fazer doação
setting.about.providers=Provedores de dados
setting.about.apisWithFee=A Bisq usa APIs de terceiros para os preços de mercado de moedas fiduciárias e Altcoin, bem como para estimativas de taxas de mineração.
setting.about.apis=Bisq utiliza APIs de terceiros para os preços de moedas fiduciárias e altcoins.
setting.about.pricesProvided=Preços de mercado fornecidos por
setting.about.pricesProviders={0}, {1} e {2}
setting.about.feeEstimation.label=Taxa de mineração fornecida por
setting.about.versionDetails=Detalhes da versão
setting.about.version=Versão do programa
setting.about.subsystems.label=Versão de subsistemas
setting.about.subsystems.val=Versão da rede: {0}; Versão de mensagem P2P: {1}; Versão da base de dados local: {2}; Versão do protocolo de negócio: {3}


####################################################################
# Account
####################################################################

account.tab.arbitratorRegistration=Registo de árbitro
account.tab.mediatorRegistration=Registo do Mediador
account.tab.refundAgentRegistration=Registro de agente de reembolso
account.tab.account=Conta
account.info.headline=Bem vindo à sua conta Bisq
account.info.msg=Aqui você pode adicionar contas de negociação para moedas nacionais e altcoins e criar um backup da sua carteira e dos dados da conta.\n\nUma nova carteira de Bitcoin foi criada na primeira vez que você iniciou o Bisq.\n\nÉ altamente recomendável que você anote as sua palavras-semente da carteira do Bitcoin (consulte a guia na parte superior) e considere adicionar uma senha antes do financiamento. Depósitos e retiradas de Bitcoin são gerenciados na secção \"Fundos\".\n\nNota sobre privacidade e segurança: como o Bisq é uma exchange descentralizada, todos os seus dados são mantidos no seu computador. Como não há servidores, não temos acesso às suas informações pessoais, fundos ou mesmo seu endereço IP. Dados como números de contas bancárias, endereços de altcoin e Bitcoin etc. são compartilhados apenas com seu par de negociação para realizar negociações iniciadas (no caso de uma disputa, o mediador ou o árbitro verá os mesmos dados que o seu parceiro de negociação).

account.menu.paymentAccount=Contas de moedas nacionais
account.menu.altCoinsAccountView=Contas de altcoins
account.menu.password=Senha da carteira
account.menu.seedWords=Semente da carteira
account.menu.backup=Backup
account.menu.notifications=Notificações

## TODO should we rename the following to a gereric name?
account.arbitratorRegistration.pubKey=Chave pública

account.arbitratorRegistration.register=Registrar
account.arbitratorRegistration.registration=Registro de {0}
account.arbitratorRegistration.revoke=Revogar
account.arbitratorRegistration.info.msg=Saiba que precisa estar disponível até 15 dias depois depois da revogação porque podem existir negócios que o estejam a usar como {0}. O período máx. de negócio permitido é de 8 dias e a disputa pode levar até 7 dias.
account.arbitratorRegistration.warn.min1Language=Precisa definir pelo menos 1 idioma.\nAdicionamos o idioma padrão para você.
account.arbitratorRegistration.removedSuccess=Você removeu com sucesso seu registro da rede do Bisq.
account.arbitratorRegistration.removedFailed=Não foi possível remover o registro.{0}
account.arbitratorRegistration.registerSuccess=Você se registrou com sucesso na rede do Bisq.
account.arbitratorRegistration.registerFailed=Não foi possível completar o registro.{0}

account.altcoin.yourAltcoinAccounts=As suas contas de altcoins
account.altcoin.popup.wallet.msg=Certifique-se de seguir os requisitos para o uso das carteiras de {0}, conforme descrito na página da web de {1}.\nO uso de carteiras de exchanges centralizadas nas quais (a) você não controla suas chaves ou (b) que não utiliza software de carteira compatível é arriscado: pode levar à perda dos fundos negociados!\nO mediador ou árbitro não é um especialista em {2} e não pode ajudar nesses casos.
account.altcoin.popup.wallet.confirm=Eu entendo e confirmo que eu sei qual carteira que preciso usar.
account.altcoin.popup.upx.msg=Negociar UPX no Bisq exige que você entenda e cumpra os seguintes requerimentos:\n\nPara enviar o UPX, você precisa usar a carteira GUI oficial do uPlexa ou a carteira CLI do uPlexa com o sinalizador store-tx-info ativado (padrão em novas versões). Certifique-se de que você pode acessar a chave da tx, pois isso seria necessário em caso de disputa.\nuplexa-wallet-cli (use o comando get_tx_key)\nuplexa-wallet-gui (vá para a aba do histoórico e clique no botão (P) para prova de pagamento)\n\nEm exploradores de blocos normais, a transferência não é verificável.\n\nVocê precisa fornecer ao árbitro os seguintes dados em caso de disputa:\n- A chave privada da tx\n- O hash da transação\n- Endereço público do destinatário\n\nA falha no fornecimento dos dados acima, ou se você usou uma carteira incompatível, resultará na perda do caso da disputa. O remetente de UPX é responsável por fornecer a verificação da transferência de UPX ao árbitro em caso de disputa.\n\nNão é necessário um ID de pagamento, apenas o endereço público normal.\nSe você não tiver certeza sobre esse processo, visite o canal de discord do uPlexa (https://discord.gg/vhdNSrV) ou o chat do Telegram do uPlexa (https://t.me/uplexaOfficial) para encontrar mais informações.
account.altcoin.popup.arq.msg=Negociar o ARQ no Bisq requer que você entenda e atenda aos seguintes requerimentos:\n\nPara enviar o ARQ, você precisa usar a wallet oficial do ArQmA GUI ou a carteira do ArQmA CLI com o marcador store-tx-info ativado (padrão em novas versões). Por favor, certifique-se que você pode acessar a chave da tx porque isso seria necessário em caso de uma disputa.\narqma-wallet-cli (use o comando get_tx_key)\narqma-wallet-gui (vá para a aba do histórico e clique no botão (P) para comprovar o pagamento)\n\nEm exploradores de blocos normais, a transferência não é verificável.\n\nVocê precisa fornecer ao mediador ou árbitro os seguintes dados em caso de disputa:\n- A chave privada da tx\n- O hash da transação\n- o endereço público do destinatário\n\nA falha em fornecer os dados acima, ou se você usou uma carteira incompatível, resultará na perda do caso de disputa. O remetente do ARQ é responsável por fornecer a verificação da transferência do ARQ ao mediador ou árbitro em caso de disputa.\n\nNão é necessário um código de pagamento, apenas o endereço público normal.\nSe você não tiver certeza sobre esse processo, visite o canal de discord do ArQmA (https://discord.gg/s9BQpJT) ou o fórum do ArQmA (https://labs.arqma.com) para obter mais informações.
account.altcoin.popup.xmr.msg=Negociar XMR no Bisq requer que você entenda e cumpra os seguintes requerimentos:\n\nPara enviar o XMR, você precisa usar a carteira oficial Monero GUI ou a carteira Monero CLI com o marcador store-tx-info ativado (padrão em novas versões). Por favor, certifique-se que você pode acessar a chave da tx porque isso seria necessário em caso de uma disputa.\nmonero-wallet-cli (use o comando get_tx_key)\nmonero-wallet-gui (vá para a aba do histórico e clique no botão (P) para comprovar o pagamento)\n\nAlém da ferramenta checktx XMR (https://xmr.llcoins.net/checktx.html), a verificação também pode ser realizada na carteira.\nmonero-wallet-cli: usando o comando (check_tx_key).\nmonero-wallet-gui: na página Advanced> Prove / Check.\nEm exploradores de blocos normais, a transferência não é verificável.\n\nVocê precisa fornecer ao mediador ou árbitro os seguintes dados em caso de disputa:\n- A chave privada da tx\n- O hash da transação\n- o endereço público do destinatário\n\nFalha em fornecer os dados acima, ou se você usou uma carteira incompatível, resultará na perda do caso de disputa. O remetente da XMR é responsável por fornecer a verificação da transferência da XMR para o mediador ou o árbitro no caso de uma disputa.\n\nNão é necessário um código de pagamento, apenas o endereço público normal.\nSe você não tem certeza sobre o processo visite (https://www.getmonero.org/resources/user-guides/prove-payment.html) ou o fórum Monero (https://forum.getmonero.org) para encontrar mais informação.
# suppress inspection "TrailingSpacesInProperty"
account.altcoin.popup.msr.msg=Negociar MSR no Bisq requer que você entenda e cumpra os seguintes requerimentos:\n\nPara enviar MSR, você precisa usar a carteira GUI oficial do Masari ou a carteira CLI do Masari com o marcador store-tx-info ativado (ativado por padrão) ou a carteira web do Masari (https://wallet.getmasari.org). Por favor, certifique-se que você pode acessar a chave da tx porque isso seria necessário em caso de uma disputa.\nmasari-wallet-cli (use o comando get_tx_key)\nmasari-wallet-gui (vá para a aba do histórico e clique no botão (P) para comprovar o pagamento)\n\nMasari Web Wallet (vá para Account -> histórico de transação e veja os detalhes da sua transação enviada)\n\nA verificação pode ser realizada na carteira.\nmasari-wallet-cli: usando o comando (check_tx_key).\nmasari-wallet-gui: na aba Advanced > Prove/Check.\nA verificação pode ser realizada no eplorador de blocos\nExplorador de blocos aberto (https://explorer.getmasari.org), use a barra de procurar para encontrar o hash da transação.\nUma que vez que a transação for encontrada, desça até ao baixo da àrea 'Prove Sending' e preencha os detalhes necessários.\nVocê precisa fornecer ao mediador ou ao árbitro os seguintes dados em caso de disputa:\n- A chave privada da tx\n- O hash da transação\n- o endereço público do destinatário\n\nFalha em fornecer os dados acima, ou se você usou uma carteira incompatível, resultará na perda do caso de disputa. O remetente da XMR é responsável por fornecer a verificação da transferência da MSR para o mediador ou o árbitro no caso de uma disputa.\n\nNão é necessário um código de pagamento, apenas o endereço público normal.\nSe você não tem certeza sobre o processo, peça ajuda no Discord official do Masari (https://discord.gg/sMCwMqs).
account.altcoin.popup.blur.msg=Negociar o BLUR no Bisq requer que você entenda e cumpra os seguintes requerimentos:\n\nPara enviar o BLUR você deve usar a carteira CLI da Blur Network ou a carteira GUI.\n\nSe você estiver usando a carteira CLI, um hash da transação (tx ID) será exibido após uma transferência ser enviada. Você deve guardar esta informação. Imediatamente após o envio da transferência, você deve usar o comando 'get_tx_key' para recuperar a chave privada da transação. Se você não conseguir executar essa etapa, talvez não consiga recuperar a chave mais tarde.\n\nSe você estiver usando a carteira GUI do Blur Network, a chave privada da transação e a ID da transação podem ser encontradas convenientemente na aba "Histórico". Imediatamente após o envio, localize a transação de interesse. Clique no símbolo "?" no canto inferior direito da caixa que contém a transação. Você deve guardar esta informação.\n\nCaso a arbitragem seja necessária, você deve apresentar o seguinte à um mediador ou árbitro: 1.) a ID da transação, 2.) a chave privada da transação e 3.) o endereço do destinatário. O mediador ou árbitro verificará a transferência do BLUR usando o Blur Transaction Viewer (https://blur.cash/#tx-viewer).\n\nO não fornecimento das informações necessárias ao mediador ou árbitro resultará na perda da disputa. Em todos os casos de disputa, o remetente de BLUR tem 100% de responsabilidade na verificação de transações para um mediador ou árbitro.\n\nSe você não entender esses requerimentos não negocie no Bisq. Primeiro, procure ajuda no Discord da Rede de Blur (https://discord.gg/dMWaqVW).
account.altcoin.popup.solo.msg=Negociar Solo no Bisq requer que você entenda e cumpra os seguintes requerimentos:\n\nPara enviar o Solo, você deve usar a carteira CLI do Solo.\n\nSe você está a usar a carteira CLI, um hash da transação (tx ID) aparecerá depois de a transação ser feita. Você deve guardar esta informação. Imediatamente após o envio da transação, você deve usar o comando 'get_tx_key' para recuperar a chave secreta da transação. Se você não conseguir executar este passo, talvez não seja possível recuperar a chave mais tarde.\n\nCaso a arbitragem seja necessária, você deve apresentar o seguinte à um mediador ou árbitro: 1.) o ID da transação, 2.) a chave privada da transação e 3.) o endereço do recipiente. O mediador ou árbitro então verificará a transferência do Solo usando o Explorador de Blocos Solo (https://explorer.minesolo.com/).\n\nO não fornecimento das informações necessárias ao mediador ou árbitro resultará na perda da disputa. Em todos os casos de disputa, o remetente de Solo tem 100% da responsabilidade na verificação de transações para um mediador ou árbitro.\n\nSe você não entender esses requerimentos, não negocie no Bisq. Primeiro, procure ajuda no Discord da Rede do Solo (https://discord.minesolo.com/).
account.altcoin.popup.cash2.msg=Negociar o CASH2 no Bisq requer que você entenda e cumpra os seguintes requerimentos:\n\nPara enviar CASH2, você deve usar a versão Cash2 Wallet versão 3 ou superior.\n\nDepois que uma transação é enviada, a ID da transação será exibida. Você deve guardar esta informação. Imediatamente após o envio da transação, você deve usar o comando 'getTxKey' no simplewallet para recuperar a chave secreta da transação.\n\nCaso a arbitragem seja necessária, você deve apresentar o seguinte à um mediador ou árbitro: 1) a ID da transação, 2) a chave secreta da transação e 3) o endereço Cash2 do destinatário. O mediador ou árbitro irá então verificar a transferência do CASH2 usando o Explorador de Blocos do Cash2 (https://blocks.cash2.org).\n\nO não fornecimento das informações necessárias ao mediador ou árbitro resultará na perda da disputa. Em todos os casos de disputa, o remetente do CASH2 tem 100% de responsabilidade na verificação de transações para um mediador ou árbitro.\n\nSe você não entender esses requerimentos, não negocie no Bisq. Primeiro procure ajuda no Discord do Cash2 (https://discord.gg/FGfXAYN).
account.altcoin.popup.qwertycoin.msg=Negociar Qwertycoin no Bisq requer que você entenda e cumpra os seguintes requerimentos:\n\nPara enviar o QWC, você deve usar a versão oficial do QWC Wallet 5.1.3 ou superior.\n\nDepois que uma transação é enviada, o ID da transação será exibida. Você deve guardar esta informação. Imediatamente após o envio da transação, você deve usar o comando 'get_Tx_Key' na simplewallet para recuperar a chave secreta da transação.\n\nCaso a arbitragem seja necessária, você deve apresentar o seguinte à um mediador ou árbitro: 1) o ID da transação, 2) a chave secreta da transação e 3) o endereço QWC do destinatário. O mediador ou árbitro então verificará a transferência do QWC usando o Explorador de Blocos QWC (https://explorer.qwertycoin.org).\n\nO não fornecimento das informações necessárias ao mediador ou árbitro resultará na perda da disputa. Em todos os casos de disputa, o remetente QWC tem 100% da responsabilidade na verificação de transações para um mediador ou árbitro.\n\nSe você não entender esses requerimentos, não negocie no Bisq. Primeiro, procure ajuda no QWC Discord (https://discord.gg/rUkfnpC).
account.altcoin.popup.drgl.msg=Negociar Dragonglass no Bisq requer que você entenda e cumpra os seguintes requerimentos:\n\nPor causa da privacidade que a Dragonglass fornece, uma transação não é verificável na blockchain pública. Se necessário, você pode comprovar seu pagamento através do uso de sua chave privada TXN.\nA chave privade TXN é uma chave única gerada automaticamente para cada transação que só pode ser acessada dentro da sua carteira DRGL.\nTanto pela GUI do DRGL-wallet (dentro da janela de detalhes da transação) ou pelo simplewallet da CLI do Dragonglass (usando o comando "get_tx_key").\n\nA versão do DRGL 'Oathkeeper' e superior são NECESSÁRIAS para ambos.\n\nEm caso de disputa, você deve fornecer ao mediador ou árbitro os seguintes dados:\n- A chave privada TXN\n- O hash da transação\n- o endereço público do destinatário\n\nA verificação do pagamento pode ser feita usando os dados acima como inputs em (http://drgl.info/#check_txn).\n\nA falha em fornecer os dados acima, ou se você usou uma carteira incompatível, resultará na perda disputa. O remetente da Dragonglass é responsável por fornecer a verificação da transferência do DRGL para o mediador ou árbitro em caso de disputa. O uso de PaymentID não é obrigatório.\n\nSe você não tiver certeza sobre qualquer parte deste processo, visite Dragonglass on Discord (http://discord.drgl.info) para obter ajuda.
account.altcoin.popup.ZEC.msg=Ao usar o Zcash você só pode usar os endereços transparentes (começando com t), e não os endereços z (privados), porque o mediador ou árbitro não seria capaz de verificar a transação com endereços z.
account.altcoin.popup.XZC.msg=Ao usar a Zcoin, você só pode usar os endereços transparentes (rastreáveis) e não os endereços não rastreáveis, porque o mediador ou árbitro não seria capaz de verificar a transação com endereços não rastreáveis num explorador de blocos.
account.altcoin.popup.grin.msg=GRIN requer um processo interativo entre o remetente e o recipiente para criar a transação. Certifique-se de seguir as instruções da página web do projeto GRIN para enviar e receber de forma confiável o GRIN (o recipiente precisa estar online ou pelo menos estar online durante um determinado período de tempo).\n\nO Bisq suporta apenas o formato de URL da carteira Grinbox (Wallet713).\n\nO remetente GRIN é obrigado a fornecer prova de que eles enviaram GRIN com sucesso. Se a carteira não puder fornecer essa prova, uma disputa potencial será resolvida em favor do recipiente de GRIN. Por favor, certifique-se de usar o software Grinbox mais recente que suporta a prova da transação e que você entende o processo de transferência e receção do GRIN, bem como criar a prova.\n\nConsulte https://github.com/vault713/wallet713/blob/master/docs/usage.md#transaction-proofs-grinbox-only para obter mais informações sobre a ferramenta de prova Grinbox.
account.altcoin.popup.beam.msg=O BEAM requer um processo interativo entre o remetente e o recipiente para criar a transação.\n\nCertifique-se de seguir as instruções da página Web do projeto BEAM para enviar e receber BEAM de forma confiável (o recipiente precisa estar online ou pelo menos estar online durante um determinado período de tempo).\n\nO remetente BEAM é obrigado a fornecer prova de que eles enviaram o BEAM com sucesso. Certifique-se de usar software de carteira que pode produzir tal prova. Se a carteira não puder fornecer a prova, uma disputa potencial será resolvida em favor do recipiente de BEAM.
account.altcoin.popup.pars.msg=A negociação de ParsiCoin no Bisq exige que você entenda e cumpra os seguintes requerimentos:\n\nPara enviar PARS você deve usar a versão oficial da Carteira ParsiCoin 3.0.0 ou superior.\n\nVocê pode verificar o Hash da Transação e a Chave da Transação na secção das Transações na sua carteira GUI (ParsiPay) Você precisa clicar com o lado direito na transação e, em seguida, clicar em mostrar detalhes.\n\nEm caso de arbitragem, você deve apresentar o seguinte para um mediador ou árbitro: 1) o Hash da Transação, 2) a Chave da Transação, e 3) endereço PARS do recipiente. O mediador ou árbitro irá então verificar a transferência PARS usando o Explorador de Blocos da ParsiCoin (http://explorer.parsicoin.net/#check_payment).\n\nFalha em fornecer as informações necessárias ao mediador ou árbitro resultará na perda do caso de disputa. Em todos os casos de disputa, o remetente da ParsiCoin carrega 100% da carga de responsabilidade em verificar as transações à um mediador ou árbitro.\n\nSe você não entender esses requerimentos, não negocie no Bisq. Primeiro procure ajuda no Discord da ParsiCoin (https://discord.gg/c7qmFNh).

account.altcoin.popup.blk-burnt.msg=Para negociar blackcoins queimados, você precisa saber o seguinte:\n\nBlackcoins queimados não podem ser gastos. Para os negociar no Bisq, os output scripts precisam estar na forma: OP_RETURN OP_PUSHDATA, seguido pelos data bytes que, após serem codificados em hex, constituem endereços. Por exemplo, blackcoins queimados com um endereço 666f6f (“foo” em UTF-8) terá o seguinte script:\n\nOP_RETURN OP_PUSHDATA 666f6f\n\nPara criar blackcoins queimados, deve-se usar o comando RPC “burn” disponível em algumas carteiras.\n\nPara casos possíveis, confira https://ibo.laboratorium.ee .\n\nComo os blackcoins queimados não podem ser gastos, eles não podem voltar a ser vendidos. “Vender” blackcoins queimados significa queimar blackcoins comuns (com os dados associados iguais ao endereço de destino).\n\nEm caso de disputa, o vendedor de BLK precisa providenciar o hash da transação.

account.fiat.yourFiatAccounts=A sua conta de moeda nacional

account.backup.title=Carteira de backup
account.backup.location=Localizacao do backup
account.backup.selectLocation=Selecione localização para backup
account.backup.backupNow=Fazer backup agora (o backup não é criptografado)
account.backup.appDir=Diretório de dados do programa
account.backup.logFile=Ficheiro de log
account.backup.openDirectory=Abrir diretório
account.backup.openLogFile=Abrir ficheiro de log
account.backup.success=Backup guardado com sucesso em:\n{0}
account.backup.directoryNotAccessible=O diretório escolhido não é acessível. {0}

account.password.removePw.button=Remover senha
account.password.removePw.headline=Remover proteção com senha da carteira
account.password.setPw.button=Definir senha
account.password.setPw.headline=Definir proteção de senha da carteira
account.password.info=Com a proteção por senha, você precisará inserir a sua senha na inicialização do programa, ao levantar o bitcoin da sua carteira e ao restaurar a sua carteira a partir de palavras-semente.

account.seed.backup.title=Fazer backup das palavras semente da sua carteira
account.seed.info=Por favor, anote as palavras-semente da carteira e a data! Você pode recuperar sua carteira a qualquer momento com palavras-semente e a data.\nAs mesmas palavras-semente são usadas para a carteira BTC e BSQ.\n\nVocê deve anotar as palavras-semente numa folha de papel. Não as guarde no seu computador.\n\nPor favor, note que as palavras-semente não são um substituto para um backup.\nVocê precisa criar um backup de todo o diretório do programa a partir do ecrã \"Conta/Backup\" para recuperar o estado e os dados do programa.\nA importação de palavras-semente é recomendada apenas para casos de emergência. O programa não será funcional sem um backup adequado dos arquivos da base de dados e das chaves!
account.seed.warn.noPw.msg=Você não definiu uma senha da carteira que protegeria a exibição das palavras-semente.\n\nVocê quer exibir as palavras-semente?
account.seed.warn.noPw.yes=Sim, e não me pergunte novamente
account.seed.enterPw=Digite a senha para ver palavras-semente
account.seed.restore.info=Por favor, faça um backup antes de aplicar a restauração a partir de palavras-semente. Esteja ciente de que a restauração da carteira é apenas para casos de emergência e pode causar problemas com a base de dados interna da carteira.\nNão é uma maneira de aplicar um backup! Por favor, use um backup do diretório de dados do programa para restaurar um estado anterior do programa.\n\nDepois de restaurar o programa será desligado automaticamente. Depois de ter reiniciado o programa, ele será ressincronizado com a rede Bitcoin. Isso pode demorar um pouco e consumir muito do CPU, especialmente se a carteira for mais antiga e tiver muitas transações. Por favor, evite interromper esse processo, caso contrário, você pode precisar excluir o ficheiro da corrente do SPV novamente ou repetir o processo de restauração.
account.seed.restore.ok=Ok, restaurar e desligar Bisq


####################################################################
# Mobile notifications
####################################################################

account.notifications.setup.title=Configuração
account.notifications.download.label=Baixar a aplicação móvel
account.notifications.download.button=Baixar
account.notifications.waitingForWebCam=Esperando pela webcam...
account.notifications.webCamWindow.headline=Scannear código QR à partir do telemóvel
account.notifications.webcam.label=Usar webcam
account.notifications.webcam.button=Scannear código QR
account.notifications.noWebcam.button=Eu não tenho webcam
account.notifications.testMsg.label=Enviar notificação de teste
account.notifications.testMsg.title=Teste
account.notifications.erase.label=Limpar notificações no telemóvel
account.notifications.erase.title=Limpar notificações
account.notifications.email.label=Token de emparelhamento
account.notifications.email.prompt=Inserir o token de emparelhamento recebido por email
account.notifications.settings.title=Definições
account.notifications.useSound.label=Reproduzir som de notificação no telemóvel
account.notifications.trade.label=Receber mensagens de negócio
account.notifications.market.label=Receber alertas de oferta
account.notifications.price.label=Receber alertas de preço
account.notifications.priceAlert.title=Alertas de preço
account.notifications.priceAlert.high.label=Notificar se o preço de BTC está acima de
account.notifications.priceAlert.low.label=Notificar se o preço de BTC está abaixo de
account.notifications.priceAlert.setButton=Definir alerta de preço
account.notifications.priceAlert.removeButton=Remover alerta de preço
account.notifications.trade.message.title=Estado do negócio mudou
account.notifications.trade.message.msg.conf=A transação do depósito para o negócio com o ID {0} está confirmada. Por favor, abra seu programa Bisq e inicie o pagamento.
account.notifications.trade.message.msg.started=O comprador do BTC iniciou o pagamento para o negócio com o ID {0}.
account.notifications.trade.message.msg.completed=O negócio com o ID {0} está completo.
account.notifications.offer.message.title=A sua oferta foi aceite
account.notifications.offer.message.msg=A sua oferta com o ID {0} foi aceite
account.notifications.dispute.message.title=Nova mensagem de disputa
account.notifications.dispute.message.msg=Recebeu uma menagem de disputa para o negócio com o ID {0}

account.notifications.marketAlert.title=Alertas de ofertas
account.notifications.marketAlert.selectPaymentAccount=Ofertas compatíveis com a conta de pagamento
account.notifications.marketAlert.offerType.label=Tipo de oferta que me interessa
account.notifications.marketAlert.offerType.buy=Ofertas de compra (Eu quero vender BTC)
account.notifications.marketAlert.offerType.sell=Ofertas de venda (eu quero comprar BTC)
account.notifications.marketAlert.trigger=Distância do preço da oferta (%)
account.notifications.marketAlert.trigger.info=Com uma distância de preço definida, você só receberá um alerta quando uma oferta que atenda (ou exceda) os seus requerimentos for publicada. Exemplo: você quer vender BTC, mas você só venderá à um ganho de 2% sobre o atual preço de mercado. Definir esse campo como 2% garantirá que você receba apenas alertas para ofertas com preços que estão 2% (ou mais) acima do atual preço de mercado.
account.notifications.marketAlert.trigger.prompt=Distância da percentagem do preço de mercado (ex: 2.50%, -0.50%, etc)
account.notifications.marketAlert.addButton=Adicionar alerta de oferta
account.notifications.marketAlert.manageAlertsButton=Gerir alertas de oferta
account.notifications.marketAlert.manageAlerts.title=Gerir alertas de oferta
account.notifications.marketAlert.manageAlerts.label=Alertas de oferta
account.notifications.marketAlert.manageAlerts.item=Alerta de oferta para oferta de {0} com preço de desencadeamento de {1} e conta de pagamento {2}
account.notifications.marketAlert.manageAlerts.header.paymentAccount=Conta de pagamento
account.notifications.marketAlert.manageAlerts.header.trigger=Preço de desencadeamento
account.notifications.marketAlert.manageAlerts.header.offerType=Tipo de oferta
account.notifications.marketAlert.message.title=Alerta de oferta
account.notifications.marketAlert.message.msg.below=abaixo de
account.notifications.marketAlert.message.msg.above=acima de
account.notifications.marketAlert.message.msg=Uma nova ''{0} {1}'' com o preço de {2} ({3} {4} preço de mercado) e método de pagamento ''{5}'' foi publicada no livro de ofertas do Bisq.\nID da oferta: {6}.
account.notifications.priceAlert.message.title=Alerta de preço para {0}
account.notifications.priceAlert.message.msg=O teu alerta de preço foi desencadeado. O preço atual de {0} é de {1} {2}
account.notifications.noWebCamFound.warning=Nenhuma webcam foi encontrada.\n\nPor favor use a opção email para enviar o token e a chave de criptografia do seu telemóvel para o programa da Bisq.
account.notifications.priceAlert.warning.highPriceTooLow=O preço mais alto deve ser maior que o preço mais baixo.
account.notifications.priceAlert.warning.lowerPriceTooHigh=O preço mais baixo deve ser menor que o preço mais alto.




####################################################################
# DAO
####################################################################

dao.tab.factsAndFigures=Factos & Números
dao.tab.bsqWallet=Carteira BSQ
dao.tab.proposals=Governação
dao.tab.bonding=Vínculo
dao.tab.proofOfBurn=Taxa de listagem de ativos/Prova de destruição
dao.tab.monitor=Monitor de rede
dao.tab.news=Notícias

dao.paidWithBsq=pago com BSQ
dao.availableBsqBalance=Disponível para gastos (verificado + outputs de trocos não-confirmados)
dao.verifiedBsqBalance=Saldo de todos UTXOs verificados
dao.unconfirmedChangeBalance=Saldo de todos outputs de trocos não confirmados
dao.unverifiedBsqBalance=Saldo de todas as transações não verificadas (aguardando confirmação do bloco)
dao.lockedForVoteBalance=Usado para votação
dao.lockedInBonds=Bloqueado em vínculos
dao.availableNonBsqBalance=Balanço não-BSQ disponível (BTC)
dao.totalBsqBalance=Saldo total de BSQ

dao.tx.published.success=Sua transação foi publicada com sucesso.
dao.proposal.menuItem.make=Criar proposta
dao.proposal.menuItem.browse=Propostas abertas
dao.proposal.menuItem.vote=Votar em propostas
dao.proposal.menuItem.result=Resultado da votação
dao.cycle.headline=Ciclo de votação
dao.cycle.overview.headline=Visão geral do ciclo de votação
dao.cycle.currentPhase=Fase atual
dao.cycle.currentBlockHeight=Altura do bloco atual
dao.cycle.proposal=Fase de proposta
dao.cycle.proposal.next=Próxima fase de proposta
dao.cycle.blindVote=Fase the votação às cegas
dao.cycle.voteReveal=Fase de revelação de votos
dao.cycle.voteResult=Resultado da votação
dao.cycle.phaseDuration={0} blocos (≈{1}); Bloco {2} - {3} (≈{4} - ≈{5})
dao.cycle.phaseDurationWithoutBlocks=Bloco {0} - {1} (≈{2} - ≈{3})

dao.voteReveal.txPublished.headLine=A transação da revelação da votação foi publicada
dao.voteReveal.txPublished=Sua transação de revelação do voto com o ID de transação {0} foi publicadq com sucesso.\n\nIsso acontece automaticamente pelo software se você tiver participado na votação da OAD.

dao.results.cycles.header=Ciclos
dao.results.cycles.table.header.cycle=Ciclo
dao.results.cycles.table.header.numProposals=Propostas
dao.results.cycles.table.header.voteWeight=Peso do voto
dao.results.cycles.table.header.issuance=Emissão

dao.results.results.table.item.cycle=Ciclo {0} começou: {1}

dao.results.proposals.header=Propostas do ciclo selecionado
dao.results.proposals.table.header.proposalOwnerName=Nome
dao.results.proposals.table.header.details=Detalhes
dao.results.proposals.table.header.myVote=O meu voto
dao.results.proposals.table.header.result=Resultado da votação

dao.results.proposals.voting.detail.header=Resultado dos votos para a proposta selecionada

dao.results.exceptions=Excepção(s) do resultado dos votos

# suppress inspection "UnusedProperty"
dao.param.UNDEFINED=Indefinido

# suppress inspection "UnusedProperty"
dao.param.DEFAULT_MAKER_FEE_BSQ=taxa BSQ do ofertante
# suppress inspection "UnusedProperty"
dao.param.DEFAULT_TAKER_FEE_BSQ=taxa BSQ do aceitador
# suppress inspection "UnusedProperty"
dao.param.MIN_MAKER_FEE_BSQ=Mín. taxa BSQ do ofertante
# suppress inspection "UnusedProperty"
dao.param.MIN_TAKER_FEE_BSQ=Mín. taxa BSQ do aceitador
# suppress inspection "UnusedProperty"
dao.param.DEFAULT_MAKER_FEE_BTC=taxa BTC do ofertante
# suppress inspection "UnusedProperty"
dao.param.DEFAULT_TAKER_FEE_BTC=taxa BTC do aceitador
# suppress inspection "UnusedProperty"
# suppress inspection "UnusedProperty"
dao.param.MIN_MAKER_FEE_BTC=Mín. taxa BTC do ofertante
# suppress inspection "UnusedProperty"
dao.param.MIN_TAKER_FEE_BTC=Mín. taxa BTC do aceitador
# suppress inspection "UnusedProperty"

# suppress inspection "UnusedProperty"
dao.param.PROPOSAL_FEE=Taxa de proposta em BSQ
# suppress inspection "UnusedProperty"
dao.param.BLIND_VOTE_FEE=Taxa de votação em BSQ

# suppress inspection "UnusedProperty"
dao.param.COMPENSATION_REQUEST_MIN_AMOUNT=Mín. quantia de BSQ para pedido de compensação
# suppress inspection "UnusedProperty"
dao.param.COMPENSATION_REQUEST_MAX_AMOUNT=Máx. quantia de BSQ para pedido de compensação
# suppress inspection "UnusedProperty"
dao.param.REIMBURSEMENT_MIN_AMOUNT=mín. quantia de BSQ para pedido de reembolso
# suppress inspection "UnusedProperty"
dao.param.REIMBURSEMENT_MAX_AMOUNT=máx. quantia de BSQ para pedido de reembolso

# suppress inspection "UnusedProperty"
dao.param.QUORUM_GENERIC=Quórum necessário em BSQ para proposta genérica
# suppress inspection "UnusedProperty"
dao.param.QUORUM_COMP_REQUEST=Quórum necessário em BSQ para pedido de compensação
# suppress inspection "UnusedProperty"
dao.param.QUORUM_REIMBURSEMENT=Quórum necessário em BSQ para pedido de reembolso
# suppress inspection "UnusedProperty"
dao.param.QUORUM_CHANGE_PARAM=Quórum necessário em BSQ para mudança de parâmetro
# suppress inspection "UnusedProperty"
dao.param.QUORUM_REMOVE_ASSET=Quórum necessário em BSQ para remover um ativo
# suppress inspection "UnusedProperty"
dao.param.QUORUM_CONFISCATION=Quórum necessário em BSQ para pedido de confiscação
# suppress inspection "UnusedProperty"
dao.param.QUORUM_ROLE=Quórum necessário em BSQ para pedidos de cargos vinculados

# suppress inspection "UnusedProperty"
dao.param.THRESHOLD_GENERIC=Limite necessário em % para proposta genérica
# suppress inspection "UnusedProperty"
dao.param.THRESHOLD_COMP_REQUEST=Limite necessário em % para pedido de compensação
# suppress inspection "UnusedProperty"
dao.param.THRESHOLD_REIMBURSEMENT=Limite necessário em % para pedido de reembolso
# suppress inspection "UnusedProperty"
dao.param.THRESHOLD_CHANGE_PARAM=Limite necessário em % para mudança de parâmetro
# suppress inspection "UnusedProperty"
dao.param.THRESHOLD_REMOVE_ASSET=Limite necessário em % para remover um ativo
# suppress inspection "UnusedProperty"
dao.param.THRESHOLD_CONFISCATION=Limite necessário em % para pedido de confiscação
# suppress inspection "UnusedProperty"
dao.param.THRESHOLD_ROLE=Limite necessário em % para pedidos de cargos vinculados

# suppress inspection "UnusedProperty"
dao.param.RECIPIENT_BTC_ADDRESS=Endereço BTC do recipiente

# suppress inspection "UnusedProperty"
dao.param.ASSET_LISTING_FEE_PER_DAY=Taxa de listagem do ativo por dia
# suppress inspection "UnusedProperty"
dao.param.ASSET_MIN_VOLUME=Mín. volume de negócio para ativos

# suppress inspection "UnusedProperty"
dao.param.LOCK_TIME_TRADE_PAYOUT=Tempo de bloqueio para tx de pagamento de negócio alternativa
# suppress inspection "UnusedProperty"
dao.param.ARBITRATOR_FEE=Taxa do árbitro em BTC

# suppress inspection "UnusedProperty"
dao.param.MAX_TRADE_LIMIT=Máx. limite de negócio em BTC

# suppress inspection "UnusedProperty"
dao.param.BONDED_ROLE_FACTOR=Fator de unidade de cargo vinculado em BSQ
# suppress inspection "UnusedProperty"
dao.param.ISSUANCE_LIMIT=Limite de emissão por ciclo em BSQ

dao.param.currentValue=Valor atual: {0}
dao.param.currentAndPastValue=Valor atual: {0} (Valor quando a proposta foi feita: {1})
dao.param.blocks={0} blocos

dao.results.cycle.duration.label=Duração de {0}
dao.results.cycle.duration.value={0} bloco(s)
dao.results.cycle.value.postFix.isDefaultValue=(valor padrão)
dao.results.cycle.value.postFix.hasChanged=(foi alterado em votação)

dao.results.invalidVotes=Tivemos votos inválidos naquele ciclo de votação. Isso pide acontecer se o voto não foi bem distribuído pela rede do Bisq.\n{0}

# suppress inspection "UnusedProperty"
dao.phase.PHASE_UNDEFINED=Indefinido
# suppress inspection "UnusedProperty"
dao.phase.PHASE_PROPOSAL=Fase de proposta
# suppress inspection "UnusedProperty"
dao.phase.PHASE_BREAK1=Pausa 1
# suppress inspection "UnusedProperty"
dao.phase.PHASE_BLIND_VOTE=Fase the votação às cegas
# suppress inspection "UnusedProperty"
dao.phase.PHASE_BREAK2=Pausa 2
# suppress inspection "UnusedProperty"
dao.phase.PHASE_VOTE_REVEAL=Fase de revelação de votos
# suppress inspection "UnusedProperty"
dao.phase.PHASE_BREAK3=Pausa 3
# suppress inspection "UnusedProperty"
dao.phase.PHASE_RESULT=Fase de resultado

dao.results.votes.table.header.stakeAndMerit=Peso do voto
dao.results.votes.table.header.stake=Participação
dao.results.votes.table.header.merit=Ganho
dao.results.votes.table.header.vote=Voto

dao.bond.menuItem.bondedRoles=Cargos vinculados
dao.bond.menuItem.reputation=Reputação vinculada
dao.bond.menuItem.bonds=Vínculos

dao.bond.dashboard.bondsHeadline=BSQ vinculado
dao.bond.dashboard.lockupAmount=Bloquear fundos
dao.bond.dashboard.unlockingAmount=Desbloqueando fundos (espere até que o tempo de bloqueio termine)


dao.bond.reputation.header=Bloquear um vínculo para reputação
dao.bond.reputation.table.header=Os meus vínculos de reputação
dao.bond.reputation.amount=Quantia de BSQ a bloquear
dao.bond.reputation.time=Tempo de desbloqueio em blocos
dao.bond.reputation.salt=Sal
dao.bond.reputation.hash=Hash
dao.bond.reputation.lockupButton=Bloquear
dao.bond.reputation.lockup.headline=Confirmar transação de bloqueio
dao.bond.reputation.lockup.details=Qantia de bloqueio: {0}\nTempo de desbloqueio: {1} bloco(s) (≈ {2})\n\nTaxa de mineração: {3} ({4} satoshis/byte)\nTamanho da transação: {5} Kb\n\nTem certeza de que deseja continuar?
dao.bond.reputation.unlock.headline=Confirmar transação de desbloqueio
dao.bond.reputation.unlock.details=Quantia de desbloqueio: {0}\nTempo de desbloqueio: {1} bloco(s) (≈ {2})\n\nTaxa de mineração: {3} ({4} satoshis/byte)\nTamanho da transação: {5} Kb\n\nTem certeza de que deseja continuar?

dao.bond.allBonds.header=Todos os vínculos

dao.bond.bondedReputation=Reputação Vinculada
dao.bond.bondedRoles=Cargos vinculados

dao.bond.details.header=Detalhes do cargo
dao.bond.details.role=Cargo
dao.bond.details.requiredBond=Vínculo de BSQ necessário
dao.bond.details.unlockTime=Tempo de desbloqueio em blocos
dao.bond.details.link=Link para descrição do cargo
dao.bond.details.isSingleton=Pode ser aceite por detentores de vários cargos
dao.bond.details.blocks={0} blocos

dao.bond.table.column.name=Nome
dao.bond.table.column.link=Link
dao.bond.table.column.bondType=Tipo de vínculo
dao.bond.table.column.details=Detalhes
dao.bond.table.column.lockupTxId=ID da tx de bloqueio
dao.bond.table.column.bondState=Estado de vínculo
dao.bond.table.column.lockTime=Tempo de bloqueio
dao.bond.table.column.lockupDate=Data de bloqueio

dao.bond.table.button.lockup=Bloqueio
dao.bond.table.button.unlock=Desbloquear
dao.bond.table.button.revoke=Revogar

# suppress inspection "UnusedProperty"
dao.bond.bondState.UNDEFINED=Indefinido
# suppress inspection "UnusedProperty"
dao.bond.bondState.READY_FOR_LOCKUP=Ainda não vinculado
# suppress inspection "UnusedProperty"
dao.bond.bondState.LOCKUP_TX_PENDING=Bloqueio pendente
# suppress inspection "UnusedProperty"
dao.bond.bondState.LOCKUP_TX_CONFIRMED=Vínculo bloqueado
# suppress inspection "UnusedProperty"
dao.bond.bondState.UNLOCK_TX_PENDING=Desbloqueio pendente
# suppress inspection "UnusedProperty"
dao.bond.bondState.UNLOCK_TX_CONFIRMED=Tx de desbloqueio confirmada
# suppress inspection "UnusedProperty"
dao.bond.bondState.UNLOCKING=Desbloqueando vínculo
# suppress inspection "UnusedProperty"
dao.bond.bondState.UNLOCKED=Vínculo bloqueado
# suppress inspection "UnusedProperty"
dao.bond.bondState.CONFISCATED=Vínculo confiscado

# suppress inspection "UnusedProperty"
dao.bond.lockupReason.UNDEFINED=Indefinido
# suppress inspection "UnusedProperty"
dao.bond.lockupReason.BONDED_ROLE=Cargo vínculado
# suppress inspection "UnusedProperty"
dao.bond.lockupReason.REPUTATION=Reputação vinculada

# suppress inspection "UnusedProperty"
dao.bond.bondedRoleType.UNDEFINED=Indefinido
# suppress inspection "UnusedProperty"
dao.bond.bondedRoleType.GITHUB_ADMIN=Admin de GitHub
# suppress inspection "UnusedProperty"
dao.bond.bondedRoleType.FORUM_ADMIN=Admin do Fórum
# suppress inspection "UnusedProperty"
dao.bond.bondedRoleType.TWITTER_ADMIN=Admin do Twitter
# suppress inspection "UnusedProperty"
dao.bond.bondedRoleType.ROCKET_CHAT_ADMIN=Admin do Rocket chat
# suppress inspection "UnusedProperty"
dao.bond.bondedRoleType.YOUTUBE_ADMIN=Admin do Youtube
# suppress inspection "UnusedProperty"
dao.bond.bondedRoleType.BISQ_MAINTAINER=Mantedor de Bisq
# suppress inspection "UnusedProperty"
dao.bond.bondedRoleType.BITCOINJ_MAINTAINER=Mantedor do BitcoinJ-fork
# suppress inspection "UnusedProperty"
dao.bond.bondedRoleType.NETLAYER_MAINTAINER=Mantedor Netlayer
# suppress inspection "UnusedProperty"
dao.bond.bondedRoleType.WEBSITE_OPERATOR=Mantedor Website
# suppress inspection "UnusedProperty"
dao.bond.bondedRoleType.FORUM_OPERATOR=Operador do Fórum
# suppress inspection "UnusedProperty"
dao.bond.bondedRoleType.SEED_NODE_OPERATOR=Operador do nó de semente
# suppress inspection "UnusedProperty"
dao.bond.bondedRoleType.DATA_RELAY_NODE_OPERATOR=Operador do nó de transmissão de dados
# suppress inspection "UnusedProperty"
dao.bond.bondedRoleType.BTC_NODE_OPERATOR=Operador do nó de BTC
# suppress inspection "UnusedProperty"
dao.bond.bondedRoleType.MARKETS_OPERATOR=Operador dos mercados
# suppress inspection "UnusedProperty"
dao.bond.bondedRoleType.BSQ_EXPLORER_OPERATOR=Operador do explorador de BSQ
# suppress inspection "UnusedProperty"
dao.bond.bondedRoleType.MOBILE_NOTIFICATIONS_RELAY_OPERATOR=Operador da transmissão de notificações móveis
# suppress inspection "UnusedProperty"
dao.bond.bondedRoleType.DOMAIN_NAME_HOLDER=Detentor do nome de domínio
# suppress inspection "UnusedProperty"
dao.bond.bondedRoleType.DNS_ADMIN=Admin do DNS
# suppress inspection "UnusedProperty"
dao.bond.bondedRoleType.MEDIATOR=Mediador
# suppress inspection "UnusedProperty"
dao.bond.bondedRoleType.ARBITRATOR=Árbitro
# suppress inspection "UnusedProperty"
dao.bond.bondedRoleType.BTC_DONATION_ADDRESS_OWNER=Proprietário do endereço BTC de doação

dao.burnBsq.assetFee=Listagem de ativos
dao.burnBsq.menuItem.assetFee=Taxa de listagem de ativos
dao.burnBsq.menuItem.proofOfBurn=Prova de destruição
dao.burnBsq.header=Taxa para listagem de ativos
dao.burnBsq.selectAsset=Selecionar ativo
dao.burnBsq.fee=Taxa
dao.burnBsq.trialPeriod=Período de teste
dao.burnBsq.payFee=Pagar taxa
dao.burnBsq.allAssets=Todos os ativos
dao.burnBsq.assets.nameAndCode=Nome do ativo
dao.burnBsq.assets.state=Estado
dao.burnBsq.assets.tradeVolume=Volume de negócio
dao.burnBsq.assets.lookBackPeriod=Período de verificação
dao.burnBsq.assets.trialFee=Taxa para período de teste
dao.burnBsq.assets.totalFee=Total de taxas pagas
dao.burnBsq.assets.days={0} dias
dao.burnBsq.assets.toFewDays=A taxa do ativo é demasiado baixa. A mín. quantidade de dias para o período de teste é {0}.

# suppress inspection "UnusedProperty"
dao.assetState.UNDEFINED=Indefinido
# suppress inspection "UnusedProperty"
dao.assetState.IN_TRIAL_PERIOD=No período de teste
# suppress inspection "UnusedProperty"
dao.assetState.ACTIVELY_TRADED=Ativamente negociado
# suppress inspection "UnusedProperty"
dao.assetState.DE_LISTED=Deslistado devido à inatividade
# suppress inspection "UnusedProperty"
dao.assetState.REMOVED_BY_VOTING=Removido por votação

dao.proofOfBurn.header=Prova de destruição
dao.proofOfBurn.amount=Quantia
dao.proofOfBurn.preImage=Pré-imagem
dao.proofOfBurn.burn=Destruição
dao.proofOfBurn.allTxs=Todas as transações de prova de destruição
dao.proofOfBurn.myItems=A minha transação de prova de destruição
dao.proofOfBurn.date=Data
dao.proofOfBurn.hash=Hash
dao.proofOfBurn.txs=Transações
dao.proofOfBurn.pubKey=Chave Pública
dao.proofOfBurn.signature.window.title=Assinar uma mensagem com a chave da transação de prova de destruição
dao.proofOfBurn.verify.window.title=Verificar uma mensagem com a chave da transação de prova de destruição
dao.proofOfBurn.copySig=Copiar assinatura para o clipboard
dao.proofOfBurn.sign=Assinar
dao.proofOfBurn.message=Mensagem
dao.proofOfBurn.sig=Assinatura
dao.proofOfBurn.verify=Verificar
dao.proofOfBurn.verify.header=Verificar a mensagem com a chave da transação da prova de destruição
dao.proofOfBurn.verificationResult.ok=Verificação sucedida
dao.proofOfBurn.verificationResult.failed=Verificação falhada

# suppress inspection "UnusedProperty"
dao.phase.UNDEFINED=Indefinido
# suppress inspection "UnusedProperty"
dao.phase.PROPOSAL=Fase de proposta
# suppress inspection "UnusedProperty"
dao.phase.BREAK1=Pausa antes da fase de votação às cegas
# suppress inspection "UnusedProperty"
dao.phase.BLIND_VOTE=Fase de votação às cegas
# suppress inspection "UnusedProperty"
dao.phase.BREAK2=Pausa antes da fase de revelação dos votos
# suppress inspection "UnusedProperty"
dao.phase.VOTE_REVEAL=Fase de revelação de votos
# suppress inspection "UnusedProperty"
dao.phase.BREAK3=Pausa antes da fase de resultado
# suppress inspection "UnusedProperty"
dao.phase.RESULT=Fase de resultado da votação

# suppress inspection "UnusedProperty"
dao.phase.separatedPhaseBar.PROPOSAL=Fase de proposta
# suppress inspection "UnusedProperty"
dao.phase.separatedPhaseBar.BLIND_VOTE=Voto às cegas
# suppress inspection "UnusedProperty"
dao.phase.separatedPhaseBar.VOTE_REVEAL=Revelação de votos
# suppress inspection "UnusedProperty"
dao.phase.separatedPhaseBar.RESULT=Resultado da votação

# suppress inspection "UnusedProperty"
dao.proposal.type.UNDEFINED=Indefinido
# suppress inspection "UnusedProperty"
dao.proposal.type.COMPENSATION_REQUEST=Pedido de compensação
# suppress inspection "UnusedProperty"
dao.proposal.type.REIMBURSEMENT_REQUEST=Pedido de reembolso
# suppress inspection "UnusedProperty"
dao.proposal.type.BONDED_ROLE=Proposta para um cargo vinculado
# suppress inspection "UnusedProperty"
dao.proposal.type.REMOVE_ASSET=Proposta para remover um ativo
# suppress inspection "UnusedProperty"
dao.proposal.type.CHANGE_PARAM=Proposta para mudança de parâmetro
# suppress inspection "UnusedProperty"
dao.proposal.type.GENERIC=Proposta genérica
# suppress inspection "UnusedProperty"
dao.proposal.type.CONFISCATE_BOND=Proposta para confiscação de um vínculo

# suppress inspection "UnusedProperty"
dao.proposal.type.short.UNDEFINED=Indefinido
# suppress inspection "UnusedProperty"
dao.proposal.type.short.COMPENSATION_REQUEST=Pedido de compensação
# suppress inspection "UnusedProperty"
dao.proposal.type.short.REIMBURSEMENT_REQUEST=Pedido de reembolso
# suppress inspection "UnusedProperty"
dao.proposal.type.short.BONDED_ROLE=Cargo vinculado
# suppress inspection "UnusedProperty"
dao.proposal.type.short.REMOVE_ASSET=Remoção de uma altcoin
# suppress inspection "UnusedProperty"
dao.proposal.type.short.CHANGE_PARAM=Mudança de parâmetro
# suppress inspection "UnusedProperty"
dao.proposal.type.short.GENERIC=Proposta genérica
# suppress inspection "UnusedProperty"
dao.proposal.type.short.CONFISCATE_BOND=Confiscação de um vínculo

dao.proposal.details=Detalhes da proposta
dao.proposal.selectedProposal=Proposta selecionada
dao.proposal.active.header=Propostas do ciclo atual
dao.proposal.active.remove.confirm=Tem certeza de que pretende remover essa proposta?\nA taxa da proposta paga será perdida.
dao.proposal.active.remove.doRemove=Sim, remover a minha proposta
dao.proposal.active.remove.failed=Não foi possível remover a proposta.
dao.proposal.myVote.title=Votação
dao.proposal.myVote.accept=Aceitar proposta
dao.proposal.myVote.reject=Rejeitar proposta
dao.proposal.myVote.removeMyVote=Ignorar proposta
dao.proposal.myVote.merit=Peso de voto de BSQ ganho
dao.proposal.myVote.stake=Peso de voto de participação
dao.proposal.myVote.revealTxId=ID de transação de revelação de voto
dao.proposal.myVote.stake.prompt=Máx. participação disponível para votação: {0}
dao.proposal.votes.header=Definir participação para votar e publique seus votos
dao.proposal.myVote.button=Publicar votos
dao.proposal.myVote.setStake.description=Depois de votar em todas as propostas, você deve definir a sua participação para votação bloqueando BSQ. Quanto mais BSQ você bloquear, mais peso o seu voto terá.\n\nBSQ bloqueado para votação será desbloqueado novamente durante a fase de revelação de voto.
dao.proposal.create.selectProposalType=Selecionar o tipo de proposta
dao.proposal.create.phase.inactive=Por favor espere até a próxima fase
dao.proposal.create.proposalType=Tipo de proposta
dao.proposal.create.new=Criar novo pedido de compensação
dao.proposal.create.button=Criar proposta
dao.proposal.create.publish=Publicar proposta
dao.proposal.create.publishing=Publicação de proposta em progresso ...
dao.proposal=proposta
dao.proposal.display.type=Tipo de proposta
dao.proposal.display.name=Exacto nome de usuário no Github
dao.proposal.display.link=Link para informação detalhada
dao.proposal.display.link.prompt=Link para a proposta
dao.proposal.display.requestedBsq=Quantia requerida em BSQ
dao.proposal.display.bsqAddress=Endereço BSQ
dao.proposal.display.txId=ID de transação de proposta
dao.proposal.display.proposalFee=Taxa de proposta
dao.proposal.display.myVote=O meu voto
dao.proposal.display.voteResult=Resumo do resultado da votação
dao.proposal.display.bondedRoleComboBox.label=Tipo de cargo vinculado
dao.proposal.display.requiredBondForRole.label=Vínculo necessário para cargo
dao.proposal.display.tickerSymbol.label=Símbolo do ticker
dao.proposal.display.option=Opção

dao.proposal.table.header.proposalType=Tipo de proposta
dao.proposal.table.header.link=Link
dao.proposal.table.header.myVote=O meu voto
dao.proposal.table.header.remove=Remover
dao.proposal.table.icon.tooltip.removeProposal=Remover a minha proposta
dao.proposal.table.icon.tooltip.changeVote=Voto atual: ''{0}''. Mudar o voto para: ''{1}''

dao.proposal.display.myVote.accepted=Aceite
dao.proposal.display.myVote.rejected=Rejeitado
dao.proposal.display.myVote.ignored=Ignorado
dao.proposal.display.myVote.unCounted=O voto não foi incluído no resultado
dao.proposal.myVote.summary=Votou: {0}; Peso do voto: {1} (ganho: {2} + participação: {3}) {4}
dao.proposal.myVote.invalid=O voto foi inválido

dao.proposal.voteResult.success=Aceite
dao.proposal.voteResult.failed=Rejeitado
dao.proposal.voteResult.summary=Resultado: {0}; Limite: {1} (necessário > {2});  Quórum: {3} (necessário > {4})

dao.proposal.display.paramComboBox.label=Selecione o parâmetro a mudar
dao.proposal.display.paramValue=Valor do parâmetro

dao.proposal.display.confiscateBondComboBox.label=Escolha o vínculo
dao.proposal.display.assetComboBox.label=Ativo a remover

dao.blindVote=voto cego

dao.blindVote.startPublishing=Publicando transação de voto cego...
dao.blindVote.success=Sua transação de voto cego foi publicada com sucesso.\n\nPor favor, note que você tem que estar online na fase de revelação de votos para que o seu programa Bisq possa publicar a transação de revelação de voto. Sem a transação da revelação do voto o seu voto seria inválido!

dao.wallet.menuItem.send=Enviar
dao.wallet.menuItem.receive=Receber
dao.wallet.menuItem.transactions=Transações

dao.wallet.dashboard.myBalance=O saldo da minha carteira

dao.wallet.receive.fundYourWallet=O seu endereço recipiente de BSQ
dao.wallet.receive.bsqAddress=Endereço da carteira BSQ (endereço não utilizado)

dao.wallet.receive.dao.headline=A OAD do Bisq
dao.wallet.receive.daoInfo=Assim como o mercado de câmbio do Bisq é descentralizado e resistente à censura, o seu modelo de governação também o é - e a OAD do Bisq e o token BSQ são as ferramentas que tornam isso possível.
dao.wallet.receive.daoInfo.button=Aprender mais sobre a OAD do Bisq
dao.wallet.receive.daoTestnetInfo=A mainnet da OAD do Bisq ainda não foi lançada, mas você pode aprender sobre a OAD do Bisq executando-a na testnet.
dao.wallet.receive.daoTestnetInfo.button=Como executar a OAD do Bisq na nossa testnet
dao.wallet.receive.daoContributorInfo=Se você contribuiu para o Bisq, por favor, use o endereço BSQ abaixo e faça um pedido para participar da distribuição genesis de BSQ.
dao.wallet.receive.daoContributorInfo.button=Como ser parte da distribuição genesis de BSQ

dao.wallet.send.sendFunds=Enviar fundos
dao.wallet.send.sendBtcFunds=Enviar fundos não-BSQ (BTC)
dao.wallet.send.amount=Quantia em BSQ
dao.wallet.send.btcAmount=Quantia em BTC (fundos não-BSQ)
dao.wallet.send.setAmount=Definir quantia a levantar (mín. quantia é {0})
dao.wallet.send.setBtcAmount=Definir quantia em BTC a levantar (mín. quantia é {0})
dao.wallet.send.receiverAddress=Endereço BSQ do recipiente
dao.wallet.send.receiverBtcAddress=Endereço BTC do recipiente
dao.wallet.send.setDestinationAddress=Preencha seu endereço de destino
dao.wallet.send.send=Enviar fundos BSQ
dao.wallet.send.sendBtc=Enviar fundos BTC
dao.wallet.send.sendFunds.headline=Confirmar pedido de levantamento.
dao.wallet.send.sendFunds.details=Enviando: {0}\nPara o endereço recipiente: {1}.\nA taxa de transação necessária é de: {2} ({3} satoshis/byte)\nTamanho da transação: {4} Kb\n\nO recipiente receberá: {5}\n\nTem certeza de que deseja levantar esse valor?
dao.wallet.chainHeightSynced=Último bloco verificado: {0}
dao.wallet.chainHeightSyncing=Esperando blocos... {0} dos {1} blocos verificados
dao.wallet.tx.type=Tipo

# suppress inspection "UnusedProperty"
dao.tx.type.enum.UNDEFINED=Indefinido
# suppress inspection "UnusedProperty"
dao.tx.type.enum.UNDEFINED_TX_TYPE=Não reconhecido
# suppress inspection "UnusedProperty"
dao.tx.type.enum.UNVERIFIED=Transação BSQ não verificada
# suppress inspection "UnusedProperty"
dao.tx.type.enum.INVALID=Transação BSQ inválida
# suppress inspection "UnusedProperty"
dao.tx.type.enum.GENESIS=Transação gênesis
# suppress inspection "UnusedProperty"
dao.tx.type.enum.TRANSFER_BSQ=Transferir BSQ
# suppress inspection "UnusedProperty"
dao.tx.type.enum.received.TRANSFER_BSQ=BSQ recebido
# suppress inspection "UnusedProperty"
dao.tx.type.enum.sent.TRANSFER_BSQ=BSQ enviado
# suppress inspection "UnusedProperty"
dao.tx.type.enum.PAY_TRADE_FEE=Taxa de negociação
# suppress inspection "UnusedProperty"
dao.tx.type.enum.COMPENSATION_REQUEST=Taxa de pedido de compensação
# suppress inspection "UnusedProperty"
dao.tx.type.enum.REIMBURSEMENT_REQUEST=Taxa para pedido de reembolso
# suppress inspection "UnusedProperty"
dao.tx.type.enum.PROPOSAL=Taxa para proposta
# suppress inspection "UnusedProperty"
dao.tx.type.enum.BLIND_VOTE=Taxa para voto cego
# suppress inspection "UnusedProperty"
dao.tx.type.enum.VOTE_REVEAL=Revelação de votos
# suppress inspection "UnusedProperty"
dao.tx.type.enum.LOCKUP=Bloquear vínculo
# suppress inspection "UnusedProperty"
dao.tx.type.enum.UNLOCK=Desbloquear vínculo
# suppress inspection "UnusedProperty"
dao.tx.type.enum.ASSET_LISTING_FEE=Taxa de listagem de ativos
# suppress inspection "UnusedProperty"
dao.tx.type.enum.PROOF_OF_BURN=Prova de destruição
# suppress inspection "UnusedProperty"
dao.tx.type.enum.IRREGULAR=Irregular

dao.tx.withdrawnFromWallet=BTC levantado da carteira
dao.tx.issuanceFromCompReq=Pedido de compensação/emissão
dao.tx.issuanceFromCompReq.tooltip=Pedido de compensação que levou à emissão de novo BSQ.\nData de emissão: {0}
dao.tx.issuanceFromReimbursement=Pedido de reembolso/emissão
dao.tx.issuanceFromReimbursement.tooltip=Solicitação de reembolso que levou à emissão de novo BSQ.\nData de emissão: {0}
dao.proposal.create.missingBsqFunds=Você não tem fundos suficientes para criar a proposta. Se você tem uma transação de BSQ não confirmada, você precisa esperar por uma confirmação da blockchain porque o BSQ é validado somente se estiver incluído num bloco.\nEm falta: {0}

dao.proposal.create.missingBsqFundsForBond=Você não tem fundos suficientes para este cargo. Você ainda pode publicar essa proposta, mas precisará do valor completo de BSQ necessário para esse cargo se ela for aceite.\nEm falta: {0}

dao.proposal.create.missingMinerFeeFunds=Você não tem suficientes fundos de BTC para criar a transação da proposta. Todas as transações de BSQ exigem uma taxa do mineiro em BTC.\nEm falta: {0}

dao.proposal.create.missingIssuanceFunds=Você não tem suficientes fundos de BTC para criar a transação da proposta. Todas as transações de BSQ exigem uma taxa do mineiro em BTC, e as transações de emissão também exigem BTC pela quantia de BSQ solicitado ({0} satoshis/BSQ).\nEm falta: {1}

dao.feeTx.confirm=Confirmar transação {0}
dao.feeTx.confirm.details={0} taxa: {1}\nTaxa de mineração: {2} ({3} satoshis/byte)\nTamanho da transação: {4} Kb\n\nTem certeza de que deseja publicar a transação {5}?

dao.feeTx.issuanceProposal.confirm.details={0} taxa: {1}\nBTC necessário para a emissão de BSQ: {2} ({3} satoshis/BSQ)\nTaxa de mineração: {4} ({5} satoshis/byte)\nTamanho da transação: {6} Kb\n\nSe o seu pedido for aprovado, você receberá a quantia solicitada menos a taxa de proposta de 2 BSQ.\n\nTem certeza de que deseja publicar a transação de {7}?"

dao.news.bisqDAO.title=A OAD DO BISQ
dao.news.bisqDAO.description=Assim como o mercado de câmbio do Bisq é descentralizado e resistente à censura, o seu modelo de governação também o é - e a OAD do Bisq e o token da BSQ são as ferramentas que tornam isso possível.
dao.news.bisqDAO.readMoreLink=Saber Mais Sobre a OAD do Bisq

dao.news.pastContribution.title=FEZ CONTRIBUIÇÕES NO PASSADO? PEÇA BSQ
dao.news.pastContribution.description=Se você contribuiu para o Bisq, por favor, use o endereço BSQ abaixo e faça um pedido para participar da distribuição genesis de BSQ.
dao.news.pastContribution.yourAddress=O seu endereço da carteira BSQ
dao.news.pastContribution.requestNow=Solicitar agora

dao.news.DAOOnTestnet.title=EXECUTE A OAD DO BISQ NA NOSSA REDE DE TESTES
dao.news.DAOOnTestnet.description=A mainnet da OAD do Bisq ainda não foi lançada, mas você pode aprender sobre a OAD do Bisq executando-a na nossa testnet.
dao.news.DAOOnTestnet.firstSection.title=1. Mudar para Modo Testnet da OAD
dao.news.DAOOnTestnet.firstSection.content=Mude para a Testnet da OAD no painel de Definições
dao.news.DAOOnTestnet.secondSection.title=2. Obtenha alguns BSQ
dao.news.DAOOnTestnet.secondSection.content=Solicite BSQ no Slack ou Compre BSQ no Bisq
dao.news.DAOOnTestnet.thirdSection.title=3. Participe num Ciclo de Votação
dao.news.DAOOnTestnet.thirdSection.content=Fazendo propostas e votando em propostas para mudar vários aspetos da Bisq.
dao.news.DAOOnTestnet.fourthSection.title=4. Explorar um Explorador de Blocos da BSQ
dao.news.DAOOnTestnet.fourthSection.content=Desde que BSQ é apenas bitcoin, você pode ver transações de BSQ no nosso explorador de blocos de bitcoin.
dao.news.DAOOnTestnet.readMoreLink=Leia a documentação completa

dao.monitor.daoState=Estado da OAD
dao.monitor.proposals=Estado de propostas
dao.monitor.blindVotes=Estado de votos cegos

dao.monitor.table.peers=Pares
dao.monitor.table.conflicts=Conflitos
dao.monitor.state=Estado
dao.monitor.requestAlHashes=Pedir todos os hashes
dao.monitor.resync=Re-sincronizar estado da OAD
dao.monitor.table.header.cycleBlockHeight=Ciclo / altura do bloco
dao.monitor.table.cycleBlockHeight=Ciclo {0} / bloco {1}
dao.monitor.table.seedPeers=Nó semente: {0}

dao.monitor.daoState.headline=Estado da OAD
dao.monitor.daoState.table.headline=Corrente de hashes do estado da OAD
dao.monitor.daoState.table.blockHeight=Altura do bloco
dao.monitor.daoState.table.hash=Hash do estado da OAD
dao.monitor.daoState.table.prev=Hash anterior
dao.monitor.daoState.conflictTable.headline=Hashes do estado da OAD de pares em conflito
dao.monitor.daoState.utxoConflicts=Conflitos de UTXO
dao.monitor.daoState.utxoConflicts.blockHeight=Altura do bloco: {0}
dao.monitor.daoState.utxoConflicts.sumUtxo=Soma de todo UTXO: {0} BSQ
dao.monitor.daoState.utxoConflicts.sumBsq=Soma de todo BSQ: {0} BSQ
dao.monitor.daoState.checkpoint.popup=O estado da OAD não está sincronizado com a rede. Após o reinicio a OAD vai ressincronizar.

dao.monitor.proposal.headline=Estado de propostas
dao.monitor.proposal.table.headline=Corrente hashes do estado da propostaa
dao.monitor.proposal.conflictTable.headline=Hashes de estado da proposta de pares em conflito

dao.monitor.proposal.table.hash=Hash do estado da proposta
dao.monitor.proposal.table.prev=Hash anterior
dao.monitor.proposal.table.numProposals=Nº de propostas

dao.monitor.isInConflictWithSeedNode=Os seus dados locais não estão em consenso com pelo menos um nó semente. Por favor, re-sincronizar o estado da OAD.
dao.monitor.isInConflictWithNonSeedNode=Um dos seus pares não está em consenso com a rede, mas o seu nó está em sincronia com os nós semente.
dao.monitor.daoStateInSync=Seu nó local está em consenso com a rede

dao.monitor.blindVote.headline=Estado de votos cegos
dao.monitor.blindVote.table.headline=Corrente de hashes de estado de voto cego
dao.monitor.blindVote.conflictTable.headline=Hashes de estado de voto cego de pares em conflito
dao.monitor.blindVote.table.hash=Hash de estado de voto cego
dao.monitor.blindVote.table.prev=Hash anterior
dao.monitor.blindVote.table.numBlindVotes=Nº de votos cegos

dao.factsAndFigures.menuItem.supply=Estoque de BSQ
dao.factsAndFigures.menuItem.transactions=Transações BSQ

dao.factsAndFigures.dashboard.marketPrice=Dados do mercado
dao.factsAndFigures.dashboard.price=Último preço de negócio de BSQ/BTC (no Bisq)
dao.factsAndFigures.dashboard.avgPrice90=Média de 90 dias do preço de negócio de BSQ/BTC
dao.factsAndFigures.dashboard.avgPrice30=Média de 30 dias do preço de negócio de BSQ/BTC
dao.factsAndFigures.dashboard.marketCap=Capitalização do mercado (com base no preço de negócio)
dao.factsAndFigures.dashboard.availableAmount=Total BSQ disponível

dao.factsAndFigures.supply.issued=BSQ emitido
dao.factsAndFigures.supply.genesisIssueAmount=BSQ emitido na transação genesis
dao.factsAndFigures.supply.compRequestIssueAmount=BDQ emitido para pedidos de compensação
dao.factsAndFigures.supply.reimbursementAmount=BSQ emitido para pedidos de reembolso

dao.factsAndFigures.supply.burnt=BSQ destruído

dao.factsAndFigures.supply.locked=Estado global do BSQ bloqueado
dao.factsAndFigures.supply.totalLockedUpAmount=Bloqueado em vínculos
dao.factsAndFigures.supply.totalUnlockingAmount=Desbloqueando BSQ de vínculos
dao.factsAndFigures.supply.totalUnlockedAmount=BSQ desbloqueado de vínculos
dao.factsAndFigures.supply.totalConfiscatedAmount=BSQ confiscado de vínculos
dao.factsAndFigures.supply.invalidTxs=BSQ destruído (transações inválidas)
dao.factsAndFigures.supply.burntAmount=BSQ destruído (taxas)

dao.factsAndFigures.transactions.genesis=Transação gênesis
dao.factsAndFigures.transactions.genesisBlockHeight=Altura do bloco genesis
dao.factsAndFigures.transactions.genesisTxId=ID da transação genesis
dao.factsAndFigures.transactions.txDetails=Estatísticas das transações de BSQ
dao.factsAndFigures.transactions.allTx=Nº de todas as transações de BSQ
dao.factsAndFigures.transactions.utxo=Nº de todos os outputs de transações não gastos
dao.factsAndFigures.transactions.compensationIssuanceTx=Nº de todas as transações de emissão de pedido de compensação
dao.factsAndFigures.transactions.reimbursementIssuanceTx=Nº de todas as trnsações de emissão de pedido de reembolso
dao.factsAndFigures.transactions.burntTx=Nº de todas transações de pagamentos de taxa
dao.factsAndFigures.transactions.invalidTx=Nº de todas as transações inválidas
dao.factsAndFigures.transactions.irregularTx=Nº de todas as transações irregulares

####################################################################
# Windows
####################################################################

contractWindow.title=Detalhes da disputa
contractWindow.dates=Data de oferta / Data de negócio
contractWindow.btcAddresses=Endereço bitcoin comprador BTC / vendendor BTC
contractWindow.onions=Endereço de rede comprador de BTC / vendendor de BTC
contractWindow.accountAge=Idade da conta do comprador de BTC / vendedor de BTC
contractWindow.numDisputes=Nº de disputas comprador de BTC / vendedor de BTC:
contractWindow.contractHash=Hash do contrato

displayAlertMessageWindow.headline=Informação importante!
displayAlertMessageWindow.update.headline=Informação importante de atualização!
displayAlertMessageWindow.update.download=Download:
displayUpdateDownloadWindow.downloadedFiles=Ficheiros:
displayUpdateDownloadWindow.downloadingFile=Descarregando: {0}
displayUpdateDownloadWindow.verifiedSigs=Assinaturas verificadas com chaves:
displayUpdateDownloadWindow.status.downloading=Descarregando ficheiros...
displayUpdateDownloadWindow.status.verifying=Verificando assinatura...
displayUpdateDownloadWindow.button.label=Descarregar o instalador e verificar a assinatura
displayUpdateDownloadWindow.button.downloadLater=Descarregar depois
displayUpdateDownloadWindow.button.ignoreDownload=Ignorar esta versão
displayUpdateDownloadWindow.headline=Uma nova atualização do Bisq está disponível!
displayUpdateDownloadWindow.download.failed.headline=Download falhou
displayUpdateDownloadWindow.download.failed=Download falhou.\nPor favor descarregue e verifique em https://bisq.network/downloads
displayUpdateDownloadWindow.installer.failed=Não é possível determinar o instalador correto. Por favor, descarregue e verifique manualmente em https://bisq.network/downloads
displayUpdateDownloadWindow.verify.failed=Verificação falhou.\nPor favor descarregue e verifique manualmente em https://bisq.network/downloads
displayUpdateDownloadWindow.success=A nova versão foi descarregada com sucesso e a assinatura foi verificada.\n\nPor favor, abra o diretório de download, desligue o programa e instale a nova versão.
displayUpdateDownloadWindow.download.openDir=Abrir diretório de download

disputeSummaryWindow.title=Resumo
disputeSummaryWindow.openDate=Data de abertura do bilhete
disputeSummaryWindow.role=Função do negociador
disputeSummaryWindow.payout=Pagamento da quantia de negócio
disputeSummaryWindow.payout.getsTradeAmount={0} de BTC fica com o pagamento da quantia de negócio
disputeSummaryWindow.payout.getsAll={0} BTC fica com tudo
disputeSummaryWindow.payout.custom=Pagamento personalizado
disputeSummaryWindow.payout.adjustAmount=A quantia inserida excede o valor disponível de {0}.\nAjustamos esse campo de input para o valor máx. possível.
disputeSummaryWindow.payoutAmount.buyer=Quantia de pagamento do comprador
disputeSummaryWindow.payoutAmount.seller=Quantia de pagamento do vendedor
disputeSummaryWindow.payoutAmount.invert=Usar perdedor como publicador
disputeSummaryWindow.reason=Razão da disputa
disputeSummaryWindow.reason.bug=Erro
disputeSummaryWindow.reason.usability=Usabilidade
disputeSummaryWindow.reason.protocolViolation=Violação de protocolo
disputeSummaryWindow.reason.noReply=Sem resposta
disputeSummaryWindow.reason.scam=Golpe
disputeSummaryWindow.reason.other=Outro
disputeSummaryWindow.reason.bank=Banco
disputeSummaryWindow.summaryNotes=Notas de resumo
disputeSummaryWindow.addSummaryNotes=Adicionar notas de resumo
disputeSummaryWindow.close.button=Fechar bilhete
disputeSummaryWindow.close.msg=Bilhete fechado em {0}\n\nResumo:\nQuantia do pagamento para comprador de BTC: {1}\nQuantia do pagamento para vendedor de BTC: {2}\n\nNotas de resumo:\n{3}
<<<<<<< HEAD
disputeSummaryWindow.close.nextStepsForMediation=\n\nPróximos passos:\nAbrir o negócio em andamento e aceitar ou rejeitar a mediação sugerida
=======
disputeSummaryWindow.close.nextStepsForMediation=\n\nPróximos passos:\nAbrir negócio e aceitar ou rejeitar as sugestões do mediador
disputeSummaryWindow.close.nextStepsForRefundAgentArbitration=\n\nPróximos passos:\nNenhuma ação adicional é necessária. Se o árbitro decidir a seu favor, você verá uma transação  de "Reembolso da arbitragem" em Fundos/Transações
>>>>>>> 00183db5
disputeSummaryWindow.close.closePeer=Você também precisa fechar o bilhete dos pares de negociação!
disputeSummaryWindow.close.txDetails.headline=Publicar transação de reembolso
disputeSummaryWindow.close.txDetails.buyer=O comprador recebe {0} no endereço: {1}\n
disputeSummaryWindow.close.txDetails.seller=O vendedor recebe {0} no endereço: {1}\n
disputeSummaryWindow.close.txDetails=Gastando: {0}\n{1}{2}Taxa da transação: {3} ({4} satoshis/byte)\nTamanho da transação: {5} Kb\n\nTem a certeza de que quer publicar esta transação?

emptyWalletWindow.headline={0} ferramenta de emergência da carteira
emptyWalletWindow.info=Por favor, use isso apenas em caso de emergência, se você não puder aceder o seu fundo a partir da interface do utilizador.\n\nPor favor, note que todas as ofertas abertas serão fechadas automaticamente ao usar esta ferramenta.\n\nAntes de usar essa ferramenta, faça backup do seu diretório de dados. Você pode fazer isso em \"Conta/Backup\".\n\nPor favor comunique-nos o seu problema e envie um relatório de erros no Github ou no fórum Bisq para que possamos investigar o que causou o problema.
emptyWalletWindow.balance=O saldo disponível da sua carteira:
emptyWalletWindow.bsq.btcBalance=Saldo de satoshis não-BSQ

emptyWalletWindow.address=Seu endereço de destino
emptyWalletWindow.button=Enviar todos os fundos
emptyWalletWindow.openOffers.warn=Você tem ofertas abertas que serão removidas se você esvaziar a carteira.\nTem certeza de que deseja esvaziar a sua carteira?
emptyWalletWindow.openOffers.yes=Sim, tenho certeza
emptyWalletWindow.sent.success=O saldo da sua carteira foi transferido com sucesso.

enterPrivKeyWindow.headline=Inserir chave privada para registro

filterWindow.headline=Editar lista de filtragem
filterWindow.offers=Ofertas filtradas (sep. por vírgula):
filterWindow.onions=Endereços onion filtrados (sep. por vírgula)
filterWindow.accounts=Dados da conta de negociação filtrados:\nFormato: lista de [id de método de pagamento | campo de dados | valor] sep. por vírgula
filterWindow.bannedCurrencies=Códigos de moedas filtrados (sep. por vírgula)
filterWindow.bannedPaymentMethods=IDs de método de pagamento filtrados (sep. por vírgula)
filterWindow.arbitrators=Árbitros filtrados (endereços onion sep. por vírgula)
filterWindow.mediators=Mediadores filtrados (endereços onion separados por vírgula)
filterWindow.refundAgents=Agentes de reembolso filtrados (endereços onion sep. por virgula)
filterWindow.seedNode=Nós de semente filtrados (endereços onion sep. por vírgula)
filterWindow.priceRelayNode=Nós de transmissão de preço filtrados (endereços onion sep. por vírgula)
filterWindow.btcNode=Nós de Bitcoin filtrados (endereços + portas sep. por vírgula)
filterWindow.preventPublicBtcNetwork=Prevenir uso da rede de Bitcoin pública
filterWindow.disableDao=Desativar OAD
filterWindow.disableDaoBelowVersion=Versão mín. necessária para a OAD
filterWindow.disableTradeBelowVersion=Mín. versão necessária para negociação
filterWindow.add=Adicionar filtro
filterWindow.remove=Remover filtro

offerDetailsWindow.minBtcAmount=Quantia mín. de BTC
offerDetailsWindow.min=(mín. {0})
offerDetailsWindow.distance=(distância do preço de mercado: {0})
offerDetailsWindow.myTradingAccount=Minha conta de negociação
offerDetailsWindow.offererBankId=(ID bancário/BIC/SWIFT do ofertante)
offerDetailsWindow.offerersBankName=(nome do banco do ofertante)
offerDetailsWindow.bankId=ID do banco (ex. BIC ou SWIFT)
offerDetailsWindow.countryBank=País do banco do ofertante
offerDetailsWindow.commitment=Compromisso
offerDetailsWindow.agree=Eu concordo
offerDetailsWindow.tac=Termos e condições
offerDetailsWindow.confirm.maker=Confirmar: Criar oferta para {0} bitcoin
offerDetailsWindow.confirm.taker=Confirmar: Aceitar oferta de {0} bitcoin
offerDetailsWindow.creationDate=Data de criação
offerDetailsWindow.makersOnion=Endereço onion do ofertante

qRCodeWindow.headline=Código QR
qRCodeWindow.msg=Por favor, use esse Código QR para financiar sua carteira Bisq à partir da sua carteira externa.
qRCodeWindow.request=Pedido de pagamento:\n{0}

selectDepositTxWindow.headline=Selecionar transação de depósito para disputa
selectDepositTxWindow.msg=A transação de depósito não foi armazenada no negócio.\nPor favor, selecione uma das transações multi-assinatura existentes na sua carteira, que foi a transação de depósito usada no negócio falhado.\n\nVocê pode encontrar a transação correta abrindo a janela de detalhes de negócio (clique na ID do negócio na lista) e seguindo o output da transação de pagamento da taxa de negociação para a próxima transação onde você ver a transação de depósito multi-assinatura (o endereço começa com 3). Esse ID de transação deve estar visível na lista apresentada aqui. Depois de encontrar a transação correta, selecione a transação aqui e continue.\n\nDesculpe pela inconveniência, mas esse caso de erro deve acontecer muito raramente e, no futuro, tentaremos encontrar maneiras melhores de resolvê-lo.
selectDepositTxWindow.select=Selecionar transação de depósito

selectBaseCurrencyWindow.headline=Seleção de mercado
selectBaseCurrencyWindow.msg=O mercado padrão selecionado é {0}.\n\nSe você quiser mudar para outra moeda base, selecione uma na lista.\nVocê também pode alterar posteriormente a moeda base no ecrã \"Definições/Rede\".
selectBaseCurrencyWindow.select=Selecionar moeda base

sendAlertMessageWindow.headline=Enviar notificação global
sendAlertMessageWindow.alertMsg=Mensagem de alerta
sendAlertMessageWindow.enterMsg=Digitar mensagem
sendAlertMessageWindow.isUpdate=É notificação de atualização
sendAlertMessageWindow.version=Nº da nova versão
sendAlertMessageWindow.send=Enviar notificação
sendAlertMessageWindow.remove=Remover notificação

sendPrivateNotificationWindow.headline=Enviar mensagem privada
sendPrivateNotificationWindow.privateNotification=Notificação privada
sendPrivateNotificationWindow.enterNotification=Digite notificação
sendPrivateNotificationWindow.send=Enviar notificação privada

showWalletDataWindow.walletData=Dados da carteira
showWalletDataWindow.includePrivKeys=Incluir chaves privadas

# We do not translate the tac because of the legal nature. We would need translations checked by lawyers
# in each language which is too expensive atm.
tacWindow.headline=Acordo de utilizador
tacWindow.agree=Eu concordo
tacWindow.disagree=Eu não concordo e desisto
tacWindow.arbitrationSystem=Sistema de arbitragem

tradeDetailsWindow.headline=Negócio
tradeDetailsWindow.disputedPayoutTxId=ID de transação do pagamento disputado:
tradeDetailsWindow.tradeDate=Data de negócio
tradeDetailsWindow.txFee=Taxa de mineração
tradeDetailsWindow.tradingPeersOnion=Endereço onion dos parceiros de negociação
tradeDetailsWindow.tradeState=Estado de negócio
tradeDetailsWindow.agentAddresses=Árbitro/Mediador

walletPasswordWindow.headline=Digite senha para abrir:

torNetworkSettingWindow.header=Definições de redes Tor
torNetworkSettingWindow.noBridges=Não usar pontes
torNetworkSettingWindow.providedBridges=Conectar com as pontes providenciadas
torNetworkSettingWindow.customBridges=Inserir pontes personalizadas
torNetworkSettingWindow.transportType=Tipo de transporte
torNetworkSettingWindow.obfs3=obfs3
torNetworkSettingWindow.obfs4=obfs4 (recomendado)
torNetworkSettingWindow.meekAmazon=meek-amazon
torNetworkSettingWindow.meekAzure=meek-azure
torNetworkSettingWindow.enterBridge=Insira uma ou mais pontes repetidoras (uma por linha)
torNetworkSettingWindow.enterBridgePrompt=digite endereço:porta
torNetworkSettingWindow.restartInfo=Precisa de reiniciar para aplicar as mudanças
torNetworkSettingWindow.openTorWebPage=Abrir à página web do projeto Tor
torNetworkSettingWindow.deleteFiles.header=Problemas de conexão?
torNetworkSettingWindow.deleteFiles.info=Se tem repetidamente problemas de conexão no início, apagar os ficheiros de Tor desatualizados pode ajudar. Para fazê-lo clique no botão em baixo e reinicia de seguida.
torNetworkSettingWindow.deleteFiles.button=Apagar ficheiros de Tor desatualizados e desligar
torNetworkSettingWindow.deleteFiles.progress=Desligar Tor em progresso
torNetworkSettingWindow.deleteFiles.success=Ficheiros de Tor desatualizados apagados com sucesso. Por favor reinicie.
torNetworkSettingWindow.bridges.header=O Tor está bloqueado?
torNetworkSettingWindow.bridges.info=Se o Tor estiver bloqueado pelo seu fornecedor de internet ou pelo seu país, você pode tentar usar pontes Tor.\nVisite a página web do Tor em: https://bridges.torproject.org/bridges para saber mais sobre pontes e transportes conectáveis.

feeOptionWindow.headline=Escolha a moeda para o pagamento da taxa de negócio
feeOptionWindow.info=Pode escolher pagar a taxa de negócio em BSQ ou em BTC. Se escolher BSQ tira proveito da taxa de negócio descontada.
feeOptionWindow.optionsLabel=Escolha a moeda para o pagamento da taxa de negócio
feeOptionWindow.useBTC=Usar BTC
feeOptionWindow.fee={0} (≈ {1})


####################################################################
# Popups
####################################################################

popup.headline.notification=Notificação
popup.headline.instruction=Favor observar:
popup.headline.attention=Atenção
popup.headline.backgroundInfo=Informação preliminar
popup.headline.feedback=Concluído
popup.headline.confirmation=Comfirmação
popup.headline.information=Informação
popup.headline.warning=Aviso
popup.headline.error=Erro

popup.doNotShowAgain=Não mostrar novamente
popup.reportError.log=Abrir ficheiro de log
popup.reportError.gitHub=Relatar ao GitHub issue tracker
popup.reportError={0}\n\nPara nos ajudar a melhorar o software, por favor reporte este erro abrindo um novo issue em https://github.com/bisq-network/bisq/issues.\nA mensagem de erro acima será copiada para a área de transferência quando você clicar num dos botões abaixo.\nSerá mais fácil fazer a depuração se você incluir o ficheiro bisq.log clicando "Abrir arquivo de log", salvando uma cópia e anexando-a ao seu relatório de erros.

popup.error.tryRestart=Por favor tente reiniciar o programa e verifique a sua conexão de Internet para ver se pode resolver o problema.
popup.error.takeOfferRequestFailed=Ocorreu um erro quando alguém tentou aceitar uma das suas ofertas:\n{0}

error.spvFileCorrupted=Ocorreu um erro ao ler o ficheiro da corrente SPV .\nPode ser que o ficheiro da corrente SPV esteja corrompido.\n\nMensagem de erro: {0}\n\nVocê deseja apagá-lo e iniciar uma resincronização?
error.deleteAddressEntryListFailed=Não foi possível apagar o ficheiro AddressEntryList.\nErro: {0}

popup.warning.walletNotInitialized=A carteira ainda não foi inicializada
popup.warning.wrongVersion=Você provavelmente tem a versão errada do Bisq para este computador.\nA arquitetura do seu computador é: {0}.\nO binário Bisq que você instalou é: {1}.\nPor favor, desligue e reinstale a versão correta ({2}).
popup.warning.incompatibleDB=Detectamos ficheiros de base de dados incompatíveis!\n\nEsses ficheiros de base de dados não são compatíveis com nossa base de código atual:\n{0}\n\nFizemos um backup do(s) ficheiro(s) corrompido(s) e aplicamos os valores padrão para uma nova versão da base de dados.\n\nO backup está localizado em:\n{1} /db/backup_of_corrupted_data.\n\nPor favor, verifique se você tem a última versão do Bisq instalada.\nVocê pode baixá-lo em:\nhttps://bisq.network/downloads\n\nPor favor, reinicie o programa.
popup.warning.startupFailed.twoInstances=Bisq já está em execução. Você não pode executar duas instâncias do Bisq.
popup.warning.cryptoTestFailed=Parece que você usa um binário auto-compilado e não segue as instruções de compilação em https://github.com/bisq-network/exchange/blob/master/doc/build.md#7-enable-unlimited-strength-for-cryptographic-keys.\n\nSe não for esse o caso e você usar o binário oficial do Bisq, por favor, envie um relatório de erros para a página do Github.\nErro = {0}
popup.warning.tradePeriod.halfReached=Sua negociação com o ID {0} atingiu a metade do valor máx. do período de negociação permitido e ainda não está concluído.\n\nO período de negócio termina em {1}\n\nPor favor, verifique o seu estado de negócio em \"Portefólio/Ofertas abertas\" para mais informações.
popup.warning.tradePeriod.ended=O seu negócio com o ID {0} atingiu o limite do máx. período de negociação permitido e não está concluído.\n\nO período de negócio terminou em {1}\n\nPor favor, verifique o seu negócio em \"Portefólio/Negócios abertos\" para entrar em contacto com o mediador.
popup.warning.noTradingAccountSetup.headline=Você ainda não configurou uma conta de negociação
popup.warning.noTradingAccountSetup.msg=Você precisa configurar uma conta de moeda nacional ou altcoin antes de criar uma oferta.\nVocê quer configurar uma conta?
popup.warning.noArbitratorsAvailable=Não há árbitros disponíveis.
popup.warning.noMediatorsAvailable=Não há mediadores disponíveis.
popup.warning.notFullyConnected=Você precisa esperar até estar totalmente conectado à rede.\nIsso pode levar cerca de 2 minutos na inicialização.
popup.warning.notSufficientConnectionsToBtcNetwork=Você precisa esperar até que você tenha pelo menos {0} conexões com a rede Bitcoin.
popup.warning.downloadNotComplete=Você precisa esperar até que o download dos blocos de Bitcoin ausentes esteja completo.
popup.warning.removeOffer=Tem certeza de que deseja remover essa oferta?\nA taxa de ofertante de {0} será perdida se você remover essa oferta.
popup.warning.tooLargePercentageValue=Você não pode definir uma percentagem superior à 100%.
popup.warning.examplePercentageValue=Por favor digitar um número percentual como \"5.4\" para 5.4%
popup.warning.noPriceFeedAvailable=Não há feed de preço disponível para essa moeda. Você não pode usar um preço baseado em percentagem.\nPor favor, selecione o preço fixo.
popup.warning.sendMsgFailed=Enviar mensagem para seu par de negociação falhou.\nPor favor, tente novamente e se continuar a falhar relate um erro.
popup.warning.insufficientBtcFundsForBsqTx=Você não tem fundos BTC suficientes para pagar a taxa de mineração para essa transação.\nPor favor financie sua carteira BTC.\nFundos em falta: {0}
popup.warning.bsqChangeBelowDustException=Esta transação cria um output de trocos de BSQ que está abaixo do limite de poeira (5,46 BSQ) e seria rejeitada pela rede do bitcoin.\n\nVocê precisa enviar uma quantia mais elevada para evitar o output de trocos (por exemplo, adicionando a quantia de poeira ao seu montante a ser enviado) ou adicionar mais fundos de BSQ à sua carteira de modo a evitar a gerar um output de poeira.\n\nO output de poeira é {0}.
popup.warning.btcChangeBelowDustException=Esta transação cria um output de trocos que está abaixo do limite de poeira (546 satoshis) e seria rejeitada pela rede do bitcoin.\n\nVocê precisa adicionar a quantia de poeira ao seu montante à ser enviado para evitar gerar um output de poeira.\n\nO output de poeira é {0}.

popup.warning.insufficientBsqFundsForBtcFeePayment=Você não tem fundos de BSQ suficientes para pagar a taxa de negócio em BSQ. Você pode pagar a taxa em BTC ou você precisa financiar sua carteira BSQ. Você pode comprar BSQ no Bisq.\n\nFundos BSQ em falta: {0}
popup.warning.noBsqFundsForBtcFeePayment=Sua carteira BSQ não possui fundos suficientes para pagar a taxa de negócio em BSQ.
popup.warning.messageTooLong=Sua mensagem excede o tamanho máx. permitido. Por favor enviá-la em várias partes ou carregá-la utilizando um serviço como https://pastebin.com.
popup.warning.lockedUpFunds=Você trancou fundos de um negócio falhado..\nSaldo trancado: {0} \nEndereço da tx de Depósito: {1}\nID de negócio: {2}.\n\nPor favor abra um bilhete de apoio selecionando o negócio no ecrã de negócios abertos e pressione \"alt + o\" ou \"option + o\"."

popup.warning.nodeBanned=Um dos nós de {0} foi banido. Por favor reinicie seu programa para ter certeza de não estar conectado ao nó banido.
popup.warning.priceRelay=transmissão de preço
popup.warning.seed=semente
popup.warning.mandatoryUpdate.trading=Por favor, atualize para a versão mais recente do Bisq. Uma atualização obrigatória que desativa negociação para versões antigas foi lançada. Por favor, confira o Fórum Bisq para mais informações.
popup.warning.mandatoryUpdate.dao=Por favor, atualize para a versão mais recente Bisq. Uma atualização obrigatória que desativa a OAD do Bisq e BSQ para versões antigas foi lançada. Por favor, confira o Fórum Bisq para mais informações.
popup.warning.disable.dao=A OAD do Bisq e BSQ foram temporariamente desativados. Por favor, confira o Fórum Bisq para mais informações.
popup.warning.burnBTC=Esta transação não é possível, pois as taxas de mineração de {0} excederia o montante a transferir de {1}. Aguarde até que as taxas de mineração estejam novamente baixas ou até você ter acumulado mais BTC para transferir.

popup.info.securityDepositInfo=Para garantir que ambos os negociadores seguem o protocolo de negócio, ambos os negociadores precisam pagar um depósito de segurança.\n\nEsse depósito é mantido na sua carteira de negócio até que o seu negócio seja concluído com sucesso, e então lhe será reembolsado.\n\nPor favor note: se você está criando uma nova oferta, o Bisq precisa estar em execução para que um outro negociador a aceite. Para manter suas ofertas online, mantenha o Bisq em execução e certifique-se de que este computador permaneça online também (ou seja, certifique-se de que ele não alterne para o modo de espera... o modo de espera do monitor não causa problema).

popup.info.cashDepositInfo=Por favor, certifique-se de que você tem uma agência bancária na sua área para poder fazer o depósito em dinheiro.\nO ID do banco (BIC/SWIFT) do vendedor é: {0}.
popup.info.cashDepositInfo.confirm=Eu confirmo que eu posso fazer o depósito
popup.info.shutDownWithOpenOffers=Bisq está sendo fechado, mas há ofertas abertas. \n\nEstas ofertas não estarão disponíveis na rede P2P enquanto o Bisq estiver desligado, mas elas serão publicadas novamente na rede P2P na próxima vez que você iniciar o Bisq.\n\nPara manter suas ofertas on-line, mantenha o Bisq em execução e certifique-se de que este computador também permaneça online (ou seja, certifique-se de que ele não entra no modo de espera... o modo de espera do monitor não causa problema).


popup.privateNotification.headline=Notificação privada importante!

popup.securityRecommendation.headline=Recomendação de segurança importante
popup.securityRecommendation.msg=Gostaríamos de lembrá-lo de considerar a possibilidade de usar a proteção por senha para sua carteira, caso você ainda não tenha ativado isso.\n\nTambém é altamente recomendável anotar as palavras-semente da carteira. Essas palavras-semente são como uma senha mestre para recuperar sua carteira Bitcoin.\nNa secção \"Semente da Carteira\", você encontrará mais informações.\n\nAlém disso, você deve fazer o backup da pasta completa de dados do programa na secção \"Backup\".

popup.bitcoinLocalhostNode.msg=O Bisq detectou um nó do Bitcoin Core em execução localmente (no localhost).\nPor favor, certifique-se de que este nó esteja totalmente sincronizado antes de iniciar o Bisq e que ele não esteja em execução no pruned mode.

popup.shutDownInProgress.headline=Desligando
popup.shutDownInProgress.msg=Desligar o programa pode demorar alguns segundos.\nPor favor não interrompa este processo.

popup.attention.forTradeWithId=Atenção necessária para o negócio com ID {0}

popup.info.multiplePaymentAccounts.headline=Múltiplas contas de pagamento disponíveis
popup.info.multiplePaymentAccounts.msg=Você tem várias contas de pagamento disponíveis para esta oferta. Por favor, verifique se você escolheu a correta.

popup.news.launch.headline=Duas Grandes Atualizações
popup.news.launch.accountSigning.headline=ASSINATURA DA CONTA
popup.news.launch.accountSigning.description=Aumente os limites de negociação fiat de 0,01 BTC comprando BTC de um par assinado.
popup.news.launch.ntp.headline=NOVO PROTOCOLO DE NEGÓCIO
popup.news.launch.ntp.description=O novo sistema de resolução de disputas em 2-níveis torna o Bisq mais seguro, escalável e resistente à censura.

popup.accountSigning.selectAccounts.headline=Selecionar contas de pagamento
popup.accountSigning.selectAccounts.description=Com base no método de pagamento e no momento, todas as contas de pagamento conectadas a uma disputa em que ocorreu um pagamento ao comprador serão selecionadas para você assinar.
popup.accountSigning.selectAccounts.signAll=Assinar todos os métodos de pagamento
popup.accountSigning.selectAccounts.datePicker=Selecione o ponto no tempo até o qual as contas serão assinadas

popup.accountSigning.confirmSelectedAccounts.headline=Confirmar contas de pagamento selecionadas
popup.accountSigning.confirmSelectedAccounts.description=Com base no seu input, {0} contas de pagamento serão selecionadas.
popup.accountSigning.confirmSelectedAccounts.button=Confirmar contas de pagamento
popup.accountSigning.signAccounts.headline=Confirmar a assinatura de contas de pagamento
popup.accountSigning.signAccounts.description=Com base na sua seleção, {0} contas de pagamento serão assinadas.
popup.accountSigning.signAccounts.button=Assinar contas de pagamento
popup.accountSigning.signAccounts.ECKey=Inserir a chave privada do árbitro
popup.accountSigning.signAccounts.ECKey.error=Má ECKey do árbitro

popup.accountSigning.success.headline=Parabéns
popup.accountSigning.success.description=Todas as contas de pagamento de {0} foram assinadas com sucesso!
popup.accountSigning.generalInformation=Você encontrará o estado de assinatura de todas as suas contas na seção de contas.\n\nPara mais informações, visite https://docs.bisq.network/payment-methods#account-signing.
popup.accountSigning.signedByArbitrator=Uma das suas contas de pagamento foi verificada e assinada por um árbitro. Fazendo negócios com esta conta assinará automaticamente a conta do seu par de negociação após um negócio bem-sucedido.\n\n{0}
popup.accountSigning.signedByPeer=Uma das suas contas de pagamento foi verificada e assinada por um par de negociação. Seu limite inicial de negociação será aumentado e você poderá assinar outras contas dentro de {0} dias a partir de agora.\n\n{1}
popup.accountSigning.peerLimitLifted=O limite inicial de uma das suas contas foi aumentado.\n\n{0}
popup.accountSigning.peerSigner=Uma das suas contas tem maturidade suficiente para assinar outras contas de pagamento e o limite inicial de uma delas foi aumentado.\n\n{0}

####################################################################
# Notifications
####################################################################

notification.trade.headline=Notificação para o oferta com ID {0}
notification.ticket.headline=Bilhete de apoio para o negócio com ID {0}
notification.trade.completed=O negócio completou e você já pode levantar seus fundos.
notification.trade.accepted=Sua oferta foi aceite por um {0} de BTC.
notification.trade.confirmed=Seu negócio tem pelo menos uma confirmação da blockchain.\nVocê pode começar o pagamento agora.
notification.trade.paymentStarted=O comprador de BTC iniciou o pagamento
notification.trade.selectTrade=Selecionar negócio
notification.trade.peerOpenedDispute=Seu par de negociação abriu um {0}.
notification.trade.disputeClosed=A {0} foi fechada.
notification.walletUpdate.headline=Atualização da carteira de negociação
notification.walletUpdate.msg=A sua carteira está suficientemente financiada.\nQuantia: {0}
notification.takeOffer.walletUpdate.msg=A sua carteira de negociação já estava suficientemente financiada por uma tentativa de aceitação de oferta anterior.\nQuantia: {0}
notification.tradeCompleted.headline=Negócio concluído
notification.tradeCompleted.msg=Você pode levantar seus fundos agora para sua carteira Bitcoin externa ou transferi-la para a carteira Bisq.


####################################################################
# System Tray
####################################################################

systemTray.show=Mostrar janela do programa
systemTray.hide=Esconder janela do programa
systemTray.info=Informação sobre Bisq
systemTray.exit=Sair
systemTray.tooltip=Bisq: A rede de mercado de câmbio descentralizada


####################################################################
# GUI Util
####################################################################

guiUtil.miningFeeInfo=Certifique-se de que a taxa de mineração usada na sua carteira externa seja pelo menos {0} satoshis/byte. Caso contrário, as transacções de negócio não podem ser confirmadas e um negócio acabaria em disputa.

guiUtil.accountExport.savedToPath=Contas de negociação guardadas em:\n{0}
guiUtil.accountExport.noAccountSetup=Você não tem contas de negociação prontas para exportar.
guiUtil.accountExport.selectPath=Selecione diretório de {0}
# suppress inspection "TrailingSpacesInProperty"
guiUtil.accountExport.tradingAccount=Conta de negociação com id {0}\n
# suppress inspection "TrailingSpacesInProperty"
guiUtil.accountImport.noImport=Nós não importamos a conta de negociação com o id {0} porque já existe.\n
guiUtil.accountExport.exportFailed=A exportação para CSV falhou devido à um erro.\nErro = {0}
guiUtil.accountExport.selectExportPath=Selecionar diretório para exportar
guiUtil.accountImport.imported=Conta de negociação importada de:\n{0}\n\nContas importadas:\n{1}
guiUtil.accountImport.noAccountsFound=Nenhuma conta de negociação exportada foi encontrada em: {0}.\nO nome do ficheiro é {1}. "
guiUtil.openWebBrowser.warning=Você vai abrir uma página web no navegador da web do seu sistema.\nVocê quer abrir a página web agora?\n\nSe você não estiver usando o \"Navegador Tor\" como seu navegador web padrão do sistema, você irá se conectar à página web em rede transparente.\n\nURL: \"{0}\"
guiUtil.openWebBrowser.doOpen=Abrir a página web e não perguntar novamente
guiUtil.openWebBrowser.copyUrl=Copiar URL e cancelar
guiUtil.ofTradeAmount=da quantia de negócio


####################################################################
# Component specific
####################################################################

list.currency.select=Selecione a moeda
list.currency.showAll=Ver todos
list.currency.editList=Editar lista de moedas

table.placeholder.noItems=Atualmente não há {0} disponíveis
table.placeholder.noData=Não há dados disponíveis no momento
table.placeholder.processingData=Processando os dados...


peerInfoIcon.tooltip.tradePeer=Do par de negociação
peerInfoIcon.tooltip.maker=Do ofertante
peerInfoIcon.tooltip.trade.traded={0} endereço onion: {1}\nVocê já negociou {2} vez(es) com esse par\n{3}
peerInfoIcon.tooltip.trade.notTraded={0} endereço onion: {1}\nVocê não negociou com esse par até agora.\n{2}
peerInfoIcon.tooltip.age=Conta de pagamento criada há {0}.
peerInfoIcon.tooltip.unknownAge=Idade de conta de pagamento desconhecida.

tooltip.openPopupForDetails=Abrir popup para mais detalhes
tooltip.openBlockchainForAddress=Abrir um explorador de blockchain externo para endereço: {0}
tooltip.openBlockchainForTx=Abrir um explorador de blockchain externo para transação: {0}

confidence.unknown=Estado da transação desconhecido
confidence.seen=Visto por {0} par(es) / 0 confirmações
confidence.confirmed=Confirmado em {0} bloco(s)
confidence.invalid=A transação é inválida

peerInfo.title=Informação do par
peerInfo.nrOfTrades=Número de negócios completos
peerInfo.notTradedYet=Você não negociou com esse utilizador até agora.
peerInfo.setTag=Definir o rótulo para esse par
peerInfo.age.noRisk=Idade da conta de pagamento
peerInfo.age.chargeBackRisk=Tempo desde a assinatura
peerInfo.unknownAge=Idade desconhecida

addressTextField.openWallet=Abrir sua carteira Bitcoin padrão
addressTextField.copyToClipboard=Copiar endereço para área de transferência
addressTextField.addressCopiedToClipboard=Endereço copiado para área de transferência
addressTextField.openWallet.failed=Abrir a programa de carteira Bitcoin padrão falhou. Talvez você não tenha um instalado?

peerInfoIcon.tooltip={0}\nRótulo: {1}

txIdTextField.copyIcon.tooltip=Copiar ID de transação
txIdTextField.blockExplorerIcon.tooltip=Abrir um explorador de blockchain com o ID dessa transação


####################################################################
# Navigation
####################################################################

navigation.account=\"Conta\"
navigation.account.walletSeed=\"Conta/Semente da carteira\"
navigation.funds.availableForWithdrawal=\"Fundos/Enviar fundos\"
navigation.portfolio.myOpenOffers=\"Portefólio/As minhas ofertas abertas\"
navigation.portfolio.pending=\"Portefólio/Negócios abertos\"
navigation.portfolio.closedTrades=\"Portefólio/Histórico\"
navigation.funds.depositFunds=\"Fundos/Receber fundos\"
navigation.settings.preferences=\"Definições/Preferências\"
navigation.funds.transactions=\"Fundos/Transações\"
navigation.support=\"Apoio\"
navigation.dao.wallet.receive=\"OAD/Carteira BSQ/Receber\"


####################################################################
# Formatter
####################################################################

formatter.formatVolumeLabel={0} quantia{1}
formatter.makerTaker=Ofertante como {0} {1} / Aceitador como {2} {3}
formatter.youAreAsMaker=Você está {0} {1} como ofertante / Aceitador está {2} {3}
formatter.youAreAsTaker=Você está {0} {1} como aceitador / Ofetante é {2} {3}
formatter.youAre=Você é {0} {1} ({2} {3})
formatter.youAreCreatingAnOffer.fiat=Você está criando uma oferta para {0} {1}
formatter.youAreCreatingAnOffer.altcoin=Você está criando uma oferta para {0} {1} ({2} {3})
formatter.asMaker={0} {1} como ofertante
formatter.asTaker={0} {1} como aceitador


####################################################################
# Domain specific
####################################################################

# we use enum values here
# dynamic values are not recognized by IntelliJ
# suppress inspection "UnusedProperty"
BTC_MAINNET=Mainnet de Bitcoin
# suppress inspection "UnusedProperty"
BTC_TESTNET=Testnet de Bitcoin
# suppress inspection "UnusedProperty"
BTC_REGTEST=Regtest Bitcoin
# suppress inspection "UnusedProperty"
BTC_DAO_TESTNET=Testnet da OAD do Bitcoin (discontinuada)
# suppress inspection "UnusedProperty"
BTC_DAO_BETANET=Betanet da OAD do Bisq (Mainnet do Bitcoin)
# suppress inspection "UnusedProperty"
BTC_DAO_REGTEST=Regtest da OAD do Bitcoin

time.year=Ano
time.month=Mês
time.week=Semana
time.day=Dia
time.hour=Hora
time.minute10=10 Minutos
time.hours=horas
time.days=dias
time.1hour=1 hora
time.1day=1 dia
time.minute=minuto
time.second=segundo
time.minutes=minutos
time.seconds=segundos


password.enterPassword=Inserir senha
password.confirmPassword=Confirmar senha
password.tooLong=A senha deve ter menos de 500 caracteres.
password.deriveKey=Derivar chave a partir da senha
password.walletDecrypted=A carteira foi descriptografada com sucesso e a proteção por senha removida.
password.wrongPw=Você digitou a senha errada.\n\nPor favor, tente digitar sua senha novamente, verificando com atenção se há erros de ortografia.
password.walletEncrypted=Carteira encriptada com sucesso e proteção por senha ativada.
password.walletEncryptionFailed=A senha da carteira não pôde ser definida. Você pode ter importado palavras-semente que não correspondem à base de dados da carteira. Por favor, contacte os desenvolvedores no Fórum Bisq.
password.passwordsDoNotMatch=As 2 senhas inseridas não são iguais.
password.forgotPassword=Esqueceu a senha?
password.backupReminder=Observe que, ao definir uma senha da carteira, todos os backups criados automaticamente a partir da carteira não criptografada serão apagados.\n\nÉ altamente recomendado fazer um backup do diretório do programa e anotar suas palavras-semente antes de definir uma senha!
password.backupWasDone=Eu já fiz um backup

seed.seedWords=Palavras-semente da carteira
seed.enterSeedWords=Inserir as palavras-semente da carteira
seed.date=Data da carteira
seed.restore.title=Restaurar carteira a partir de palavras-semente
seed.restore=Restaurar carteiras
seed.creationDate=Data de criação
seed.warn.walletNotEmpty.msg=Sua carteira do Bitcoin não está vazia.\n\nVocê deve esvaziar esta carteira antes de tentar restaurar uma mais antiga, já que misturar as carteiras pode levar à backups invalidados.\n\nPor favor, finalize seus negócios, feche todas as suas ofertas abertas e vá para a secção Fundos para levantar a sua bitcoin.\nCaso você não consiga acessar a sua bitcoin, você pode usar a ferramenta de emergência para esvaziar a carteira.\nPara abrir essa ferramenta de emergência, pressione \"alt + e\" ou \"option + e\".
seed.warn.walletNotEmpty.restore=Eu desejo restaurar de qualquer forma
seed.warn.walletNotEmpty.emptyWallet=Eu esvaziarei as carteiras primeiro
seed.warn.notEncryptedAnymore=Suas carteiras são encriptadas.\n\nApós a restauração, as carteiras não serão mais encriptadas e você deverá definir uma nova senha.\n\nVocê quer continuar?
seed.restore.success=Carteiras restauradas com sucesso com as novas palavras-semente.\n\nVocê precisa desligar e reiniciar o programa.
seed.restore.error=Um erro ocorreu ao restaurar as carteiras com palavras-semente.{0}


####################################################################
# Payment methods
####################################################################

payment.account=Conta
payment.account.no=Nº da conta
payment.account.name=Nome da conta
payment.account.owner=Nome completo do titular da conta
payment.account.fullName=Nome completo (primeiro, nome do meio, último)
payment.account.state=Estado/Província/Região
payment.account.city=Cidade
payment.bank.country=País do banco
payment.account.name.email=Nome completo do titular da conta / email
payment.account.name.emailAndHolderId=Nome completo do titular da conta / email / {0}
payment.bank.name=Nome do banco
payment.select.account=Selecione o tipo de conta
payment.select.region=Selecionar região
payment.select.country=Selecionar país
payment.select.bank.country=Selecionar país do banco
payment.foreign.currency=Tem certeza que deseja selecionar uma moeda que não seja a moeda padrão do pais?
payment.restore.default=Não, resturar para a moeda padrão
payment.email=Email
payment.country=País
payment.extras=Requerimentos adicionais
payment.email.mobile=Email ou nº de telemóvel
payment.altcoin.address=Endereço de altcoin
payment.altcoin.tradeInstantCheckbox=Negócio instantâneo (dentro de 1 hora) com esta Altcoin
payment.altcoin.tradeInstant.popup=Para negociação instantânea, é necessário que os dois pares de negociação estejam online para concluir o negócio em menos de 1 hora..\n\nSe você tem ofertas abertas e você não está disponível, por favor desative essas ofertas no ecrã 'Portefólio'.
payment.altcoin=Altcoin
payment.select.altcoin=Selecionar ou procurar altcoin
payment.secret=Pergunta secreta
payment.answer=Resposta
payment.wallet=ID da carteira
payment.uphold.accountId=Nome de utilizador, email ou nº de telemóvel
payment.cashApp.cashTag=$Cashtag
payment.moneyBeam.accountId=Email ou nº de telemóvel
payment.venmo.venmoUserName=Nome de utilizador do Venmo
payment.popmoney.accountId=Email ou nº de telemóvel
payment.revolut.email=Email
payment.revolut.phoneNr=Nº de telemóvel registado
payment.promptPay.promptPayId=ID de cidadão/ID de impostos ou nº de telemóvel
payment.supportedCurrencies=Moedas suportadas
payment.limitations=Limitações
payment.salt=Sal para verificação da idade da conta
payment.error.noHexSalt=O sal precisa de estar no formato HEX.\nSó é recomendável editar o campo do sal se você quiser transferir o sal de uma conta antiga para manter a idade da sua conta. A idade da conta é verificada usando o sal da conta e os dados da conta de identificação, (ex. IBAN).
payment.accept.euro=Aceitar negócios destes países do Euro
payment.accept.nonEuro=Aceitar negócios desses países fora do Euro
payment.accepted.countries=Países aceites
payment.accepted.banks=Bancos aceites (ID)
payment.mobile=Nº de telemóvel
payment.postal.address=Morada postal
payment.national.account.id.AR=Numero CBU
shared.accountSigningState=Estado da assinatura da conta

#new
payment.altcoin.address.dyn=Endereço de {0}
payment.altcoin.receiver.address=Endereço altcoin do recipiente
payment.accountNr=Número da conta
payment.emailOrMobile=Email ou nº de telemóvel
payment.useCustomAccountName=Usar nome de conta personalizado:
payment.maxPeriod=Período máx. de negócio
payment.maxPeriodAndLimit=Duração máx. de negócio: {0} / Compra máx.: {1} / Venda máx.: {2} / Idade da conta: {3}
payment.maxPeriodAndLimitCrypto=Período máx. de negócio {0} / Limite máx. de negócio: {1}
payment.currencyWithSymbol=Moeda: {0}
payment.nameOfAcceptedBank=Nome do banco aceite
payment.addAcceptedBank=Adicionar banco aceite
payment.clearAcceptedBanks=Limpar bancos aceites
payment.bank.nameOptional=Nome do banco (opcional)
payment.bankCode=Código do Banco
payment.bankId=ID do banco (BIC/SWIFT):
payment.bankIdOptional=ID do banco (BIC/SWIFT) (opcional)
payment.branchNr=Nº da agência:
payment.branchNrOptional=Nº da agência (opcional):
payment.accountNrLabel=Nº da conta (IBAN)
payment.accountType=Tipo de conta
payment.checking=Conta Corrente
payment.savings=Poupança
payment.personalId=ID pessoal
payment.clearXchange.info=Por favor certifique-se de que preenche os requerimentos para o uso de Zelle (ClearXchange).\n\n1. Precisa de ter a sua conta Zelle (ClearXchange) verificada na sua plataforma antes de começar um negócio ou criar uma oferta.\n\n2. Precisa de ter uma conta bancária num dos seguintes bancos membros:\n\t● Bank of America\n\t● Capital One P2P Payments\n\t● Chase QuickPay\n\t● FirstBank Person to Person Transfers\n\t● Frost Send Money\n\t● U.S. Bank Send Money\n\t● TD Bank\n\t● Citibank\n\t● Wells Fargo SurePay\n\n3. Precisa de ter certeza de não exceder o limite diário ou mensal de transferência da Zelle (ClearXchange).\n\nPor favor use Zelle (ClearXchange) apenas se preencher todos esses requerimentos, caso contrário é bastante provável que a transferência da Zelle (ClearXchange) falhe e o negócio acabe em disputa.\nSe não tiver preenchido todos os requerimentos acima mencionados perderá o depósito de segurança.\n\nPor favor, esteja ciente de um risco maior de estorno ao usar Zelle (ClearXchange).\nPara o vendedor {0}  altamente recomendado entrar em contato com o comprador {1} usando o endereço de e-mail ou o número de telemóvel fornecido para confirmar se ele é realmente o proprietário da conta da Zelle (ClearXchange).

payment.moneyGram.info=Ao usar o MoneyGram, o comprador de BTC deve enviar o Número de Autorização e uma foto do recibo por e-mail ao vendedor de BTC. O recibo deve mostrar claramente o nome completo do vendedor, o país, o estado e a quantia. O comprador visualizará o e-mail do vendedor no processo de negócio.
payment.westernUnion.info=Ao usar o Western Union, o comprador do BTC deve enviar o MTCN (número de rastreamento) e uma foto do recibo por e-mail ao vendedor de BTC. O recibo deve mostrar claramente o nome completo do vendedor, a cidade, o país e a quantia. O comprador visualizará o e-mail do vendedor no processo de negócio.
payment.halCash.info=Ao usar o HalCash, o comprador de BTC precisa enviar ao vendedor de BTC o código HalCash através de uma mensagem de texto do seu telemóvel.\n\nPor favor, certifique-se de não exceder a quantia máxima que seu banco lhe permite enviar com o HalCash. A quantia mín. de levantamento é de 10 euros e a quantia máx. é de 600 EUR. Para levantamentos repetidos é de 3000 euros por recipiente por dia e 6000 euros por recipiente por mês. Por favor confirme esses limites com seu banco para ter certeza de que eles usam os mesmos limites mencionados aqui.\n\nA quantia de levantamento deve ser um múltiplo de 10 euros, pois você não pode levantar outras quantias de uma ATM. A interface do utilizador no ecrã para criar oferta e aceitar ofertas ajustará a quantia de BTC para que a quantia de EUR esteja correta. Você não pode usar o preço com base no mercado, pois o valor do EUR estaria mudando com a variação dos preços.\n\nEm caso de disputa, o comprador de BTC precisa fornecer a prova de que enviou o EUR.
payment.limits.info=Por favor, esteja ciente de que todas as transferências bancárias carregam uma certa quantidade de risco de estorno.\n\nPara mitigar esse risco, o Bisq define limites por negócio com base em dois fatores:\n\n1. O nível estimado de risco de estorno para o método de pagamento usado\n2. A idade da sua conta para esse método de pagamento\n\nA conta que você está criando agora é nova e sua idade é zero. À medida que a sua conta aumenta de idade ao longo de um período de dois meses, os seus limites por negócio aumentarão:\n\n● Durante o primeiro mês, seu limite por negócio será {0}\n● Durante o segundo mês, seu limite por negócio será {1}\n● Após o segundo mês, seu limite por negócio será {2}\n\nPor favor, note que não há limites para o número total de vezes que você pode negociar.
payment.limits.info.withSigning=Para limitar riscos de estorno, o Bisq estabelece limites de compra por negócio com base nos dois seguintes factores:\n\n1. Risco geral de estorno para o método de pagamento\n2. Estado de assinatura da conta\n\nEssa conta de pagamento que você acabou de criar tem algum risco de estorno e ainda não foi assinada por um árbitro ou um par confiável, portanto, está limitada à compra de {0} por negócio. Após a assinatura, os limites de compra aumentarão da seguinte forma:\n\n● Antes de assinar e até 30 dias após a assinatura, o seu limite de compra por negócio será {0}\n● 30 dias após a assinatura, o seu limite de compra por negócio será de {1}\n● 60 dias após a assinatura, o seu limite de compra por negócio será de {2}\n\nOs limites de venda não são afetados pela assinatura da conta e aumentam apenas à medida que a idade da conta aumenta. Mais informações estão em https://docs.bisq.network/payment-methods#account-signing.\n\nNão há limites para o número de negócio que você pode fazer.

payment.cashDeposit.info=Por favor, confirme que seu banco permite-lhe enviar depósitos em dinheiro para contas de outras pessoas. Por exemplo, o Bank of America e o Wells Fargo não permitem mais esses depósitos.

payment.revolut.info=Certifique-se de que o número de telemóvel que você usou para sua conta Revolut está registado na Revolut, caso contrário o comprador de BTC não poderá enviar-lhe os fundos.

payment.usPostalMoneyOrder.info=As Ordens de pagamento são um dos métodos de compra de moedas fiduciárias mais privados disponíveis no Bisq.\n\nEntretanto, esteja ciente dos riscos potencialmente aumentados associados ao seu uso. O Bisq não assumirá qualquer responsabilidade no caso de uma ordem de pagamento enviada ser roubada, e o mediador ou o  árbitro, nesses casos, concederão o BTC ao remetente da ordem de pagamento, desde que possam produzir informações de rastreamento e recibos. Pode ser aconselhável que o remetente escreva o nome do vendedor de BTC na ordem de pagamento, a fim de minimizar o risco de que a ordem de pagamento seja levantado por outra pessoa.

payment.f2f.contact=Informação de contacto
payment.f2f.contact.prompt=Como deseja ser contactado pelo par de negociação? (endereço de e-mail, número de telefone, ...)
payment.f2f.city=Cidade para o encontro 'Face à face'
payment.f2f.city.prompt=A cidade será exibida com a oferta
payment.f2f.optionalExtra=Informação adicional opcional
payment.f2f.extra=Informação adicional

payment.f2f.extra.prompt=O ofertante pode definir 'termos e condições' ou adicionar informação de um contacto público. Este será exibido com a oferta.
payment.f2f.info=Negócios 'Cara à Cara' têm diferentes regras e vêm com riscos diferentes às transações online.\n\nAs principais diferenças são:\n● Os pares de negociação precisam de trocar informação sobre a localização e hora do encontro, usando os contactos providenciados.\n● Os pares de negociação precisam de trazer os seus laptops a fazer a confirmação de 'pagamento enviado' e 'pagamento recebido' no local de encontro.\n● Se um ofertante tem 'termos e condições' especiais, ele precisa de menciona-los no campo de texto 'Informações Adicionais' na sua conta.\n● Ao aceitar uma oferta, o aceitador concorda com os 'termos e condições' declarados pelo ofertante.\n● Em caso de disputa o mediador ou o árbitro não pode ajudar muito porque normalmente é difícil obter evidência inalterável do que aconteceu no encontro. Nesses casos os fundos em BTC podem ficar bloqueados indefinidamente ou até que os pares de negociação cheguem à um acordo.\n\nPara ter a certeza de que percebe a diferença com negociações 'Cara à Cara' por favor leias as instruções e recomendações em: 'https://docs.bisq.network/trading-rules.html#f2f-trading'
payment.f2f.info.openURL=Abrir página web
payment.f2f.offerbook.tooltip.countryAndCity=País e cidade: {0} / {1}
payment.f2f.offerbook.tooltip.extra=Informação adicional: {0}

payment.japan.bank=Banco
payment.japan.branch=Agência
payment.japan.account=Conta
payment.japan.recipient=Nome

# We use constants from the code so we do not use our normal naming convention
# dynamic values are not recognized by IntelliJ

# Only translate general terms
NATIONAL_BANK=Transferência bancária nacional
SAME_BANK=Tranferência para mesmo banco
SPECIFIC_BANKS=Transferência com banco escpecífico
US_POSTAL_MONEY_ORDER=US Postal Money Order
CASH_DEPOSIT=Depósito em dinheiro
MONEY_GRAM=MoneyGram
WESTERN_UNION=Western Union
F2F=Face à face (em pessoa)
JAPAN_BANK=Japan Bank Furikomi

# suppress inspection "UnusedProperty"
NATIONAL_BANK_SHORT=Bancos nacionais
# suppress inspection "UnusedProperty"
SAME_BANK_SHORT=Mesmo banco
# suppress inspection "UnusedProperty"
SPECIFIC_BANKS_SHORT=Bancos específicos
# suppress inspection "UnusedProperty"
US_POSTAL_MONEY_ORDER_SHORT=US Money Order
# suppress inspection "UnusedProperty"
CASH_DEPOSIT_SHORT=Depósito em dinheiro
# suppress inspection "UnusedProperty"
MONEY_GRAM_SHORT=MoneyGram
# suppress inspection "UnusedProperty"
WESTERN_UNION_SHORT=Western Union
# suppress inspection "UnusedProperty"
F2F_SHORT=F2F
# suppress inspection "UnusedProperty"
JAPAN_BANK_SHORT=Japan Furikomi

# Do not translate brand names
# suppress inspection "UnusedProperty"
UPHOLD=Uphold
# suppress inspection "UnusedProperty"
MONEY_BEAM=MoneyBeam (N26)
# suppress inspection "UnusedProperty"
POPMONEY=Popmoney
# suppress inspection "UnusedProperty"
REVOLUT=Revolut
# suppress inspection "UnusedProperty"
PERFECT_MONEY=Perfect Money
# suppress inspection "UnusedProperty"
ALI_PAY=AliPay
# suppress inspection "UnusedProperty"
WECHAT_PAY=WeChat Pay
# suppress inspection "UnusedProperty"
SEPA=SEPA
# suppress inspection "UnusedProperty"
SEPA_INSTANT=SEPA Instant Payments
# suppress inspection "UnusedProperty"
FASTER_PAYMENTS=Faster Payments
# suppress inspection "UnusedProperty"
SWISH=Swish
# suppress inspection "UnusedProperty"
CLEAR_X_CHANGE=Zelle (ClearXchange)
# suppress inspection "UnusedProperty"
CHASE_QUICK_PAY=Chase QuickPay
# suppress inspection "UnusedProperty"
INTERAC_E_TRANSFER=Interac e-Transfer
# suppress inspection "UnusedProperty"
HAL_CASH=HalCash
# suppress inspection "UnusedProperty"
BLOCK_CHAINS=Altcoins
# suppress inspection "UnusedProperty"
PROMPT_PAY=PromptPay
# suppress inspection "UnusedProperty"
ADVANCED_CASH=Advanced Cash
# suppress inspection "UnusedProperty"
BLOCK_CHAINS_INSTANT=Altcoins Instantâneas

# Deprecated: Cannot be deleted as it would break old trade history entries
# suppress inspection "UnusedProperty"
OK_PAY=OKPay
# suppress inspection "UnusedProperty"
CASH_APP=Cash App
# suppress inspection "UnusedProperty"
VENMO=Venmo


# suppress inspection "UnusedProperty"
UPHOLD_SHORT=Uphold
# suppress inspection "UnusedProperty"
MONEY_BEAM_SHORT=MoneyBeam (N26)
# suppress inspection "UnusedProperty"
POPMONEY_SHORT=Popmoney
# suppress inspection "UnusedProperty"
REVOLUT_SHORT=Revolut
# suppress inspection "UnusedProperty"
PERFECT_MONEY_SHORT=Perfect Money
# suppress inspection "UnusedProperty"
ALI_PAY_SHORT=AliPay
# suppress inspection "UnusedProperty"
WECHAT_PAY_SHORT=WeChat Pay
# suppress inspection "UnusedProperty"
SEPA_SHORT=SEPA
# suppress inspection "UnusedProperty"
SEPA_INSTANT_SHORT=SEPA Instant
# suppress inspection "UnusedProperty"
FASTER_PAYMENTS_SHORT=Faster Payments
# suppress inspection "UnusedProperty"
SWISH_SHORT=Swish
# suppress inspection "UnusedProperty"
CLEAR_X_CHANGE_SHORT=Zelle
# suppress inspection "UnusedProperty"
CHASE_QUICK_PAY_SHORT=Chase QuickPay
# suppress inspection "UnusedProperty"
INTERAC_E_TRANSFER_SHORT=Interac e-Transfer
# suppress inspection "UnusedProperty"
HAL_CASH_SHORT=HalCash
# suppress inspection "UnusedProperty"
BLOCK_CHAINS_SHORT=Altcoins
# suppress inspection "UnusedProperty"
PROMPT_PAY_SHORT=PromptPay
# suppress inspection "UnusedProperty"
ADVANCED_CASH_SHORT=Advanced Cash
# suppress inspection "UnusedProperty"
BLOCK_CHAINS_INSTANT_SHORT=Altcoins Instant

# Deprecated: Cannot be deleted as it would break old trade history entries
# suppress inspection "UnusedProperty"
OK_PAY_SHORT=OKPay
# suppress inspection "UnusedProperty"
CASH_APP_SHORT=Cash App
# suppress inspection "UnusedProperty"
VENMO_SHORT=Venmo


####################################################################
# Validation
####################################################################

validation.empty=Campo vazio não é permitido
validation.NaN=Número inválido
validation.notAnInteger=O input não é um número inteiro.
validation.zero=Número 0 não é permitido
validation.negative=Valores negativos não são permitidos.
validation.fiat.toSmall=Input menor do que a quantia mínima permitida.
validation.fiat.toLarge=Input maior do que a quantia máxima permitida.
validation.btc.fraction=O input resulta em um valor de bitcoin com uma fração da menor unidade (satoshi).
validation.btc.toLarge=O input maior que {0} não é permitido.
validation.btc.toSmall=Input menor que {0} não é permitido.
validation.securityDeposit.toSmall=Input menor que {0} não é permitido.
validation.passwordTooShort=A senha inserida é muito curta. É necessário conter no mínimo 8 caracteres.
validation.passwordTooLong=A senha inserida é muito longa. Não pode ser maior do que 50 caracteres.
validation.sortCodeNumber={0} deve consistir de {1} números.
validation.sortCodeChars={0} deve consistir de {1} caracteres.
validation.bankIdNumber={0} deve consistir de {1 números.
validation.accountNr=O número de conta deve conter {0} números.
validation.accountNrChars=O número da conta deve conter {0} caracteres.
validation.btc.invalidAddress=O endereço está incorreto. Por favor verificar o formato do endereço.
validation.integerOnly=Por favor, insira apenas números inteiros
validation.inputError=O seu input causou um erro:\n{0}
validation.bsq.insufficientBalance=O seu saldo disponível é de {0}.
validation.btc.exceedsMaxTradeLimit=O seu limite de negócio é de {0}.
validation.bsq.amountBelowMinAmount=A quantia mín. é de {0}
validation.nationalAccountId={0} tem de ser constituído por {1} números

#new
validation.invalidInput=Input inválido: {0}
validation.accountNrFormat=O número da conta deve estar no formato: {0}
validation.altcoin.wrongStructure=Validação do endereço falhou pois este não é compatível com a estrutura de um endereço {0}.
validation.altcoin.ltz.zAddressesNotSupported=Endereços LTZ precisam de começar com L. Endereços começando com z não são suportados.
validation.altcoin.zAddressesNotSupported=Endereços ZEC precisam começar com t. Endereços iniciando com z não são suportados.
validation.altcoin.invalidAddress=Endereço não é um endereço {0} válido! {1}
validation.bic.invalidLength=Comprimento do input não é 8 ou 11
validation.bic.letters=Banco e Código de país devem ser letras
validation.bic.invalidLocationCode=BIC contém código de localização inválido
validation.bic.invalidBranchCode=BIC contém código da agência inválido
validation.bic.sepaRevolutBic=Contas Revolut SEPA não são suportadas.
validation.btc.invalidFormat=Formato inválido de endereço Bitcoin.
validation.bsq.invalidFormat=Formato inválido de endereço BSQ.
validation.email.invalidAddress=Endereço inválido
validation.iban.invalidCountryCode=Código de país inválido
validation.iban.checkSumNotNumeric=Soma de verificação deve ser numérica
validation.iban.nonNumericChars=Carácter não alfanumérico detectado
validation.iban.checkSumInvalid=Soma de verificação dp IBAN é inválida
validation.iban.invalidLength=Número deve ter entre 15 e 34 caracteres.
validation.interacETransfer.invalidAreaCode=Código de área não é canadense.
validation.interacETransfer.invalidPhone=Número de telefone inválido e não é um endereço de email
validation.interacETransfer.invalidQuestion=Deve conter apenas letras, números, espaços e/ou símbolos ' _ , . ? -
validation.interacETransfer.invalidAnswer=Deve ser uma palavra e conter apenas letras, números e/ou o símbolo -
validation.inputTooLarge=O input não deve ser maior que {0}
validation.inputTooSmall=O input deve ser maior que {0}
validation.inputToBeAtLeast=O input tem de ser pelo menos {0}
validation.amountBelowDust=A quantia abaixo o limite de poeira de {0} não é permitida.
validation.length=O comprimento deve estar entre {0} e {1}
validation.pattern=O input deve ter o formato: {0}
validation.noHexString=O input não está no formato HEX.
validation.advancedCash.invalidFormat=Deve ser um email válido ou id de carteira de formato: X000000000000
validation.invalidUrl=Este não é um URL válido
validation.mustBeDifferent=O seu input deve ser diferente do valor atual
validation.cannotBeChanged=O parâmetro não pode ser alterado
validation.numberFormatException=Exceção do formato do número {0}
validation.mustNotBeNegative=O input não deve ser negativo
validation.phone.missingCountryCode=É preciso o código do país de duas letras para validar o número de telefone
validation.phone.invalidCharacters=O número de telfone {0} contém carácteres inválidos
validation.phone.insufficientDigits=Faltam algarismos em {0} para um número de telefone válido
validation.phone.tooManyDigits=Demasiados algarismos em {0} para ser um número de telefone válido
validation.phone.invalidDialingCode=O código de discagem do país no número {0} é inválido para o país {1}. O correcto código de discagem é {2}.<|MERGE_RESOLUTION|>--- conflicted
+++ resolved
@@ -740,11 +740,7 @@
 portfolio.pending.mediationResult.popup.headline.peerAccepted=O seu par de negócio aceitou a sugestão do mediador para o negócio {0}
 portfolio.pending.mediationResult.popup.info=O mediador sugeriu o seguinte pagamento:\nVocê recebeu: {0}\nO seu par de negociação recebe: {1}\n\nVocê pode aceitar ou rejeitar este pagamento sugerido.\n\nAo aceitar, você assina a transação do pagamento sugerido. Se o seu par de negociação também aceitar e assinar, o pagamento será completado e o negócio será fechado.\n\nSe ambos rejeitarem a sugestão, você terá que esperar até {2} (bloco {3}) para abrir uma segunda ronda de disputa com um árbitro que investigará o caso novamente e fará um pagamento baseado nas suas descobertas .\n\nO árbitro pode cobrar uma pequena taxa (máximo: o depósito de segurança do negociador) como compensação para o seu trabalho. Ter ambos os negociadores concordando com a sugestão do mediador é o caminho preferido - solicitar arbitragem é para circunstâncias excepcionais, tais como se um negociador estiver seguro de que o mediador não fez uma sugestão de pagamento justa (ou se o seu par estiver inacessível).\n\nPara mais detalhes sobre o novo modelo de arbitragem:\nhttps://docs.bisq.network/trading-rules.html#arbitration
 portfolio.pending.mediationResult.popup.openArbitration=Rejeitar e solicitar arbitragem
-<<<<<<< HEAD
-portfolio.pending.mediationResult.popup.alreadyAccepted=You've already accepted
-=======
 portfolio.pending.mediationResult.popup.alreadyAccepted=Você já aceitou
->>>>>>> 00183db5
 
 portfolio.closed.completed=Concluído
 portfolio.closed.ticketClosed=Arbitrado
@@ -811,11 +807,7 @@
 funds.tx.multiSigPayout=Pagamento multi-assinatura: {0}
 funds.tx.disputePayout=Pagamento de disputa: {0}
 funds.tx.disputeLost=Caso de disputa perdido: {0}
-<<<<<<< HEAD
-funds.tx.collateralForRefund=Refund collateral: {0}
-=======
 funds.tx.collateralForRefund=Colateral do reembolso: {0}
->>>>>>> 00183db5
 funds.tx.timeLockedPayoutTx=Tx de pagamento com trava temporal: {0}
 funds.tx.refund=Reembolso da arbitragem: {0}
 funds.tx.unknown=Razão desconhecida: {0}
@@ -1876,12 +1868,8 @@
 disputeSummaryWindow.addSummaryNotes=Adicionar notas de resumo
 disputeSummaryWindow.close.button=Fechar bilhete
 disputeSummaryWindow.close.msg=Bilhete fechado em {0}\n\nResumo:\nQuantia do pagamento para comprador de BTC: {1}\nQuantia do pagamento para vendedor de BTC: {2}\n\nNotas de resumo:\n{3}
-<<<<<<< HEAD
-disputeSummaryWindow.close.nextStepsForMediation=\n\nPróximos passos:\nAbrir o negócio em andamento e aceitar ou rejeitar a mediação sugerida
-=======
 disputeSummaryWindow.close.nextStepsForMediation=\n\nPróximos passos:\nAbrir negócio e aceitar ou rejeitar as sugestões do mediador
 disputeSummaryWindow.close.nextStepsForRefundAgentArbitration=\n\nPróximos passos:\nNenhuma ação adicional é necessária. Se o árbitro decidir a seu favor, você verá uma transação  de "Reembolso da arbitragem" em Fundos/Transações
->>>>>>> 00183db5
 disputeSummaryWindow.close.closePeer=Você também precisa fechar o bilhete dos pares de negociação!
 disputeSummaryWindow.close.txDetails.headline=Publicar transação de reembolso
 disputeSummaryWindow.close.txDetails.buyer=O comprador recebe {0} no endereço: {1}\n
