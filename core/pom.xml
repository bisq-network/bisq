<?xml version="1.0" encoding="UTF-8"?>
<project xmlns="http://maven.apache.org/POM/4.0.0" xmlns:xsi="http://www.w3.org/2001/XMLSchema-instance"
         xsi:schemaLocation="http://maven.apache.org/POM/4.0.0 http://maven.apache.org/xsd/maven-4.0.0.xsd">
    <modelVersion>4.0.0</modelVersion>

    <parent>
        <artifactId>parent</artifactId>
        <groupId>io.bitsquare</groupId>
<<<<<<< HEAD
        <version>0.4.3</version>
=======
        <version>0.4.6</version>
>>>>>>> bf8e3c36
    </parent>

    <artifactId>core</artifactId>

    <build>
        <plugins>
            <!-- <plugin>
                 <groupId>org.apache.maven.plugins</groupId>
                 <artifactId>maven-enforcer-plugin</artifactId>
                 <version>1.3.1</version>
                 <executions>
                     <execution>
                         <id>enforce</id>
                         <configuration>
                             <rules>
                                 <DependencyConvergence />
                             </rules>
                         </configuration>
                         <goals>
                             <goal>enforce</goal>
                         </goals>
                     </execution>
                 </executions>
             </plugin>-->
        </plugins>
    </build>

    <dependencies>
        <dependency>
            <groupId>io.bitsquare</groupId>
            <artifactId>common</artifactId>
            <version>${project.parent.version}</version>
        </dependency>
        <dependency>
            <groupId>io.bitsquare</groupId>
            <artifactId>network</artifactId>
            <version>${project.parent.version}</version>
        </dependency>

        <dependency>
            <groupId>net.sf.jopt-simple</groupId>
            <artifactId>jopt-simple</artifactId>
            <version>4.8</version>
        </dependency>

    </dependencies>
</project><|MERGE_RESOLUTION|>--- conflicted
+++ resolved
@@ -6,11 +6,7 @@
     <parent>
         <artifactId>parent</artifactId>
         <groupId>io.bitsquare</groupId>
-<<<<<<< HEAD
-        <version>0.4.3</version>
-=======
         <version>0.4.6</version>
->>>>>>> bf8e3c36
     </parent>
 
     <artifactId>core</artifactId>
