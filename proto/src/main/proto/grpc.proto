--- conflicted
+++ resolved
@@ -612,10 +612,7 @@
     // For fiat trades:  the fiat price for 1 BTC to 4 decimal places, e.g., 41000.50 EUR is "41000.5000".
     // For altcoin trades:  the altcoin price for 1 BTC to 8 decimal places, e.g., 0.5 BTC is "0.50000000".
     string tradePrice = 13;
-<<<<<<< HEAD
-=======
     // The trading peer's node address.
->>>>>>> 3d33aa21
     string tradingPeerNodeAddress = 14;
     // The internal state of the trade.  (TODO Needs more explanation.)
     string state = 15;
@@ -644,10 +641,7 @@
     ContractInfo contract = 25;
     // The volume of currency traded for BTC.
     string tradeVolume = 26;
-<<<<<<< HEAD
-=======
     // The details specific to the BSQ swap trade.  If the trade is not a BSQ swap, this field should be ignored.
->>>>>>> 3d33aa21
     BsqSwapTradeInfo bsqSwapTradeInfo = 28;
     // Needed by open/closed/failed trade list items.
     string closingStatus = 29;
