/*
 * This file is part of Bisq.
 *
 * Bisq is free software: you can redistribute it and/or modify it
 * under the terms of the GNU Affero General Public License as published by
 * the Free Software Foundation, either version 3 of the License, or (at
 * your option) any later version.
 *
 * Bisq is distributed in the hope that it will be useful, but WITHOUT
 * ANY WARRANTY; without even the implied warranty of MERCHANTABILITY or
 * FITNESS FOR A PARTICULAR PURPOSE. See the GNU Affero General Public
 * License for more details.
 *
 * You should have received a copy of the GNU Affero General Public License
 * along with Bisq. If not, see <http://www.gnu.org/licenses/>.
 */

<<<<<<< HEAD
=======

>>>>>>> 3bad924c
package bisq.desktop.main.overlays.windows;

import bisq.desktop.components.AutoTooltipButton;
import bisq.desktop.components.BusyAnimation;
import bisq.desktop.main.overlays.Overlay;
import bisq.desktop.main.overlays.popups.Popup;
import bisq.desktop.util.Layout;

import bisq.core.user.Preferences;

import bisq.network.NetworkOptionKeys;
import bisq.network.p2p.network.DefaultPluggableTransports;
import bisq.network.p2p.network.NetworkNode;

import bisq.common.UserThread;
import bisq.common.locale.Res;
import bisq.common.storage.FileUtil;
import bisq.common.util.Tuple2;
import bisq.common.util.Tuple3;
import bisq.common.util.Utilities;

import com.google.inject.name.Named;

import javax.inject.Inject;

import javafx.scene.Scene;
import javafx.scene.control.Button;
import javafx.scene.control.ComboBox;
import javafx.scene.control.Label;
import javafx.scene.control.RadioButton;
import javafx.scene.control.TextArea;
import javafx.scene.control.ToggleGroup;
import javafx.scene.input.KeyCode;
import javafx.scene.layout.GridPane;
import javafx.scene.layout.HBox;
import javafx.scene.layout.Pane;
import javafx.scene.layout.Priority;

import javafx.geometry.HPos;
import javafx.geometry.Insets;
import javafx.geometry.VPos;

import javafx.collections.FXCollections;

import javafx.util.StringConverter;

import java.nio.file.Paths;

import java.io.File;
import java.io.IOException;

import java.net.URI;

import java.util.Arrays;
import java.util.concurrent.TimeUnit;

import lombok.extern.slf4j.Slf4j;

import static bisq.desktop.util.FormBuilder.*;

@Slf4j
public class TorNetworkSettingsWindow extends Overlay<TorNetworkSettingsWindow> {

    public enum BridgeOption {
        NONE,
        PROVIDED,
        CUSTOM
    }

    public enum Transport {
        OBFS_4,
        OBFS_3,
        MEEK_AMAZON,
        MEEK_AZURE
    }

    private final Preferences preferences;
    private NetworkNode networkNode;
    private final File torDir;
    private RadioButton noBridgesRadioButton, providedBridgesRadioButton, customBridgesRadioButton;
    private Label enterBridgeLabel;
    private ComboBox<Transport> transportTypeComboBox;
    private TextArea bridgeEntriesTextArea;
    private Label transportTypeLabel;
    private BridgeOption selectedBridgeOption = BridgeOption.NONE;
    private Transport selectedTorTransportOrdinal = Transport.OBFS_4;
    private String customBridges = "";

    @Inject
    public TorNetworkSettingsWindow(Preferences preferences,
                                    NetworkNode networkNode,
                                    @Named(NetworkOptionKeys.TOR_DIR) File torDir) {
        this.preferences = preferences;
        this.networkNode = networkNode;
        this.torDir = torDir;

        type = Type.Attention;

        useShutDownButton();
    }


    ///////////////////////////////////////////////////////////////////////////////////////////
    // Public API
    ///////////////////////////////////////////////////////////////////////////////////////////

    public void show() {
        if (!isDisplayed) {
            if (headLine == null)
                headLine = Res.get("torNetworkSettingWindow.header");

            width = 1000;
            createGridPane();
            addContent();
            addCloseButton();
            applyStyles();
            display();
        }
    }

    protected void addCloseButton() {
        closeButton = new AutoTooltipButton(closeButtonText == null ? Res.get("shared.close") : closeButtonText);
        closeButton.setOnAction(event -> doClose());

        if (actionHandlerOptional.isPresent()) {
            actionButton = new AutoTooltipButton(Res.get("shared.shutDown"));
            actionButton.setDefaultButton(true);
            //TODO app wide focus
            //actionButton.requestFocus();
            actionButton.setOnAction(event -> saveAndShutDown());

            Button urlButton = new AutoTooltipButton(Res.get("torNetworkSettingWindow.openTorWebPage"));
            urlButton.setOnAction(event -> {
                try {
                    Utilities.openURI(URI.create("https://bridges.torproject.org/bridges"));
                } catch (IOException e) {
                    e.printStackTrace();
                }
            });

            Pane spacer = new Pane();
            HBox hBox = new HBox();
            hBox.setSpacing(10);
            hBox.getChildren().addAll(spacer, urlButton, closeButton, actionButton);
            HBox.setHgrow(spacer, Priority.ALWAYS);

            GridPane.setHalignment(hBox, HPos.RIGHT);
            GridPane.setRowIndex(hBox, ++rowIndex);
            GridPane.setColumnSpan(hBox, 2);
            GridPane.setMargin(hBox, new Insets(buttonDistance, 0, 0, 0));
            gridPane.getChildren().add(hBox);
        } else if (!hideCloseButton) {
            closeButton.setDefaultButton(true);
            GridPane.setHalignment(closeButton, HPos.RIGHT);
            GridPane.setMargin(closeButton, new Insets(buttonDistance, 0, 0, 0));
            GridPane.setRowIndex(closeButton, rowIndex);
            GridPane.setColumnIndex(closeButton, 1);
            gridPane.getChildren().add(closeButton);
        }
    }

    ///////////////////////////////////////////////////////////////////////////////////////////
    // Protected
    ///////////////////////////////////////////////////////////////////////////////////////////

    @Override
    protected void setupKeyHandler(Scene scene) {
        if (!hideCloseButton) {
            scene.setOnKeyPressed(e -> {
                if (e.getCode() == KeyCode.ESCAPE) {
                    e.consume();
                    doClose();
                } else if (e.getCode() == KeyCode.ENTER) {
                    e.consume();
                    saveAndShutDown();
                }
            });
        }
    }

    @Override
    protected void applyStyles() {
        super.applyStyles();
        gridPane.setId("popup-grid-pane-bg");
    }

    private void addContent() {
        addTitledGroupBg(gridPane, ++rowIndex, 1, Res.get("torNetworkSettingWindow.deleteFiles.header"));

        Label deleteFilesLabel = addLabel(gridPane, rowIndex, Res.get("torNetworkSettingWindow.deleteFiles.info"), Layout.FIRST_ROW_DISTANCE);
        deleteFilesLabel.setWrapText(true);
        GridPane.setColumnIndex(deleteFilesLabel, 0);
        GridPane.setColumnSpan(deleteFilesLabel, 2);
        GridPane.setHalignment(deleteFilesLabel, HPos.LEFT);
        GridPane.setValignment(deleteFilesLabel, VPos.TOP);

        Tuple3<Button, BusyAnimation, Label> tuple = addButtonBusyAnimationLabelAfterGroup(gridPane, ++rowIndex, Res.get("torNetworkSettingWindow.deleteFiles.button"));
        Button deleteFilesButton = tuple.first;
        deleteFilesButton.setOnAction(e -> {
            tuple.second.play();
            tuple.third.setText(Res.get("torNetworkSettingWindow.deleteFiles.progress"));
            gridPane.setMouseTransparent(true);
            deleteFilesButton.setDisable(true);
            cleanTorDir(() -> {
                tuple.second.stop();
                tuple.third.setText("");
                new Popup<>().feedback(Res.get("torNetworkSettingWindow.deleteFiles.success"))
                        .useShutDownButton()
                        .hideCloseButton()
                        .show();
            });
        });


        addTitledGroupBg(gridPane, ++rowIndex, 7, Res.get("torNetworkSettingWindow.bridges.header"), Layout.GROUP_DISTANCE);

        Label bridgesLabel = addLabel(gridPane, rowIndex, Res.get("torNetworkSettingWindow.bridges.info"), Layout.FIRST_ROW_AND_GROUP_DISTANCE);
        bridgesLabel.setWrapText(true);
        GridPane.setColumnIndex(bridgesLabel, 0);
        GridPane.setColumnSpan(bridgesLabel, 2);
        GridPane.setHalignment(bridgesLabel, HPos.LEFT);
        GridPane.setValignment(bridgesLabel, VPos.TOP);

        //addLabelTextArea(gridPane, rowIndex, Res.get("torNetworkSettingWindow.info"), "", Layout.FIRST_ROW_AND_GROUP_DISTANCE);

        ToggleGroup toggleGroup = new ToggleGroup();

        // noBridges
        noBridgesRadioButton = addRadioButton(gridPane, ++rowIndex, toggleGroup, Res.get("torNetworkSettingWindow.noBridges"));
        noBridgesRadioButton.setUserData(BridgeOption.NONE);
        GridPane.setMargin(noBridgesRadioButton, new Insets(20, 0, 0, 0));

        // providedBridges
        providedBridgesRadioButton = addRadioButton(gridPane, ++rowIndex, toggleGroup, Res.get("torNetworkSettingWindow.providedBridges"));
        providedBridgesRadioButton.setUserData(BridgeOption.PROVIDED);
        final Tuple2<Label, ComboBox> labelComboBoxTuple2 = addLabelComboBox(gridPane, ++rowIndex, Res.get("torNetworkSettingWindow.transportType"));
        transportTypeLabel = labelComboBoxTuple2.first;
        transportTypeComboBox = labelComboBoxTuple2.second;
        transportTypeComboBox.setItems(FXCollections.observableArrayList(Arrays.asList(
                Transport.OBFS_4,
                Transport.OBFS_3,
                Transport.MEEK_AMAZON,
                Transport.MEEK_AZURE)));
        transportTypeComboBox.setConverter(new StringConverter<Transport>() {
            @Override
            public String toString(Transport transport) {
                switch (transport) {
                    case OBFS_3:
                        return Res.get("torNetworkSettingWindow.obfs3");
                    case MEEK_AMAZON:
                        return Res.get("torNetworkSettingWindow.meekAmazon");
                    case MEEK_AZURE:
                        return Res.get("torNetworkSettingWindow.meekAzure");
                    default:
                    case OBFS_4:
                        return Res.get("torNetworkSettingWindow.obfs4");
                }
            }

            @Override
            public Transport fromString(String string) {
                return null;
            }
        });

        // customBridges
        customBridgesRadioButton = addRadioButton(gridPane, ++rowIndex, toggleGroup, Res.get("torNetworkSettingWindow.customBridges"));
        customBridgesRadioButton.setUserData(BridgeOption.CUSTOM);

        final Tuple2<Label, TextArea> labelTextAreaTuple2 = addLabelTextArea(gridPane, ++rowIndex, Res.get("torNetworkSettingWindow.enterBridge"), Res.get("torNetworkSettingWindow.enterBridgePrompt"));
        enterBridgeLabel = labelTextAreaTuple2.first;
        bridgeEntriesTextArea = labelTextAreaTuple2.second;

        Label label2 = addLabel(gridPane, ++rowIndex, Res.get("torNetworkSettingWindow.restartInfo"));
        label2.setWrapText(true);
        GridPane.setColumnIndex(label2, 1);
        GridPane.setColumnSpan(label2, 2);
        GridPane.setHalignment(label2, HPos.LEFT);
        GridPane.setValignment(label2, VPos.TOP);
        GridPane.setMargin(label2, new Insets(10, 10, 20, 0));

        // init persisted values
        selectedBridgeOption = BridgeOption.values()[preferences.getBridgeOptionOrdinal()];
        switch (selectedBridgeOption) {
            case PROVIDED:
                toggleGroup.selectToggle(providedBridgesRadioButton);
                break;
            case CUSTOM:
                toggleGroup.selectToggle(customBridgesRadioButton);
                break;
            default:
            case NONE:
                toggleGroup.selectToggle(noBridgesRadioButton);
                break;
        }
        applyToggleSelection();

        selectedTorTransportOrdinal = Transport.values()[preferences.getTorTransportOrdinal()];
        transportTypeComboBox.getSelectionModel().select(selectedTorTransportOrdinal);

        customBridges = preferences.getCustomBridges();
        bridgeEntriesTextArea.setText(customBridges);

        toggleGroup.selectedToggleProperty().addListener((observable, oldValue, newValue) -> {
            selectedBridgeOption = (BridgeOption) newValue.getUserData();
            preferences.setBridgeOptionOrdinal(selectedBridgeOption.ordinal());
            applyToggleSelection();
        });
        transportTypeComboBox.getSelectionModel().selectedItemProperty().addListener((observable, oldValue, newValue) -> {
            selectedTorTransportOrdinal = newValue;
            preferences.setTorTransportOrdinal(selectedTorTransportOrdinal.ordinal());
            setBridgeAddressesByTransport();
        });
        bridgeEntriesTextArea.textProperty().addListener((observable, oldValue, newValue) -> {
                    customBridges = newValue;
                    preferences.setCustomBridges(customBridges);
                    setBridgeAddressesByCustomBridges();
                }
        );
    }

    private void cleanTorDir(Runnable resultHandler) {
        // We shut down Tor to be able to delete locked files (Windows locks files used by a process)
        networkNode.shutDown(() -> {
            // We give it a bit extra time to be sure that OS locks are removed
            UserThread.runAfter(() -> {
                final File hiddenservice = new File(Paths.get(torDir.getAbsolutePath(), "hiddenservice").toString());
                try {
                    FileUtil.deleteDirectory(torDir, hiddenservice, true);
                    resultHandler.run();
                } catch (IOException e) {
                    e.printStackTrace();
                    log.error(e.toString());
                    new Popup<>().error(e.toString()).show();
                }
            }, 3);
        });
    }

    private void applyToggleSelection() {
        switch (selectedBridgeOption) {
            case PROVIDED:
                transportTypeLabel.setDisable(false);
                transportTypeComboBox.setDisable(false);
                enterBridgeLabel.setDisable(true);
                bridgeEntriesTextArea.setDisable(true);

                setBridgeAddressesByTransport();
                break;
            case CUSTOM:
                enterBridgeLabel.setDisable(false);
                bridgeEntriesTextArea.setDisable(false);
                transportTypeLabel.setDisable(true);
                transportTypeComboBox.setDisable(true);

                setBridgeAddressesByCustomBridges();
                break;
            default:
            case NONE:
                transportTypeLabel.setDisable(true);
                transportTypeComboBox.setDisable(true);
                enterBridgeLabel.setDisable(true);
                bridgeEntriesTextArea.setDisable(true);

                preferences.setBridgeAddresses(null);
                break;
        }
    }

    private void setBridgeAddressesByTransport() {
        switch (selectedTorTransportOrdinal) {
            case OBFS_3:
                preferences.setBridgeAddresses(DefaultPluggableTransports.OBFS_3);
                break;
            case MEEK_AMAZON:
                preferences.setBridgeAddresses(DefaultPluggableTransports.MEEK_AMAZON);
                break;
            case MEEK_AZURE:
                preferences.setBridgeAddresses(DefaultPluggableTransports.MEEK_AZURE);
                break;
            default:
            case OBFS_4:
                preferences.setBridgeAddresses(DefaultPluggableTransports.OBFS_4);
                break;
        }
    }

    private void setBridgeAddressesByCustomBridges() {
        preferences.setBridgeAddresses(customBridges != null ? Arrays.asList(customBridges.split("\\n")) : null);
    }

    private void saveAndShutDown() {
        UserThread.runAfter(() -> {
            actionHandlerOptional.ifPresent(Runnable::run);
        }, 500, TimeUnit.MILLISECONDS);
        hide();
    }
}<|MERGE_RESOLUTION|>--- conflicted
+++ resolved
@@ -15,10 +15,7 @@
  * along with Bisq. If not, see <http://www.gnu.org/licenses/>.
  */
 
-<<<<<<< HEAD
-=======
-
->>>>>>> 3bad924c
+
 package bisq.desktop.main.overlays.windows;
 
 import bisq.desktop.components.AutoTooltipButton;
