--- conflicted
+++ resolved
@@ -54,11 +54,7 @@
             flowPane.getChildren().add(button);
         }
 
-<<<<<<< HEAD
-        primaryStage.setScene(new Scene(root, 1400, 1200));
-=======
         primaryStage.setScene(new Scene(flowPane, 1200, 950));
->>>>>>> 0c2f5828
         primaryStage.show();
     }
 }