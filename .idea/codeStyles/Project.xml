<component name="ProjectCodeStyleConfiguration">
  <code_scheme name="Project" version="173">
    <HTMLCodeStyleSettings>
      <option name="HTML_ATTRIBUTE_WRAP" value="0" />
      <option name="HTML_TEXT_WRAP" value="0" />
      <option name="HTML_ALIGN_ATTRIBUTES" value="false" />
    </HTMLCodeStyleSettings>
    <JavaCodeStyleSettings>
      <option name="CLASS_COUNT_TO_USE_IMPORT_ON_DEMAND" value="99" />
      <option name="NAMES_COUNT_TO_USE_IMPORT_ON_DEMAND" value="5" />
      <option name="PACKAGES_TO_USE_IMPORT_ON_DEMAND">
        <value />
      </option>
      <option name="IMPORT_LAYOUT_TABLE">
        <value>
          <package name="bisq.monitor" withSubpackages="true" static="false" />
          <emptyLine />
          <package name="bisq.price" withSubpackages="true" static="false" />
          <emptyLine />
          <package name="bisq.statistics" withSubpackages="true" static="false" />
          <emptyLine />
          <package name="bisq.seednode" withSubpackages="true" static="false" />
          <emptyLine />
          <package name="bisq.desktop" withSubpackages="true" static="false" />
          <emptyLine />
          <package name="bisq.core" withSubpackages="true" static="false" />
          <emptyLine />
          <package name="bisq.asset" withSubpackages="true" static="false" />
          <emptyLine />
          <package name="bisq.network" withSubpackages="true" static="false" />
          <emptyLine />
          <package name="bisq.common" withSubpackages="true" static="false" />
          <emptyLine />
<<<<<<< HEAD
          <package name="bisq.httpapi" withSubpackages="true" static="false" />
=======
          <package name="bisq.asset" withSubpackages="true" static="false" />
>>>>>>> 6bdbe410
          <emptyLine />
          <package name="io.bisq.generated" withSubpackages="true" static="false" />
          <emptyLine />
          <package name="com.google.protobuf" withSubpackages="true" static="false" />
          <emptyLine />
          <package name="net.gpedro.integrations.slack" withSubpackages="true" static="false" />
          <emptyLine />
          <package name="org.knowm.xchange" withSubpackages="true" static="false" />
          <emptyLine />
          <package name="org.libdohj" withSubpackages="true" static="false" />
          <emptyLine />
          <package name="org.bitcoinj" withSubpackages="true" static="false" />
          <emptyLine />
          <package name="com.neemre.btcdcli4j" withSubpackages="true" static="false" />
          <emptyLine />
          <package name="net.glxn.qrgen" withSubpackages="true" static="false" />
          <emptyLine />
          <package name="org.springframework" withSubpackages="true" static="false" />
          <emptyLine />
          <package name="org.apache.http" withSubpackages="true" static="false" />
          <emptyLine />
          <package name="javax.servlet" withSubpackages="true" static="false" />
          <emptyLine />
          <package name="org.berndpruenster.netlayer" withSubpackages="true" static="false" />
          <emptyLine />
          <package name="com.runjva" withSubpackages="true" static="false" />
          <emptyLine />
          <package name="com.googlecode.jcsv" withSubpackages="true" static="false" />
          <emptyLine />
          <package name="com.fasterxml.jackson" withSubpackages="true" static="false" />
          <emptyLine />
          <package name="com.google.gson" withSubpackages="true" static="false" />
          <emptyLine />
          <package name="org.json.simple" withSubpackages="true" static="false" />
          <emptyLine />
          <package name="joptsimple" withSubpackages="true" static="false" />
          <emptyLine />
          <package name="com.google.inject" withSubpackages="true" static="false" />
          <emptyLine />
          <package name="javax.inject" withSubpackages="true" static="false" />
          <emptyLine />
          <package name="com.google.common" withSubpackages="true" static="false" />
          <emptyLine />
          <package name="org.apache.commons" withSubpackages="true" static="false" />
          <emptyLine />
          <package name="de.jensd.fx" withSubpackages="true" static="false" />
          <emptyLine />
          <package name="com.jfoenix" withSubpackages="true" static="false" />
          <emptyLine />
          <package name="org.controlsfx" withSubpackages="true" static="false" />
          <emptyLine />
          <package name="org.reactfx" withSubpackages="true" static="false" />
          <emptyLine />
          <package name="javafx.application" withSubpackages="true" static="false" />
          <emptyLine />
          <package name="javafx.fxml" withSubpackages="true" static="false" />
          <emptyLine />
          <package name="javafx.animation" withSubpackages="true" static="false" />
          <emptyLine />
          <package name="javafx.stage" withSubpackages="true" static="false" />
          <emptyLine />
          <package name="javafx.scene" withSubpackages="true" static="false" />
          <emptyLine />
          <package name="com.sun.javafx.scene" withSubpackages="true" static="false" />
          <emptyLine />
          <package name="com.sun.javafx.tk.quantum" withSubpackages="true" static="false" />
          <emptyLine />
          <package name="javafx.css" withSubpackages="true" static="false" />
          <emptyLine />
          <package name="com.sun.javafx.css" withSubpackages="true" static="false" />
          <emptyLine />
          <package name="javafx.geometry" withSubpackages="true" static="false" />
          <emptyLine />
          <package name="org.fxmisc.easybind" withSubpackages="true" static="false" />
          <emptyLine />
          <package name="javafx.beans" withSubpackages="true" static="false" />
          <emptyLine />
          <package name="javafx.event" withSubpackages="true" static="false" />
          <emptyLine />
          <package name="javafx.collections" withSubpackages="true" static="false" />
          <emptyLine />
          <package name="com.sun.javafx.collections" withSubpackages="true" static="false" />
          <emptyLine />
          <package name="javafx.util" withSubpackages="true" static="false" />
          <emptyLine />
          <package name="java.awt" withSubpackages="true" static="false" />
          <emptyLine />
          <package name="javax.imageio" withSubpackages="true" static="false" />
          <emptyLine />
          <package name="org.spongycastle" withSubpackages="true" static="false" />
          <emptyLine />
          <package name="org.bouncycastle" withSubpackages="true" static="false" />
          <emptyLine />
          <package name="javax.crypto" withSubpackages="true" static="false" />
          <emptyLine />
          <package name="java.security" withSubpackages="true" static="false" />
          <emptyLine />
          <package name="java.time" withSubpackages="true" static="false" />
          <emptyLine />
          <package name="java.text" withSubpackages="true" static="false" />
          <emptyLine />
          <package name="javax.net" withSubpackages="true" static="false" />
          <emptyLine />
          <package name="java.net" withSubpackages="true" static="false" />
          <emptyLine />
          <package name="java.nio" withSubpackages="true" static="false" />
          <emptyLine />
          <package name="java.io" withSubpackages="true" static="false" />
          <emptyLine />
          <package name="java.math" withSubpackages="true" static="false" />
          <emptyLine />
          <package name="java.util" withSubpackages="true" static="false" />
          <emptyLine />
          <package name="java.lang" withSubpackages="true" static="false" />
          <emptyLine />
          <package name="org.slf4j" withSubpackages="true" static="false" />
          <emptyLine />
          <package name="ch.qos.logback" withSubpackages="true" static="false" />
          <emptyLine />
          <package name="lombok" withSubpackages="true" static="false" />
          <emptyLine />
          <package name="org.jetbrains.annotations" withSubpackages="true" static="false" />
          <emptyLine />
          <package name="javax.annotation" withSubpackages="true" static="false" />
          <emptyLine />
          <package name="com.natpryce.makeiteasy" withSubpackages="true" static="false" />
          <emptyLine />
          <package name="org.powermock" withSubpackages="true" static="false" />
          <emptyLine />
          <package name="mockit" withSubpackages="true" static="false" />
          <emptyLine />
          <package name="org.junit" withSubpackages="true" static="false" />
          <emptyLine />
          <package name="" withSubpackages="true" static="true" />
          <emptyLine />
          <emptyLine />
          <emptyLine />
          <package name="" withSubpackages="true" static="false" />
        </value>
      </option>
      <option name="ENABLE_JAVADOC_FORMATTING" value="false" />
    </JavaCodeStyleSettings>
    <Properties>
      <option name="KEEP_BLANK_LINES" value="true" />
    </Properties>
    <codeStyleSettings language="JAVA">
      <option name="RIGHT_MARGIN" value="120" />
      <option name="BLANK_LINES_BEFORE_PACKAGE" value="1" />
      <option name="WRAP_ON_TYPING" value="0" />
      <option name="SOFT_MARGINS" value="90" />
    </codeStyleSettings>
  </code_scheme>
</component><|MERGE_RESOLUTION|>--- conflicted
+++ resolved
@@ -31,11 +31,7 @@
           <emptyLine />
           <package name="bisq.common" withSubpackages="true" static="false" />
           <emptyLine />
-<<<<<<< HEAD
-          <package name="bisq.httpapi" withSubpackages="true" static="false" />
-=======
           <package name="bisq.asset" withSubpackages="true" static="false" />
->>>>>>> 6bdbe410
           <emptyLine />
           <package name="io.bisq.generated" withSubpackages="true" static="false" />
           <emptyLine />
