--- conflicted
+++ resolved
@@ -3,26 +3,11 @@
   <component name="ProjectCodeStyleSettingsManager">
     <option name="PER_PROJECT_SETTINGS">
       <value>
-<<<<<<< HEAD
-        <JavaCodeStyleSettings>
-          <option name="DO_NOT_WRAP_AFTER_SINGLE_ANNOTATION" value="true" />
-          <option name="ANNOTATION_PARAMETER_WRAP" value="2" />
-        </JavaCodeStyleSettings>
-=======
->>>>>>> 0456c430
-        <MarkdownNavigatorCodeStyleSettings>
-          <option name="RIGHT_MARGIN" value="72" />
-        </MarkdownNavigatorCodeStyleSettings>
         <XML>
           <option name="XML_LEGACY_SETTINGS_IMPORTED" value="true" />
         </XML>
-        <codeStyleSettings language="JAVA">
-          <option name="CLASS_ANNOTATION_WRAP" value="0" />
-          <option name="VARIABLE_ANNOTATION_WRAP" value="2" />
-        </codeStyleSettings>
       </value>
     </option>
     <option name="USE_PER_PROJECT_SETTINGS" value="true" />
-    <option name="PREFERRED_PROJECT_CODE_STYLE" value="Default (2)" />
   </component>
 </project>