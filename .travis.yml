language: java
<<<<<<< HEAD
jdk:
    - oraclejdk8

before_install:
  - if [[ "$TRAVIS_OS_NAME" == "osx" ]]; then brew update; fi
  - if [[ "$TRAVIS_OS_NAME" == "osx" ]]; then brew install p7zip; fi
  - if [[ "$TRAVIS_OS_NAME" == "linux" ]]; then sudo apt-get -qq update; fi
  - if [[ "$TRAVIS_OS_NAME" == "linux" ]]; then sudo apt-get install -y p7zip-full; fi

install:
  - git clone -b bisq_0.14.4.1 https://github.com/bitsquare/bitcoinj.git
  - cd bitcoinj
  - mvn clean install -DskipTests
  - git clone https://github.com/bitsquare/libdohj.git
  - cd libdohj
  - mvn clean install -DskipTests
  - git clone https://github.com/bitsquare/btcd-cli4j.git
  - cd btcd-cli4j
  - mvn clean install -DskipTests
  - cd ..
=======
jdk: oraclejdk8
>>>>>>> c6d649f2

script: mvn clean install -DskipTests

notifications:
  slack:
    rooms:
      - secure: H82Q57T5nRNDfVnxzlWZ2WoeGt71oq2eJGHbqJ4wP2tIc8b02UO9bztPKFxbm9slMu0JjxZdJfnHSgNZKfPVXrTqwPYRVjKqm7m9TynIlkQabV+yCI/oRvy4Xi/Xj7/aPvZat4s/bxjrtw9KwVdpmqWvRNNSgiTqQ4teBJ1uQGs=
    on_success: change
    on_failure: always<|MERGE_RESOLUTION|>--- conflicted
+++ resolved
@@ -1,28 +1,4 @@
 language: java
-<<<<<<< HEAD
-jdk:
-    - oraclejdk8
-
-before_install:
-  - if [[ "$TRAVIS_OS_NAME" == "osx" ]]; then brew update; fi
-  - if [[ "$TRAVIS_OS_NAME" == "osx" ]]; then brew install p7zip; fi
-  - if [[ "$TRAVIS_OS_NAME" == "linux" ]]; then sudo apt-get -qq update; fi
-  - if [[ "$TRAVIS_OS_NAME" == "linux" ]]; then sudo apt-get install -y p7zip-full; fi
-
-install:
-  - git clone -b bisq_0.14.4.1 https://github.com/bitsquare/bitcoinj.git
-  - cd bitcoinj
-  - mvn clean install -DskipTests
-  - git clone https://github.com/bitsquare/libdohj.git
-  - cd libdohj
-  - mvn clean install -DskipTests
-  - git clone https://github.com/bitsquare/btcd-cli4j.git
-  - cd btcd-cli4j
-  - mvn clean install -DskipTests
-  - cd ..
-=======
-jdk: oraclejdk8
->>>>>>> c6d649f2
 
 script: mvn clean install -DskipTests
 
