pluginManagement {
    repositories {
        gradlePluginPortal()
    }
    includeBuild('build-logic')
}

include 'proto'
include 'assets'
include 'common'
include 'p2p'
include 'core'
include 'cli'
include 'daemon'
include 'desktop'
include 'seednode'
include 'statsnode'
include 'apitest'
<<<<<<< HEAD
=======
include 'platform'
>>>>>>> 579a597e
include 'code-coverage-report'

rootProject.name = 'bisq'<|MERGE_RESOLUTION|>--- conflicted
+++ resolved
@@ -16,10 +16,7 @@
 include 'seednode'
 include 'statsnode'
 include 'apitest'
-<<<<<<< HEAD
-=======
 include 'platform'
->>>>>>> 579a597e
 include 'code-coverage-report'
 
 rootProject.name = 'bisq'