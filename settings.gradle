--- conflicted
+++ resolved
@@ -16,10 +16,7 @@
 include 'seednode'
 include 'statsnode'
 include 'apitest'
-<<<<<<< HEAD
 include 'platform'
-=======
 include 'code-coverage-report'
->>>>>>> 1aaa7d2d
 
 rootProject.name = 'bisq'