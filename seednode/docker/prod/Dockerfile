--- conflicted
+++ resolved
@@ -1,15 +1,3 @@
-<<<<<<< HEAD
-FROM openjdk:11
-ENV APP_NAME=seednode
-ENV NODE_PORT=8000
-EXPOSE 8000
-EXPOSE 5120
-WORKDIR /home/bisq/seednode
-COPY ./build/ ./build/
-COPY ./docker/*.sh ./docker/
-CMD ./docker/wait-for-it.sh 172.28.1.4:8332 --timeout=180 --strict -- nohup sh ./docker/startSeedNode.sh
-#CMD sleep 100000
-=======
 # first the builder builds the executables
 FROM gradle:jdk11 as builder
 ARG SEEDNODE_URL
@@ -26,4 +14,3 @@
 COPY --from=builder /home/gradle/bisq /home/bisq
 WORKDIR /home/bisq/seednode
 CMD ./docker/startSeedNode.sh
->>>>>>> 2968a3fa
