--- conflicted
+++ resolved
@@ -36,12 +36,8 @@
 
 @Slf4j
 public class SeedNodeMain extends ExecutableForAppWithP2p {
-<<<<<<< HEAD
+    private static final long CHECK_CONNECTION_LOSS_SEC = 30;
     private static final String VERSION = "1.5.0";
-=======
-    private static final long CHECK_CONNECTION_LOSS_SEC = 30;
-    private static final String VERSION = "1.4.2";
->>>>>>> 3c944722
     private SeedNode seedNode;
     private Timer checkConnectionLossTime;
 
