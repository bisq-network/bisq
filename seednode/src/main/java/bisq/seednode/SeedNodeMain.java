/*
 * This file is part of Bisq.
 *
 * Bisq is free software: you can redistribute it and/or modify it
 * under the terms of the GNU Affero General Public License as published by
 * the Free Software Foundation, either version 3 of the License, or (at
 * your option) any later version.
 *
 * Bisq is distributed in the hope that it will be useful, but WITHOUT
 * ANY WARRANTY; without even the implied warranty of MERCHANTABILITY or
 * FITNESS FOR A PARTICULAR PURPOSE. See the GNU Affero General Public
 * License for more details.
 *
 * You should have received a copy of the GNU Affero General Public License
 * along with Bisq. If not, see <http://www.gnu.org/licenses/>.
 */

package bisq.seednode;

import bisq.core.app.BisqEnvironment;
import bisq.core.app.BisqExecutable;
import bisq.core.app.misc.ExecutableForAppWithP2p;
import bisq.core.app.misc.ModuleForAppWithP2p;

import bisq.common.UserThread;
import bisq.common.app.AppModule;
import bisq.common.app.Capabilities;
import bisq.common.app.Capability;
import bisq.common.setup.CommonSetup;

import joptsimple.OptionSet;

import lombok.extern.slf4j.Slf4j;

@Slf4j
public class SeedNodeMain extends ExecutableForAppWithP2p {
<<<<<<< HEAD
    private static final String VERSION = "1.2.1";
=======
    private static final String VERSION = "1.2.2";
>>>>>>> 00183db5
    private SeedNode seedNode;

    public SeedNodeMain() {
        super("Bisq Seednode", "bisq-seednode", VERSION);
    }

    public static void main(String[] args) throws Exception {
        log.info("SeedNode.VERSION: " + VERSION);
        BisqEnvironment.setDefaultAppName("bisq_seednode");

        if (BisqExecutable.setupInitialOptionParser(args))
            new SeedNodeMain().execute(args);
    }

    @Override
    protected void doExecute(OptionSet options) {
        super.doExecute(options);

        checkMemory(bisqEnvironment, this);
        startShutDownInterval(this);
        CommonSetup.setup(this);

        keepRunning();
    }

    @Override
    protected void addCapabilities() {
        Capabilities.app.addAll(Capability.SEED_NODE);
    }

    @Override
    protected void launchApplication() {
        UserThread.execute(() -> {
            try {
                seedNode = new SeedNode();
                UserThread.execute(this::onApplicationLaunched);
            } catch (Exception e) {
                e.printStackTrace();
            }
        });
    }

    @Override
    protected void onApplicationLaunched() {
        super.onApplicationLaunched();
    }


    ///////////////////////////////////////////////////////////////////////////////////////////
    // We continue with a series of synchronous execution tasks
    ///////////////////////////////////////////////////////////////////////////////////////////

    @Override
    protected AppModule getModule() {
        return new ModuleForAppWithP2p(bisqEnvironment);
    }

    @Override
    protected void applyInjector() {
        super.applyInjector();

        seedNode.setInjector(injector);
    }

    @Override
    protected void startApplication() {
        seedNode.startApplication();
    }
}<|MERGE_RESOLUTION|>--- conflicted
+++ resolved
@@ -34,11 +34,7 @@
 
 @Slf4j
 public class SeedNodeMain extends ExecutableForAppWithP2p {
-<<<<<<< HEAD
-    private static final String VERSION = "1.2.1";
-=======
     private static final String VERSION = "1.2.2";
->>>>>>> 00183db5
     private SeedNode seedNode;
 
     public SeedNodeMain() {
