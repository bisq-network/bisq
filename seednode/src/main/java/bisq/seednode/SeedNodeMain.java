/*
 * This file is part of Bisq.
 *
 * Bisq is free software: you can redistribute it and/or modify it
 * under the terms of the GNU Affero General Public License as published by
 * the Free Software Foundation, either version 3 of the License, or (at
 * your option) any later version.
 *
 * Bisq is distributed in the hope that it will be useful, but WITHOUT
 * ANY WARRANTY; without even the implied warranty of MERCHANTABILITY or
 * FITNESS FOR A PARTICULAR PURPOSE. See the GNU Affero General Public
 * License for more details.
 *
 * You should have received a copy of the GNU Affero General Public License
 * along with Bisq. If not, see <http://www.gnu.org/licenses/>.
 */

package bisq.seednode;

import bisq.core.app.TorSetup;
import bisq.core.app.misc.ExecutableForAppWithP2p;
import bisq.core.app.misc.ModuleForAppWithP2p;

import bisq.network.p2p.P2PService;
import bisq.network.p2p.P2PServiceListener;
import bisq.network.p2p.peers.PeerManager;

import bisq.common.Timer;
import bisq.common.UserThread;
import bisq.common.app.AppModule;
import bisq.common.app.Capabilities;
import bisq.common.app.Capability;
import bisq.common.config.BaseCurrencyNetwork;
import bisq.common.config.Config;
import bisq.common.handlers.ResultHandler;

import lombok.extern.slf4j.Slf4j;

@Slf4j
public class SeedNodeMain extends ExecutableForAppWithP2p {
<<<<<<< HEAD
    private static final long CHECK_CONNECTION_LOSS_SEC = 30;
    private static final String VERSION = "1.5.0";
=======
    private static final String VERSION = "1.5.1";
>>>>>>> ce04a8fc
    private SeedNode seedNode;
    private Timer checkConnectionLossTime;

    public SeedNodeMain() {
        super("Bisq Seednode", "bisq-seednode", "bisq_seednode", VERSION);
    }

    public static void main(String[] args) {
        System.out.println("SeedNode.VERSION: " + VERSION);
        new SeedNodeMain().execute(args);
    }

    @Override
    protected void doExecute() {
        super.doExecute();

        checkMemory(config, this);

        keepRunning();
    }

    @Override
    protected void addCapabilities() {
        Capabilities.app.addAll(Capability.SEED_NODE);
    }

    @Override
    protected void launchApplication() {
        UserThread.execute(() -> {
            try {
                seedNode = new SeedNode();
                UserThread.execute(this::onApplicationLaunched);
            } catch (Exception e) {
                e.printStackTrace();
            }
        });
    }

    @Override
    protected void onApplicationLaunched() {
        super.onApplicationLaunched();
    }


    ///////////////////////////////////////////////////////////////////////////////////////////
    // We continue with a series of synchronous execution tasks
    ///////////////////////////////////////////////////////////////////////////////////////////

    @Override
    protected AppModule getModule() {
        return new ModuleForAppWithP2p(config);
    }

    @Override
    protected void applyInjector() {
        super.applyInjector();

        seedNode.setInjector(injector);
    }

    @Override
    protected void startApplication() {
        seedNode.startApplication();

        injector.getInstance(P2PService.class).addP2PServiceListener(new P2PServiceListener() {
            @Override
            public void onDataReceived() {
                // Do nothing
            }

            @Override
            public void onNoSeedNodeAvailable() {
                // Do nothing
            }

            @Override
            public void onNoPeersAvailable() {
                // Do nothing
            }

            @Override
            public void onUpdatedDataReceived() {
                // Do nothing
            }

            @Override
            public void onTorNodeReady() {
                // Do nothing
            }

            @Override
            public void onHiddenServicePublished() {
                startShutDownInterval(SeedNodeMain.this);
                UserThread.runAfter(() -> setupConnectionLossCheck(), 60);
            }

            @Override
            public void onSetupFailed(Throwable throwable) {
                // Do nothing
            }

            @Override
            public void onRequestCustomBridges() {
                // Do nothing
            }
        });
    }

    private void setupConnectionLossCheck() {
        // For dev testing (usually on BTC_REGTEST) we don't want to get the seed shut
        // down as it is normal that the seed is the only actively running node.
        if (Config.baseCurrencyNetwork() == BaseCurrencyNetwork.BTC_REGTEST) {
            return;
        }

        if (checkConnectionLossTime != null) {
            return;
        }

        checkConnectionLossTime = UserThread.runPeriodically(() -> {
            if (injector.getInstance(PeerManager.class).getNumAllConnectionsLostEvents() > 1) {
                // Removing cache files help in case the node got flagged from Tor's dos protection
                injector.getInstance(TorSetup.class).cleanupTorFiles(() -> {
                    log.info("Tor directory reset");
                    shutDown(this);
                }, log::error);
            }
        }, CHECK_CONNECTION_LOSS_SEC);

    }

    @Override
    public void gracefulShutDown(ResultHandler resultHandler) {
        seedNode.shutDown();
        super.gracefulShutDown(resultHandler);
    }
}<|MERGE_RESOLUTION|>--- conflicted
+++ resolved
@@ -38,12 +38,8 @@
 
 @Slf4j
 public class SeedNodeMain extends ExecutableForAppWithP2p {
-<<<<<<< HEAD
+    private static final String VERSION = "1.5.1";
     private static final long CHECK_CONNECTION_LOSS_SEC = 30;
-    private static final String VERSION = "1.5.0";
-=======
-    private static final String VERSION = "1.5.1";
->>>>>>> ce04a8fc
     private SeedNode seedNode;
     private Timer checkConnectionLossTime;
 
