/*
 * This file is part of Bisq.
 *
 * Bisq is free software: you can redistribute it and/or modify it
 * under the terms of the GNU Affero General Public License as published by
 * the Free Software Foundation, either version 3 of the License, or (at
 * your option) any later version.
 *
 * Bisq is distributed in the hope that it will be useful, but WITHOUT
 * ANY WARRANTY; without even the implied warranty of MERCHANTABILITY or
 * FITNESS FOR A PARTICULAR PURPOSE. See the GNU Affero General Public
 * License for more details.
 *
 * You should have received a copy of the GNU Affero General Public License
 * along with Bisq. If not, see <http://www.gnu.org/licenses/>.
 */

package bisq.monitor.metric;

import bisq.monitor.AvailableTor;
import bisq.monitor.Metric;
import bisq.monitor.Monitor;
import bisq.monitor.Reporter;
import bisq.monitor.ThreadGate;

import bisq.core.network.p2p.seed.DefaultSeedNodeRepository;
import bisq.core.proto.network.CoreNetworkProtoResolver;
import bisq.core.proto.persistable.CorePersistenceProtoResolver;

import bisq.network.p2p.network.Connection;
import bisq.network.p2p.network.MessageListener;
import bisq.network.p2p.network.NetworkNode;
import bisq.network.p2p.network.SetupListener;
import bisq.network.p2p.network.TorNetworkNode;
import bisq.network.p2p.peers.PeerManager;
import bisq.network.p2p.peers.keepalive.KeepAliveManager;
import bisq.network.p2p.peers.peerexchange.PeerExchangeManager;
import bisq.network.p2p.storage.messages.BroadcastMessage;

import bisq.common.ClockWatcher;
import bisq.common.config.Config;
<<<<<<< HEAD
import bisq.common.persistence.CorruptedDatabaseFilesHandler;
=======
import bisq.common.file.CorruptedStorageFileHandler;
>>>>>>> 656896d6
import bisq.common.persistence.PersistenceManager;
import bisq.common.proto.network.NetworkEnvelope;
import bisq.common.proto.network.NetworkProtoResolver;

import java.time.Clock;

import java.io.File;

import java.util.Collections;
import java.util.HashMap;
import java.util.HashSet;
import java.util.LinkedHashMap;
import java.util.Map;
import java.util.Properties;
import java.util.Set;
import java.util.concurrent.ConcurrentHashMap;

import lombok.extern.slf4j.Slf4j;

/**
 * Contacts a list of hosts and asks them for all the data we do not have. The
 * answers are then compiled into buckets of message types. Based on these
 * buckets, the Metric reports (for each host) the message types observed and
 * their number along with a relative comparison between all hosts.
 *
 * @author Florian Reimair
 *
 */
@Slf4j
public class P2PNetworkLoad extends Metric implements MessageListener, SetupListener {

    private static final String TOR_PROXY_PORT = "run.torProxyPort";
    private static final String MAX_CONNECTIONS = "run.maxConnections";
    private static final String HISTORY_SIZE = "run.historySize";
    private NetworkNode networkNode;
    private final File torHiddenServiceDir = new File("metric_" + getName());
    private final ThreadGate hsReady = new ThreadGate();
    private final Map<String, Counter> buckets = new ConcurrentHashMap<>();

    /**
     * Buffers the last X message we received. New messages will only be logged in case
     * the message isn't already in the history. Note that the oldest message hashes are
     * dropped to record newer hashes.
     */
    private Map<Integer, Object> history;
    private long lastRun = 0;

    /**
     * History implementation using a {@link LinkedHashMap} and its
     * {@link LinkedHashMap#removeEldestEntry(Map.Entry)} option.
     */
    private class FixedSizeHistoryTracker<K, V> extends LinkedHashMap<K, V> {
        final int historySize;

        FixedSizeHistoryTracker(int historySize) {
            super(historySize, 10, true);
            this.historySize = historySize;
        }

        @Override
        protected boolean removeEldestEntry(Map.Entry eldest) {
            return size() > historySize;
        }
    }

    @Override
    protected void execute() {

        // in case we do not have a NetworkNode up and running, we create one
        if (null == networkNode) {
            // prepare the gate
            hsReady.engage();

            // start the network node
            networkNode = new TorNetworkNode(Integer.parseInt(configuration.getProperty(TOR_PROXY_PORT, "9053")),
                    new CoreNetworkProtoResolver(Clock.systemDefaultZone()), false,
                    new AvailableTor(Monitor.TOR_WORKING_DIR, torHiddenServiceDir.getName()));
            networkNode.start(this);

            // wait for the HS to be published
            hsReady.await();

            // boot up P2P node
            File storageDir = torHiddenServiceDir;
            try {
                Config config = new Config();
                CorruptedStorageFileHandler corruptedStorageFileHandler = new CorruptedStorageFileHandler();
                int maxConnections = Integer.parseInt(configuration.getProperty(MAX_CONNECTIONS, "12"));
                NetworkProtoResolver networkProtoResolver = new CoreNetworkProtoResolver(Clock.systemDefaultZone());
                CorePersistenceProtoResolver persistenceProtoResolver = new CorePersistenceProtoResolver(null,
                        networkProtoResolver, storageDir, corruptedStorageFileHandler);
                DefaultSeedNodeRepository seedNodeRepository = new DefaultSeedNodeRepository(config);
                PeerManager peerManager = new PeerManager(networkNode, seedNodeRepository, new ClockWatcher(),
<<<<<<< HEAD
                        maxConnections, new PersistenceManager<PeerList>(storageDir, persistenceProtoResolver, corruptedDatabaseFilesHandler));
=======
                        maxConnections, new PersistenceManager<>(storageDir, persistenceProtoResolver, corruptedStorageFileHandler));
>>>>>>> 656896d6

                // init file storage
                peerManager.readPersisted();

                PeerExchangeManager peerExchangeManager = new PeerExchangeManager(networkNode, seedNodeRepository,
                        peerManager);
                // updates the peer list every now and then as well
                peerExchangeManager
                        .requestReportedPeersFromSeedNodes(seedNodeRepository.getSeedNodeAddresses().iterator().next());

                KeepAliveManager keepAliveManager = new KeepAliveManager(networkNode, peerManager);
                keepAliveManager.start();

                networkNode.addMessageListener(this);
            } catch (Throwable e) {
                e.printStackTrace();
            }
        }

        // report
        Map<String, String> report = new HashMap<>();

        if(lastRun != 0 && System.currentTimeMillis() - lastRun != 0) {
            // - normalize to data/minute
            double perMinuteFactor = 60000.0 / (System.currentTimeMillis() - lastRun);


            // - get snapshot so we do not loose data
            Set<String> keys = new HashSet<>(buckets.keySet());

            // - transfer values to report
            keys.forEach(key -> {
                int value = buckets.get(key).getAndReset();
                if (value != 0) {
                    report.put(key, String.format("%.2f", value * perMinuteFactor));
                }
            });

            // - report
            reporter.report(report, getName());
        }

        // - reset last run
        lastRun = System.currentTimeMillis();
    }

    public P2PNetworkLoad(Reporter reporter) {
        super(reporter);
    }

    @Override
    public void configure(Properties properties) {
        super.configure(properties);

        history = Collections.synchronizedMap(new FixedSizeHistoryTracker<>(Integer.parseInt(configuration.getProperty(HISTORY_SIZE, "200"))));
    }

    /**
     * Efficient way to count message occurrences.
     */
    private class Counter {
        private int value = 1;

        /**
         * atomic get and reset
         *
         * @return the current value
         */
        synchronized int getAndReset() {
            try {
                return value;
            } finally {
                value = 0;
            }
        }

        synchronized void increment() {
            value++;
        }
    }

    @Override
    public void onMessage(NetworkEnvelope networkEnvelope, Connection connection) {
        if (networkEnvelope instanceof BroadcastMessage) {
            try {
                if(history.get(networkEnvelope.hashCode()) == null) {
                    history.put(networkEnvelope.hashCode(), null);
                    buckets.get(networkEnvelope.getClass().getSimpleName()).increment();
                }
            } catch (NullPointerException e) {
                // use exception handling because we hardly ever need to add a fresh bucket
                buckets.put(networkEnvelope.getClass().getSimpleName(), new Counter());
            }
        }
    }

    @Override
    public void onTorNodeReady() {
    }

    @Override
    public void onHiddenServicePublished() {
        // open the gate
        hsReady.proceed();
    }

    @Override
    public void onSetupFailed(Throwable throwable) {
    }

    @Override
    public void onRequestCustomBridges() {
    }
}<|MERGE_RESOLUTION|>--- conflicted
+++ resolved
@@ -39,11 +39,7 @@
 
 import bisq.common.ClockWatcher;
 import bisq.common.config.Config;
-<<<<<<< HEAD
-import bisq.common.persistence.CorruptedDatabaseFilesHandler;
-=======
 import bisq.common.file.CorruptedStorageFileHandler;
->>>>>>> 656896d6
 import bisq.common.persistence.PersistenceManager;
 import bisq.common.proto.network.NetworkEnvelope;
 import bisq.common.proto.network.NetworkProtoResolver;
@@ -137,11 +133,7 @@
                         networkProtoResolver, storageDir, corruptedStorageFileHandler);
                 DefaultSeedNodeRepository seedNodeRepository = new DefaultSeedNodeRepository(config);
                 PeerManager peerManager = new PeerManager(networkNode, seedNodeRepository, new ClockWatcher(),
-<<<<<<< HEAD
-                        maxConnections, new PersistenceManager<PeerList>(storageDir, persistenceProtoResolver, corruptedDatabaseFilesHandler));
-=======
                         maxConnections, new PersistenceManager<>(storageDir, persistenceProtoResolver, corruptedStorageFileHandler));
->>>>>>> 656896d6
 
                 // init file storage
                 peerManager.readPersisted();
