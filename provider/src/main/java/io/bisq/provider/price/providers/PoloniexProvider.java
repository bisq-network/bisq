--- conflicted
+++ resolved
@@ -54,12 +54,8 @@
                             marketPriceMap.put(altcoinCurrency,
                                     new PriceData(altcoinCurrency,
                                             parseDouble((String) data.get("last")),
-<<<<<<< HEAD
-                                            ts, PriceRequestService.POLO_PROVIDER)
-=======
                                             ts,
                                             PriceRequestService.POLO_PROVIDER)
->>>>>>> 40b23b28
                             );
                         }
                     }
