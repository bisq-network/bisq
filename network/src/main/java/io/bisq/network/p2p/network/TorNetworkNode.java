package io.bisq.network.p2p.network;

import com.google.common.util.concurrent.FutureCallback;
import com.google.common.util.concurrent.Futures;
import com.google.common.util.concurrent.ListenableFuture;
import com.google.common.util.concurrent.MoreExecutors;
import com.runjva.sourceforge.jsocks.protocol.Socks5Proxy;
import io.bisq.common.Timer;
import io.bisq.common.UserThread;
import io.bisq.common.app.Log;
import io.bisq.common.proto.network.NetworkProtoResolver;
import io.bisq.common.storage.FileUtil;
import io.bisq.common.util.Utilities;
import io.bisq.network.p2p.NodeAddress;
import io.bisq.network.p2p.Utils;
import javafx.beans.property.BooleanProperty;
import javafx.beans.property.SimpleBooleanProperty;
import org.berndpruenster.netlayer.tor.*;
import org.fxmisc.easybind.EasyBind;
import org.fxmisc.easybind.monadic.MonadicBinding;
import org.jetbrains.annotations.NotNull;
import org.jetbrains.annotations.Nullable;
import org.slf4j.Logger;
import org.slf4j.LoggerFactory;

import java.io.File;
import java.io.IOException;
import java.net.Socket;
import java.nio.file.Paths;
import java.util.concurrent.TimeUnit;

import static com.google.common.base.Preconditions.checkArgument;

// Run in UserThread
public class TorNetworkNode extends NetworkNode {
    private static final Logger log = LoggerFactory.getLogger(TorNetworkNode.class);

    private static final int MAX_RESTART_ATTEMPTS = 5;
    private static final long SHUT_DOWN_TIMEOUT_SEC = 5;

    private HiddenServiceSocket hiddenServiceSocket;
    private final File torDir;
    private Timer shutDownTimeoutTimer;
    private int restartCounter;
    @SuppressWarnings("FieldCanBeLocal")
    private MonadicBinding<Boolean> allShutDown;


    ///////////////////////////////////////////////////////////////////////////////////////////
    // Constructor
    ///////////////////////////////////////////////////////////////////////////////////////////

    public TorNetworkNode(int servicePort, File torDir, NetworkProtoResolver networkProtoResolver) {
        super(servicePort, networkProtoResolver);
        this.torDir = torDir;
    }


    ///////////////////////////////////////////////////////////////////////////////////////////
    // API
    ///////////////////////////////////////////////////////////////////////////////////////////

    @Override
    public void start(@Nullable SetupListener setupListener) {
        FileUtil.rollingBackup(new File(Paths.get(torDir.getAbsolutePath(), "hiddenservice").toString()), "private_key", 20);

        if (setupListener != null)
            addSetupListener(setupListener);

        createExecutorService();

        // Create the tor node (takes about 6 sec.)
<<<<<<< HEAD
        createNewTorNode(torDir, Utils.findFreeSystemPort(), servicePort);

=======
        createTorNode(torDir,
            torNode -> {
                Log.traceCall("torNode created");
                TorNetworkNode.this.torNetworkNode = torNode;

                setupListeners.stream().forEach(SetupListener::onTorNodeReady);

                // Create Hidden Service (takes about 40 sec.)
                createHiddenService(torNode,
                    Utils.findFreeSystemPort(),
                    servicePort,
                    hiddenServiceDescriptor -> {
                        Log.traceCall("hiddenService created");
                        TorNetworkNode.this.hiddenServiceDescriptor = hiddenServiceDescriptor;
                        nodeAddressProperty.set(new NodeAddress(hiddenServiceDescriptor.getFullAddress()));
                        startServer(hiddenServiceDescriptor.getServerSocket());
                        setupListeners.stream().forEach(SetupListener::onHiddenServicePublished);
                    });
            });
>>>>>>> e7fa8dbb
    }

    @Override
    protected Socket createSocket(NodeAddress peerNodeAddress) throws IOException {
        checkArgument(peerNodeAddress.getHostName().endsWith(".onion"), "PeerAddress is not an onion address");
        return new TorSocket(peerNodeAddress.getHostName(), peerNodeAddress.getPort(), "Foo");
    }

    // TODO handle failure more cleanly
    public Socks5Proxy getSocksProxy() {
        try {
            return Tor.getDefault() != null ? Tor.getDefault().getProxy() : null;
        } catch (TorCtlException e) {
            e.printStackTrace();
        }
        return null;
    }

    public void shutDown(@Nullable Runnable shutDownCompleteHandler) {
        Log.traceCall();
        BooleanProperty torNetworkNodeShutDown = torNetworkNodeShutDown();
        BooleanProperty networkNodeShutDown = networkNodeShutDown();
        BooleanProperty shutDownTimerTriggered = shutDownTimerTriggered();

        // Need to store allShutDown to not get garbage collected
        allShutDown = EasyBind.combine(torNetworkNodeShutDown, networkNodeShutDown, shutDownTimerTriggered, (a, b, c) -> (a && b) || c);
        allShutDown.subscribe((observable, oldValue, newValue) -> {
            if (newValue) {
                shutDownTimeoutTimer.stop();
                long ts = System.currentTimeMillis();
                log.debug("Shutdown executorService");
                try {
                    MoreExecutors.shutdownAndAwaitTermination(executorService, 500, TimeUnit.MILLISECONDS);
                    log.debug("Shutdown executorService done after " + (System.currentTimeMillis() - ts) + " ms.");
                    log.debug("Shutdown completed");
                } catch (Throwable t) {
                    log.error("Shutdown executorService failed with exception: " + t.getMessage());
                    t.printStackTrace();
                } finally {
                    if (shutDownCompleteHandler != null)
                        shutDownCompleteHandler.run();
                }
            }
        });
    }

    private BooleanProperty torNetworkNodeShutDown() {
        final BooleanProperty done = new SimpleBooleanProperty();
        if (executorService != null) {
            executorService.submit(() -> {
                Utilities.setThreadName("torNetworkNodeShutDown");
                long ts = System.currentTimeMillis();
                log.debug("Shutdown torNetworkNode");
                try {
                    if (Tor.getDefault() != null)
                        Tor.getDefault().shutdown();
                    log.debug("Shutdown torNetworkNode done after " + (System.currentTimeMillis() - ts) + " ms.");
                } catch (Throwable e) {
                    log.error("Shutdown torNetworkNode failed with exception: " + e.getMessage());
                    e.printStackTrace();
                } finally {
                    UserThread.execute(() -> done.set(true));
                }
            });
        } else {
            done.set(true);
        }
        return done;
    }

    private BooleanProperty networkNodeShutDown() {
        final BooleanProperty done = new SimpleBooleanProperty();
        super.shutDown(() -> done.set(true));
        return done;
    }

    private BooleanProperty shutDownTimerTriggered() {
        final BooleanProperty done = new SimpleBooleanProperty();
        shutDownTimeoutTimer = UserThread.runAfter(() -> {
            log.error("A timeout occurred at shutDown");
            done.set(true);
        }, SHUT_DOWN_TIMEOUT_SEC);
        return done;
    }


///////////////////////////////////////////////////////////////////////////////////////////
// shutdown, restart
///////////////////////////////////////////////////////////////////////////////////////////

    private void restartTor(String errorMessage) {
        Log.traceCall();
        restartCounter++;
        if (restartCounter > MAX_RESTART_ATTEMPTS) {
            String msg = "We tried to restart Tor " + restartCounter +
                " times, but it continued to fail with error message:\n" +
                errorMessage + "\n\n" +
                "Please check your internet connection and firewall and try to start again.";
            log.error(msg);
            throw new RuntimeException(msg);
        }
        //start();
    }

///////////////////////////////////////////////////////////////////////////////////////////
// create tor
///////////////////////////////////////////////////////////////////////////////////////////

    /*
    private void createTorNode(final File torDir, final Consumer<TorNode> resultHandler) {
        Log.traceCall();
        ListenableFuture<TorNode<JavaOnionProxyManager, JavaOnionProxyContext>> future = executorService.submit(() -> {
            Utilities.setThreadName("TorNetworkNode:CreateTorNode");
            long ts = System.currentTimeMillis();
            if (torDir.mkdirs())
                log.trace("Created directory for tor at {}", torDir.getAbsolutePath());
            TorNode<JavaOnionProxyManager, JavaOnionProxyContext> torNode = new JavaTorNode(torDir);
            log.debug("\n\n############################################################\n" +
                "TorNode created:" +
                "\nTook " + (System.currentTimeMillis() - ts) + " ms"
                + "\n############################################################\n");
            return torNode;
        });
        Futures.addCallback(future, new FutureCallback<TorNode<JavaOnionProxyManager, JavaOnionProxyContext>>() {
            public void onSuccess(TorNode<JavaOnionProxyManager, JavaOnionProxyContext> torNode) {
                UserThread.execute(() -> resultHandler.accept(torNode));
            }

            public void onFailure(@NotNull Throwable throwable) {
                UserThread.execute(() -> {
                    log.error("TorNode creation failed with exception: " + throwable.getMessage());
                    restartTor(throwable.getMessage());
                });
            }
        });
    }

    private void createHiddenService(TorNode torNode, int localPort, int servicePort,
                                     Consumer<HiddenServiceDescriptor> resultHandler) {
        Log.traceCall();
        ListenableFuture<Object> future = executorService.submit(() -> {
            Utilities.setThreadName("TorNetworkNode:CreateHiddenService");
            {
                long ts = System.currentTimeMillis();
                HiddenServiceDescriptor hiddenServiceDescriptor = torNode.createHiddenService(localPort, servicePort);
                torNode.addHiddenServiceReadyListener(hiddenServiceDescriptor, descriptor -> {
                    log.debug("\n\n############################################################\n" +
                        "Hidden service published:" +
                        "\nAddress=" + descriptor.getFullAddress() +
                        "\nTook " + (System.currentTimeMillis() - ts) + " ms"
                        + "\n############################################################\n");

                    UserThread.execute(() -> resultHandler.accept(hiddenServiceDescriptor));
                });
                return null;
            }
        });
        Futures.addCallback(future, new FutureCallback<Object>() {
            public void onSuccess(Object hiddenServiceDescriptor) {
                log.debug("HiddenServiceDescriptor created. Wait for publishing.");
            }

            public void onFailure(@NotNull Throwable throwable) {
                UserThread.execute(() -> {
                    log.error("Hidden service creation failed");
                    restartTor(throwable.getMessage());
                });
            }
        });
    }
*/

    private void createNewTorNode(final File torDir, int localPort, int servicePort) {
        Log.traceCall();
        ListenableFuture<Object> future = (ListenableFuture<Object>) executorService.submit(() -> {
            try {
                Tor.setDefault(new NativeTor(torDir, null));
            } catch (TorCtlException e) {
                log.error("Tor node creation failed", e);
                restartTor(e.getMessage());
            }
            UserThread.execute(() -> setupListeners.stream().forEach(SetupListener::onTorNodeReady));

            hiddenServiceSocket = new HiddenServiceSocket(localPort, "hiddenservicedir_changeme", servicePort);
            hiddenServiceSocket.addReadyListener(socket -> {
                Socket con;
                try {
                    log.info("Hidden Service " + socket + " is ready");
                    new Thread() {
                        @Override
                        public void run() {
                            try {
                                Log.traceCall("hiddenService created");
                                nodeAddressProperty.set(new NodeAddress(hiddenServiceSocket.getServiceName() + ":" + hiddenServiceSocket.getHiddenServicePort()));
                                startServer(socket);
                                UserThread.execute(() -> setupListeners.stream().forEach(SetupListener::onHiddenServicePublished));
                            } catch (final Exception e1) {
                                e1.printStackTrace();
                            }
                        }
                    }.start();
                } catch (final Exception e) {
                    e.printStackTrace();
                }
                return null;
            });
            log.info("It will take some time for the HS to be reachable (~40 seconds). You will be notified about this");
        });
        Futures.addCallback(future, new FutureCallback<Object>() {
            public void onSuccess(Object hiddenServiceDescriptor) {
                log.debug("HiddenServiceDescriptor created. Wait for publishing.");
            }

            public void onFailure(@NotNull Throwable throwable) {
                UserThread.execute(() -> {
                    log.error("Hidden service creation failed", throwable);
                    restartTor(throwable.getMessage());
                });
            }
        });
    }
}<|MERGE_RESOLUTION|>--- conflicted
+++ resolved
@@ -70,30 +70,7 @@
         createExecutorService();
 
         // Create the tor node (takes about 6 sec.)
-<<<<<<< HEAD
         createNewTorNode(torDir, Utils.findFreeSystemPort(), servicePort);
-
-=======
-        createTorNode(torDir,
-            torNode -> {
-                Log.traceCall("torNode created");
-                TorNetworkNode.this.torNetworkNode = torNode;
-
-                setupListeners.stream().forEach(SetupListener::onTorNodeReady);
-
-                // Create Hidden Service (takes about 40 sec.)
-                createHiddenService(torNode,
-                    Utils.findFreeSystemPort(),
-                    servicePort,
-                    hiddenServiceDescriptor -> {
-                        Log.traceCall("hiddenService created");
-                        TorNetworkNode.this.hiddenServiceDescriptor = hiddenServiceDescriptor;
-                        nodeAddressProperty.set(new NodeAddress(hiddenServiceDescriptor.getFullAddress()));
-                        startServer(hiddenServiceDescriptor.getServerSocket());
-                        setupListeners.stream().forEach(SetupListener::onHiddenServicePublished);
-                    });
-            });
->>>>>>> e7fa8dbb
     }
 
     @Override
