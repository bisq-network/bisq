<?xml version="1.0" encoding="UTF-8"?>
<project xmlns="http://maven.apache.org/POM/4.0.0"
         xmlns:xsi="http://www.w3.org/2001/XMLSchema-instance"
         xsi:schemaLocation="http://maven.apache.org/POM/4.0.0 http://maven.apache.org/xsd/maven-4.0.0.xsd">
    <parent>
        <artifactId>parent</artifactId>
        <groupId>io.bisq</groupId>
        <version>0.5.3</version>
    </parent>
    <modelVersion>4.0.0</modelVersion>

    <artifactId>network</artifactId>

    <dependencies>
        <dependency>
            <groupId>io.bisq</groupId>
            <artifactId>common</artifactId>
            <version>${project.version}</version>
        </dependency>
        <dependency>
<<<<<<< HEAD
            <groupId>com.github.JesusMcCloud.netlayer</groupId>
            <artifactId>tor.native</artifactId>
            <version>491fb0b408</version>
            <exclusions>
                <exclusion>
                    <groupId>org.slf4j</groupId>
                    <artifactId>slf4j-api</artifactId>
                </exclusion>
            </exclusions>
        </dependency>

        <!--
        <dependency>
            <groupId>com.github.mrosseel</groupId>
            <artifactId>netlayer</artifactId>
            <version>-SNAPSHOT</version>
            <exclusions>
                <exclusion>
                    <groupId>org.slf4j</groupId>
                    <artifactId>slf4j-api</artifactId>
                </exclusion>
            </exclusions>
=======
            <groupId>io.bisq</groupId>
            <artifactId>consensus</artifactId>
            <version>${project.version}</version>
        </dependency>
        <dependency>
            <groupId>io.bisq</groupId>
            <artifactId>jtorproxy</artifactId>
            <version>${project.version}</version>
>>>>>>> e7fa8dbb
        </dependency>
        -->

        <dependency>
            <groupId>org.apache.httpcomponents</groupId>
            <artifactId>httpclient</artifactId>
            <version>4.5.3</version>
            <exclusions>
                <exclusion>
                    <groupId>commons-logging</groupId>
                    <artifactId>commons-logging</artifactId>
                </exclusion>
            </exclusions>
        </dependency>
        <dependency>
            <groupId>net.sf.jopt-simple</groupId>
            <artifactId>jopt-simple</artifactId>
            <version>5.0.3</version>
        </dependency>
    </dependencies>
</project><|MERGE_RESOLUTION|>--- conflicted
+++ resolved
@@ -18,7 +18,6 @@
             <version>${project.version}</version>
         </dependency>
         <dependency>
-<<<<<<< HEAD
             <groupId>com.github.JesusMcCloud.netlayer</groupId>
             <artifactId>tor.native</artifactId>
             <version>491fb0b408</version>
@@ -41,16 +40,7 @@
                     <artifactId>slf4j-api</artifactId>
                 </exclusion>
             </exclusions>
-=======
-            <groupId>io.bisq</groupId>
-            <artifactId>consensus</artifactId>
-            <version>${project.version}</version>
-        </dependency>
-        <dependency>
-            <groupId>io.bisq</groupId>
-            <artifactId>jtorproxy</artifactId>
-            <version>${project.version}</version>
->>>>>>> e7fa8dbb
+
         </dependency>
         -->
 
