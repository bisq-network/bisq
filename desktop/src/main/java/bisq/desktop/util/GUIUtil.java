/*
 * This file is part of Bisq.
 *
 * Bisq is free software: you can redistribute it and/or modify it
 * under the terms of the GNU Affero General Public License as published by
 * the Free Software Foundation, either version 3 of the License, or (at
 * your option) any later version.
 *
 * Bisq is distributed in the hope that it will be useful, but WITHOUT
 * ANY WARRANTY; without even the implied warranty of MERCHANTABILITY or
 * FITNESS FOR A PARTICULAR PURPOSE. See the GNU Affero General Public
 * License for more details.
 *
 * You should have received a copy of the GNU Affero General Public License
 * along with Bisq. If not, see <http://www.gnu.org/licenses/>.
 */

package bisq.desktop.util;

import bisq.desktop.Navigation;
import bisq.desktop.app.BisqApp;
import bisq.desktop.components.AutoTooltipLabel;
import bisq.desktop.components.BisqTextArea;
import bisq.desktop.components.InfoAutoTooltipLabel;
import bisq.desktop.components.indicator.TxConfidenceIndicator;
import bisq.desktop.main.MainView;
import bisq.desktop.main.account.AccountView;
import bisq.desktop.main.account.content.fiataccounts.FiatAccountsView;
import bisq.desktop.main.overlays.popups.Popup;

import bisq.core.account.witness.AccountAgeWitness;
import bisq.core.account.witness.AccountAgeWitnessService;
import bisq.core.btc.setup.WalletsSetup;
import bisq.core.locale.Country;
import bisq.core.locale.CountryUtil;
import bisq.core.locale.CurrencyUtil;
import bisq.core.locale.Res;
import bisq.core.locale.TradeCurrency;
import bisq.core.monetary.Price;
import bisq.core.monetary.Volume;
import bisq.core.payment.PaymentAccount;
import bisq.core.payment.PaymentAccountList;
import bisq.core.payment.payload.PaymentMethod;
import bisq.core.provider.fee.FeeService;
import bisq.core.provider.price.MarketPrice;
import bisq.core.provider.price.PriceFeedService;
import bisq.core.trade.txproof.AssetTxProofResult;
import bisq.core.user.DontShowAgainLookup;
import bisq.core.user.Preferences;
import bisq.core.user.User;
import bisq.core.util.FormattingUtils;
import bisq.core.util.coin.BsqFormatter;
import bisq.core.util.coin.CoinFormatter;
import bisq.core.util.coin.CoinUtil;

import bisq.network.p2p.P2PService;

import bisq.common.UserThread;
import bisq.common.app.DevEnv;
import bisq.common.config.Config;
<<<<<<< HEAD
import bisq.common.persistence.CorruptedDatabaseFilesHandler;
=======
import bisq.common.file.CorruptedStorageFileHandler;
>>>>>>> 656896d6
import bisq.common.persistence.PersistenceManager;
import bisq.common.proto.persistable.PersistableEnvelope;
import bisq.common.proto.persistable.PersistenceProtoResolver;
import bisq.common.util.MathUtils;
import bisq.common.util.Tuple2;
import bisq.common.util.Tuple3;
import bisq.common.util.Utilities;

import org.bitcoinj.core.Address;
import org.bitcoinj.core.Coin;
import org.bitcoinj.core.TransactionConfidence;
import org.bitcoinj.uri.BitcoinURI;
import org.bitcoinj.utils.Fiat;

import com.googlecode.jcsv.CSVStrategy;
import com.googlecode.jcsv.writer.CSVEntryConverter;
import com.googlecode.jcsv.writer.CSVWriter;
import com.googlecode.jcsv.writer.internal.CSVWriterBuilder;

import com.google.gson.Gson;
import com.google.gson.GsonBuilder;
import com.google.gson.JsonElement;

import com.google.common.base.Charsets;

import org.apache.commons.lang3.StringUtils;

import de.jensd.fx.glyphs.materialdesignicons.MaterialDesignIcon;

import javafx.stage.DirectoryChooser;
import javafx.stage.FileChooser;
import javafx.stage.Modality;
import javafx.stage.Stage;
import javafx.stage.StageStyle;

import javafx.scene.Node;
import javafx.scene.Scene;
import javafx.scene.control.ComboBox;
import javafx.scene.control.ContentDisplay;
import javafx.scene.control.Label;
import javafx.scene.control.ListCell;
import javafx.scene.control.ListView;
import javafx.scene.control.ScrollBar;
import javafx.scene.control.TableView;
import javafx.scene.control.TextArea;
import javafx.scene.control.Tooltip;
import javafx.scene.layout.AnchorPane;
import javafx.scene.layout.GridPane;
import javafx.scene.layout.HBox;

import javafx.geometry.Orientation;

import javafx.collections.FXCollections;

import javafx.util.Callback;
import javafx.util.StringConverter;

import java.net.URI;
import java.net.URISyntaxException;

import java.nio.file.Paths;

import java.io.File;
import java.io.FileOutputStream;
import java.io.IOException;
import java.io.OutputStreamWriter;

import java.util.ArrayList;
import java.util.HashMap;
import java.util.HashSet;
import java.util.List;
import java.util.Map;
import java.util.Objects;
import java.util.Optional;
import java.util.concurrent.TimeUnit;
import java.util.function.Consumer;

import lombok.extern.slf4j.Slf4j;

import org.jetbrains.annotations.NotNull;

import javax.annotation.Nullable;

import static bisq.desktop.util.FormBuilder.addTopLabelComboBoxComboBox;
import static com.google.common.base.Preconditions.checkArgument;

@Slf4j
public class GUIUtil {
    public final static String SHOW_ALL_FLAG = "list.currency.showAll"; // Used for accessing the i18n resource
    public final static String EDIT_FLAG = "list.currency.editList"; // Used for accessing the i18n resource

    public final static String OPEN_WEB_PAGE_KEY = "warnOpenURLWhenTorEnabled";

    public final static int FIAT_DECIMALS_WITH_ZEROS = 0;
    public final static int FIAT_PRICE_DECIMALS_WITH_ZEROS = 3;
    public final static int ALTCOINS_DECIMALS_WITH_ZEROS = 7;
    public final static int AMOUNT_DECIMALS_WITH_ZEROS = 3;
    public final static int AMOUNT_DECIMALS = 4;

    private static FeeService feeService;
    private static Preferences preferences;

    public static void setFeeService(FeeService feeService) {
        GUIUtil.feeService = feeService;
    }

    public static void setPreferences(Preferences preferences) {
        GUIUtil.preferences = preferences;
    }

    public static String getUserLanguage() {
        return preferences.getUserLanguage();
    }

    public static double getScrollbarWidth(Node scrollablePane) {
        Node node = scrollablePane.lookup(".scroll-bar");
        if (node instanceof ScrollBar) {
            final ScrollBar bar = (ScrollBar) node;
            if (bar.getOrientation().equals(Orientation.VERTICAL))
                return bar.getWidth();
        }
        return 0;
    }

    public static void focusWhenAddedToScene(Node node) {
        node.sceneProperty().addListener((observable, oldValue, newValue) -> {
            if (null != newValue) {
                node.requestFocus();
            }
        });
    }

    public static void showFeeInfoBeforeExecute(Runnable runnable) {
        String key = "miningFeeInfo";
        if (!DevEnv.isDevMode() && DontShowAgainLookup.showAgain(key)) {
            new Popup().attention(Res.get("guiUtil.miningFeeInfo", String.valueOf(GUIUtil.feeService.getTxFeePerByte().value)))
                    .onClose(runnable)
                    .useIUnderstandButton()
                    .show();
            DontShowAgainLookup.dontShowAgain(key, true);
        } else {
            runnable.run();
        }
    }

    public static void exportAccounts(ArrayList<PaymentAccount> accounts,
                                      String fileName,
                                      Preferences preferences,
                                      Stage stage,
                                      PersistenceProtoResolver persistenceProtoResolver,
                                      CorruptedStorageFileHandler corruptedStorageFileHandler) {
        if (!accounts.isEmpty()) {
            String directory = getDirectoryFromChooser(preferences, stage);
            if (!directory.isEmpty()) {
<<<<<<< HEAD
                PersistenceManager<PersistableEnvelope> paymentAccountsPersistenceManager = new PersistenceManager<>(new File(directory), persistenceProtoResolver, corruptedDatabaseFilesHandler);
                PaymentAccountList paymentAccounts = new PaymentAccountList(accounts);
                paymentAccountsPersistenceManager.initialize(paymentAccounts, fileName);
                paymentAccountsPersistenceManager.persistNow(() -> {
                    paymentAccountsPersistenceManager.shutdown();
=======
                PersistenceManager<PersistableEnvelope> persistenceManager = new PersistenceManager<>(new File(directory), persistenceProtoResolver, corruptedStorageFileHandler);
                PaymentAccountList paymentAccounts = new PaymentAccountList(accounts);
                persistenceManager.initialize(paymentAccounts, fileName);
                persistenceManager.persistNow(() -> {
                    persistenceManager.shutdown();
>>>>>>> 656896d6
                    new Popup().feedback(Res.get("guiUtil.accountExport.savedToPath",
                            Paths.get(directory, fileName).toAbsolutePath()))
                            .show();
                });
            }
        } else {
            new Popup().warning(Res.get("guiUtil.accountExport.noAccountSetup")).show();
        }
    }

    public static void importAccounts(User user,
                                      String fileName,
                                      Preferences preferences,
                                      Stage stage,
                                      PersistenceProtoResolver persistenceProtoResolver,
                                      CorruptedStorageFileHandler corruptedStorageFileHandler) {
        FileChooser fileChooser = new FileChooser();
        File initDir = new File(preferences.getDirectoryChooserPath());
        if (initDir.isDirectory()) {
            fileChooser.setInitialDirectory(initDir);
        }
        fileChooser.setTitle(Res.get("guiUtil.accountExport.selectPath", fileName));
        File file = fileChooser.showOpenDialog(stage.getOwner());
        if (file != null) {
            String path = file.getAbsolutePath();
            if (Paths.get(path).getFileName().toString().equals(fileName)) {
                String directory = Paths.get(path).getParent().toString();
                preferences.setDirectoryChooserPath(directory);
<<<<<<< HEAD
                PersistenceManager<PaymentAccountList> paymentAccountsPersistenceManager = new PersistenceManager<>(new File(directory), persistenceProtoResolver, corruptedDatabaseFilesHandler);
                PaymentAccountList persisted = paymentAccountsPersistenceManager.getPersisted(fileName);
=======
                PersistenceManager<PaymentAccountList> persistenceManager = new PersistenceManager<>(new File(directory), persistenceProtoResolver, corruptedStorageFileHandler);
                PaymentAccountList persisted = persistenceManager.getPersisted(fileName);
>>>>>>> 656896d6
                if (persisted != null) {
                    final StringBuilder msg = new StringBuilder();
                    final HashSet<PaymentAccount> paymentAccounts = new HashSet<>();
                    persisted.getList().forEach(paymentAccount -> {
                        final String id = paymentAccount.getId();
                        if (user.getPaymentAccount(id) == null) {
                            paymentAccounts.add(paymentAccount);
                            msg.append(Res.get("guiUtil.accountExport.tradingAccount", id));
                        } else {
                            msg.append(Res.get("guiUtil.accountImport.noImport", id));
                        }
                    });
                    user.addImportedPaymentAccounts(paymentAccounts);
                    new Popup().feedback(Res.get("guiUtil.accountImport.imported", path, msg)).show();

                } else {
                    new Popup().warning(Res.get("guiUtil.accountImport.noAccountsFound", path, fileName)).show();
                }
            } else {
                log.error("The selected file is not the expected file for import. The expected file name is: " + fileName + ".");
            }
        }
    }


    public static <T> void exportCSV(String fileName, CSVEntryConverter<T> headerConverter,
                                     CSVEntryConverter<T> contentConverter, T emptyItem,
                                     List<T> list, Stage stage) {

        FileChooser fileChooser = new FileChooser();
        fileChooser.setInitialFileName(fileName);
        File file = fileChooser.showSaveDialog(stage);
        if (file != null) {
            try (OutputStreamWriter outputStreamWriter = new OutputStreamWriter(new FileOutputStream(file, false), Charsets.UTF_8)) {
                CSVWriter<T> headerWriter = new CSVWriterBuilder<T>(outputStreamWriter)
                        .strategy(CSVStrategy.UK_DEFAULT)
                        .entryConverter(headerConverter)
                        .build();
                headerWriter.write(emptyItem);

                CSVWriter<T> contentWriter = new CSVWriterBuilder<T>(outputStreamWriter)
                        .strategy(CSVStrategy.UK_DEFAULT)
                        .entryConverter(contentConverter)
                        .build();
                contentWriter.writeAll(list);
            } catch (RuntimeException | IOException e) {
                e.printStackTrace();
                log.error(e.getMessage());
                new Popup().error(Res.get("guiUtil.accountExport.exportFailed", e.getMessage()));
            }
        }
    }

    public static void exportJSON(String fileName, JsonElement data, Stage stage) {
        FileChooser fileChooser = new FileChooser();
        fileChooser.setInitialFileName(fileName);
        File file = fileChooser.showSaveDialog(stage);
        if (file != null) {
            try (OutputStreamWriter outputStreamWriter = new OutputStreamWriter(new FileOutputStream(file, false), Charsets.UTF_8)) {
                Gson gson = new GsonBuilder().setPrettyPrinting().create();
                outputStreamWriter.write(gson.toJson(data));
            } catch (RuntimeException | IOException e) {
                e.printStackTrace();
                log.error(e.getMessage());
                new Popup().error(Res.get("guiUtil.accountExport.exportFailed", e.getMessage()));
            }
        }
    }

    private static String getDirectoryFromChooser(Preferences preferences, Stage stage) {
        DirectoryChooser directoryChooser = new DirectoryChooser();
        File initDir = new File(preferences.getDirectoryChooserPath());
        if (initDir.isDirectory()) {
            directoryChooser.setInitialDirectory(initDir);
        }
        directoryChooser.setTitle(Res.get("guiUtil.accountExport.selectExportPath"));
        File dir = directoryChooser.showDialog(stage);
        if (dir != null) {
            String directory = dir.getAbsolutePath();
            preferences.setDirectoryChooserPath(directory);
            return directory;
        } else {
            return "";
        }
    }

    public static Callback<ListView<CurrencyListItem>, ListCell<CurrencyListItem>> getCurrencyListItemCellFactory(String postFixSingle,
                                                                                                                  String postFixMulti,
                                                                                                                  Preferences preferences) {
        return p -> new ListCell<>() {
            @Override
            protected void updateItem(CurrencyListItem item, boolean empty) {
                super.updateItem(item, empty);

                if (item != null && !empty) {

                    String code = item.tradeCurrency.getCode();

                    HBox box = new HBox();
                    box.setSpacing(20);
                    Label currencyType = new AutoTooltipLabel(
                            CurrencyUtil.isFiatCurrency(code) ? Res.get("shared.fiat") : Res.get("shared.crypto"));

                    currencyType.getStyleClass().add("currency-label-small");
                    Label currency = new AutoTooltipLabel(code);
                    currency.getStyleClass().add("currency-label");
                    Label offers = new AutoTooltipLabel(item.tradeCurrency.getName());
                    offers.getStyleClass().add("currency-label");

                    box.getChildren().addAll(currencyType, currency, offers);

                    switch (code) {
                        case GUIUtil.SHOW_ALL_FLAG:
                            currencyType.setText(Res.get("shared.all"));
                            currency.setText(Res.get("list.currency.showAll"));
                            break;
                        case GUIUtil.EDIT_FLAG:
                            currencyType.setText(Res.get("shared.edit"));
                            currency.setText(Res.get("list.currency.editList"));
                            break;
                        default:
                            if (preferences.isSortMarketCurrenciesNumerically()) {
                                offers.setText(offers.getText() + " (" + item.numTrades + " " +
                                        (item.numTrades == 1 ? postFixSingle : postFixMulti) + ")");
                            }
                    }

                    setGraphic(box);

                } else {
                    setGraphic(null);
                }
            }
        };
    }

    public static ListCell<TradeCurrency> getTradeCurrencyButtonCell(String postFixSingle,
                                                                     String postFixMulti,
                                                                     Map<String, Integer> offerCounts) {
        return new ListCell<>() {

            @Override
            protected void updateItem(TradeCurrency item, boolean empty) {
                super.updateItem(item, empty);

                if (item != null && !empty) {
                    String code = item.getCode();

                    AnchorPane pane = new AnchorPane();
                    Label currency = new AutoTooltipLabel(code + " - " + item.getName());
                    currency.getStyleClass().add("currency-label-selected");
                    AnchorPane.setLeftAnchor(currency, 0.0);
                    pane.getChildren().add(currency);

                    Optional<Integer> offerCountOptional = Optional.ofNullable(offerCounts.get(code));

                    switch (code) {
                        case GUIUtil.SHOW_ALL_FLAG:
                            currency.setText(Res.get("list.currency.showAll"));
                            break;
                        case GUIUtil.EDIT_FLAG:
                            currency.setText(Res.get("list.currency.editList"));
                            break;
                        default:
                            if (offerCountOptional.isPresent()) {
                                Label numberOfOffers = new AutoTooltipLabel(offerCountOptional.get() + " " +
                                        (offerCountOptional.get() == 1 ? postFixSingle : postFixMulti));
                                numberOfOffers.getStyleClass().add("offer-label-small");
                                AnchorPane.setRightAnchor(numberOfOffers, 0.0);
                                AnchorPane.setBottomAnchor(numberOfOffers, 2.0);
                                pane.getChildren().add(numberOfOffers);
                            }
                    }

                    setGraphic(pane);
                    setText("");
                } else {
                    setGraphic(null);
                    setText("");
                }
            }
        };
    }

    public static StringConverter<TradeCurrency> getTradeCurrencyConverter(String postFixSingle,
                                                                           String postFixMulti,
                                                                           Map<String, Integer> offerCounts) {
        return new StringConverter<>() {
            @Override
            public String toString(TradeCurrency tradeCurrency) {
                String code = tradeCurrency.getCode();
                Optional<Integer> offerCountOptional = Optional.ofNullable(offerCounts.get(code));
                final String displayString;
                displayString = offerCountOptional
                        .map(offerCount -> CurrencyUtil.getNameAndCode(code)
                                + " - " + offerCount + " " + (offerCount == 1 ? postFixSingle : postFixMulti))
                        .orElseGet(() -> CurrencyUtil.getNameAndCode(code));
                // http://boschista.deviantart.com/journal/Cool-ASCII-Symbols-214218618
                if (code.equals(GUIUtil.SHOW_ALL_FLAG))
                    return "▶ " + Res.get("list.currency.showAll");
                else if (code.equals(GUIUtil.EDIT_FLAG))
                    return "▼ " + Res.get("list.currency.editList");
                return tradeCurrency.getDisplayPrefix() + displayString;
            }

            @Override
            public TradeCurrency fromString(String s) {
                return null;
            }
        };
    }

    public static Callback<ListView<TradeCurrency>, ListCell<TradeCurrency>> getTradeCurrencyCellFactory(String postFixSingle,
                                                                                                         String postFixMulti,
                                                                                                         Map<String, Integer> offerCounts) {
        return p -> new ListCell<>() {
            @Override
            protected void updateItem(TradeCurrency item, boolean empty) {
                super.updateItem(item, empty);

                if (item != null && !empty) {

                    String code = item.getCode();

                    HBox box = new HBox();
                    box.setSpacing(20);
                    Label currencyType = new AutoTooltipLabel(
                            CurrencyUtil.isFiatCurrency(item.getCode()) ? Res.get("shared.fiat") : Res.get("shared.crypto"));

                    currencyType.getStyleClass().add("currency-label-small");
                    Label currency = new AutoTooltipLabel(item.getCode());
                    currency.getStyleClass().add("currency-label");
                    Label offers = new AutoTooltipLabel(item.getName());
                    offers.getStyleClass().add("currency-label");

                    box.getChildren().addAll(currencyType, currency, offers);

                    Optional<Integer> offerCountOptional = Optional.ofNullable(offerCounts.get(code));

                    switch (code) {
                        case GUIUtil.SHOW_ALL_FLAG:
                            currencyType.setText(Res.get("shared.all"));
                            currency.setText(Res.get("list.currency.showAll"));
                            break;
                        case GUIUtil.EDIT_FLAG:
                            currencyType.setText(Res.get("shared.edit"));
                            currency.setText(Res.get("list.currency.editList"));
                            break;
                        default:
                            offerCountOptional.ifPresent(numOffer -> offers.setText(offers.getText() + " (" + numOffer + " " +
                                    (numOffer == 1 ? postFixSingle : postFixMulti) + ")"));
                    }

                    setGraphic(box);

                } else {
                    setGraphic(null);
                }
            }
        };
    }

    public static ListCell<PaymentMethod> getPaymentMethodButtonCell() {
        return new ListCell<>() {

            @Override
            protected void updateItem(PaymentMethod item, boolean empty) {
                super.updateItem(item, empty);

                if (item != null && !empty) {
                    String id = item.getId();

                    this.getStyleClass().add("currency-label-selected");

                    if (id.equals(GUIUtil.SHOW_ALL_FLAG)) {
                        setText(Res.get("list.currency.showAll"));
                    } else {
                        setText(Res.get(id));
                    }
                } else {
                    setText("");
                }
            }
        };
    }

    public static Callback<ListView<PaymentMethod>, ListCell<PaymentMethod>> getPaymentMethodCellFactory() {
        return p -> new ListCell<>() {
            @Override
            protected void updateItem(PaymentMethod method, boolean empty) {
                super.updateItem(method, empty);

                if (method != null && !empty) {
                    String id = method.getId();

                    HBox box = new HBox();
                    box.setSpacing(20);
                    Label paymentType = new AutoTooltipLabel(
                            method.isAsset() ? Res.get("shared.crypto") : Res.get("shared.fiat"));

                    paymentType.getStyleClass().add("currency-label-small");
                    Label paymentMethod = new AutoTooltipLabel(Res.get(id));
                    paymentMethod.getStyleClass().add("currency-label");
                    box.getChildren().addAll(paymentType, paymentMethod);

                    if (id.equals(GUIUtil.SHOW_ALL_FLAG)) {
                        paymentType.setText(Res.get("shared.all"));
                        paymentMethod.setText(Res.get("list.currency.showAll"));
                    }

                    setGraphic(box);

                } else {
                    setGraphic(null);
                }
            }
        };
    }

    public static void updateConfidence(TransactionConfidence confidence,
                                        Tooltip tooltip,
                                        TxConfidenceIndicator txConfidenceIndicator) {
        if (confidence != null) {
            switch (confidence.getConfidenceType()) {
                case UNKNOWN:
                    tooltip.setText(Res.get("confidence.unknown"));
                    txConfidenceIndicator.setProgress(0);
                    break;
                case PENDING:
                    tooltip.setText(Res.get("confidence.seen", confidence.numBroadcastPeers()));
                    txConfidenceIndicator.setProgress(-1.0);
                    break;
                case BUILDING:
                    tooltip.setText(Res.get("confidence.confirmed", confidence.getDepthInBlocks()));
                    txConfidenceIndicator.setProgress(Math.min(1, (double) confidence.getDepthInBlocks() / 6.0));
                    break;
                case DEAD:
                    tooltip.setText(Res.get("confidence.invalid"));
                    txConfidenceIndicator.setProgress(0);
                    break;
            }

            txConfidenceIndicator.setPrefSize(24, 24);
        }
    }


    public static void openWebPage(String target) {
        openWebPage(target, true, null);
    }

    public static void openWebPage(String target, boolean useReferrer) {
        openWebPage(target, useReferrer, null);
    }

    public static void openWebPage(String target, boolean useReferrer, Runnable closeHandler) {

        if (useReferrer && target.contains("bisq.network")) {
            // add utm parameters
            target = appendURI(target, "utm_source=desktop-client&utm_medium=in-app-link&utm_campaign=language_" +
                    preferences.getUserLanguage());
        }

        if (DontShowAgainLookup.showAgain(OPEN_WEB_PAGE_KEY)) {
            final String finalTarget = target;
            new Popup().information(Res.get("guiUtil.openWebBrowser.warning", target))
                    .actionButtonText(Res.get("guiUtil.openWebBrowser.doOpen"))
                    .onAction(() -> {
                        DontShowAgainLookup.dontShowAgain(OPEN_WEB_PAGE_KEY, true);
                        doOpenWebPage(finalTarget);
                    })
                    .closeButtonText(Res.get("guiUtil.openWebBrowser.copyUrl"))
                    .onClose(() -> {
                        Utilities.copyToClipboard(finalTarget);
                        if (closeHandler != null) {
                            closeHandler.run();
                        }
                    })
                    .show();
        } else {
            if (closeHandler != null) {
                closeHandler.run();
            }

            doOpenWebPage(target);
        }
    }

    private static String appendURI(String uri, String appendQuery) {
        try {
            final URI oldURI = new URI(uri);

            String newQuery = oldURI.getQuery();

            if (newQuery == null) {
                newQuery = appendQuery;
            } else {
                newQuery += "&" + appendQuery;
            }

            URI newURI = new URI(oldURI.getScheme(), oldURI.getAuthority(), oldURI.getPath(),
                    newQuery, oldURI.getFragment());

            return newURI.toString();
        } catch (URISyntaxException e) {
            e.printStackTrace();
            log.error(e.getMessage());

            return uri;
        }
    }

    private static void doOpenWebPage(String target) {
        try {
            Utilities.openURI(new URI(target));
        } catch (Exception e) {
            e.printStackTrace();
            log.error(e.getMessage());
        }
    }

    public static String getPercentageOfTradeAmount(Coin fee, Coin tradeAmount, Coin minFee) {
        String result = " (" + getPercentage(fee, tradeAmount) +
                " " + Res.get("guiUtil.ofTradeAmount") + ")";

        if (!fee.isGreaterThan(minFee)) {
            result = " " + Res.get("guiUtil.requiredMinimum");
        }

        return result;
    }

    public static String getPercentage(Coin part, Coin total) {
        return FormattingUtils.formatToPercentWithSymbol((double) part.value / (double) total.value);
    }

    public static <T> T getParentOfType(Node node, Class<T> t) {
        Node parent = node.getParent();
        while (parent != null) {
            if (parent.getClass().isAssignableFrom(t)) {
                break;
            } else {
                parent = parent.getParent();
            }
        }
        return t.cast(parent);
    }

    public static void showClearXchangeWarning() {
        String key = "confirmClearXchangeRequirements";
        final String currencyName = Config.baseCurrencyNetwork().getCurrencyName();
        new Popup().information(Res.get("payment.clearXchange.info", currencyName, currencyName))
                .width(900)
                .closeButtonText(Res.get("shared.iConfirm"))
                .dontShowAgainId(key)
                .show();
    }

    public static void showFasterPaymentsWarning(Navigation navigation) {
        String key = "recreateFasterPaymentsAccount";
        String currencyName = Config.baseCurrencyNetwork().getCurrencyName();
        new Popup().information(Res.get("payment.fasterPayments.newRequirements.info", currencyName))
                .width(900)
                .actionButtonTextWithGoTo("navigation.account")
                .onAction(() -> {
                    navigation.setReturnPath(navigation.getCurrentPath());
                    navigation.navigateTo(MainView.class, AccountView.class, FiatAccountsView.class);
                })
                .dontShowAgainId(key)
                .show();
    }

    public static String getBitcoinURI(String address, Coin amount, String label) {
        return address != null ?
                BitcoinURI.convertToBitcoinURI(Address.fromString(Config.baseCurrencyNetworkParameters(),
                        address), amount, label, null) :
                "";
    }

    public static boolean isBootstrappedOrShowPopup(P2PService p2PService) {
        if (!p2PService.isBootstrapped()) {
            new Popup().information(Res.get("popup.warning.notFullyConnected")).show();
            return false;
        }

        return true;
    }

    public static boolean isReadyForTxBroadcastOrShowPopup(P2PService p2PService, WalletsSetup walletsSetup) {
        if (!GUIUtil.isBootstrappedOrShowPopup(p2PService)) {
            return false;
        }

        if (!walletsSetup.hasSufficientPeersForBroadcast()) {
            new Popup().information(Res.get("popup.warning.notSufficientConnectionsToBtcNetwork", walletsSetup.getMinBroadcastConnections())).show();
            return false;
        }

        if (!walletsSetup.isDownloadComplete()) {
            new Popup().information(Res.get("popup.warning.downloadNotComplete")).show();
            return false;
        }

        return true;
    }

    public static boolean canCreateOrTakeOfferOrShowPopup(User user, Navigation navigation) {
        if (!user.hasAcceptedRefundAgents()) {
            new Popup().warning(Res.get("popup.warning.noArbitratorsAvailable")).show();
            return false;
        }

        if (!user.hasAcceptedMediators()) {
            new Popup().warning(Res.get("popup.warning.noMediatorsAvailable")).show();
            return false;
        }

        if (user.currentPaymentAccountProperty().get() == null) {
            new Popup().headLine(Res.get("popup.warning.noTradingAccountSetup.headline"))
                    .instruction(Res.get("popup.warning.noTradingAccountSetup.msg"))
                    .actionButtonTextWithGoTo("navigation.account")
                    .onAction(() -> {
                        navigation.setReturnPath(navigation.getCurrentPath());
                        navigation.navigateTo(MainView.class, AccountView.class, FiatAccountsView.class);
                    }).show();
            return false;
        }

        return true;
    }

    public static void showWantToBurnBTCPopup(Coin miningFee, Coin amount, CoinFormatter btcFormatter) {
        new Popup().warning(Res.get("popup.warning.burnBTC", btcFormatter.formatCoinWithCode(miningFee),
                btcFormatter.formatCoinWithCode(amount))).show();
    }

    public static void requestFocus(Node node) {
        UserThread.execute(node::requestFocus);
    }

    public static void reSyncSPVChain(Preferences preferences) {
        try {
            new Popup().feedback(Res.get("settings.net.reSyncSPVSuccess"))
                    .useShutDownButton()
                    .actionButtonText(Res.get("shared.shutDown"))
                    .onAction(() -> {
                        preferences.setResyncSpvRequested(true);
                        UserThread.runAfter(BisqApp.getShutDownHandler(), 100, TimeUnit.MILLISECONDS);
                    })
                    .hideCloseButton()
                    .show();
        } catch (Throwable t) {
            new Popup().error(Res.get("settings.net.reSyncSPVFailed", t)).show();
        }
    }

    public static void showSelectableTextModal(String title, String text) {
        TextArea textArea = new BisqTextArea();
        textArea.setText(text);
        textArea.setEditable(false);
        textArea.setWrapText(true);
        textArea.setPrefSize(800, 600);

        Scene scene = new Scene(textArea);
        Stage stage = new Stage();
        if (null != title) {
            stage.setTitle(title);
        }
        stage.setScene(scene);
        stage.initModality(Modality.NONE);
        stage.initStyle(StageStyle.UTILITY);
        stage.show();
    }

    public static StringConverter<PaymentAccount> getPaymentAccountsComboBoxStringConverter() {
        return new StringConverter<>() {
            @Override
            public String toString(PaymentAccount paymentAccount) {
                if (paymentAccount.hasMultipleCurrencies()) {
                    return paymentAccount.getAccountName() + " (" + Res.get(paymentAccount.getPaymentMethod().getId()) + ")";
                } else {
                    TradeCurrency singleTradeCurrency = paymentAccount.getSingleTradeCurrency();
                    String prefix = singleTradeCurrency != null ? singleTradeCurrency.getCode() + ", " : "";
                    return paymentAccount.getAccountName() + " (" + prefix +
                            Res.get(paymentAccount.getPaymentMethod().getId()) + ")";
                }
            }

            @Override
            public PaymentAccount fromString(String s) {
                return null;
            }
        };
    }

    public static Callback<ListView<PaymentAccount>, ListCell<PaymentAccount>> getPaymentAccountListCellFactory(
            ComboBox<PaymentAccount> paymentAccountsComboBox,
            AccountAgeWitnessService accountAgeWitnessService) {
        return p -> new ListCell<>() {
            @Override
            protected void updateItem(PaymentAccount item, boolean empty) {
                super.updateItem(item, empty);

                if (item != null && !empty) {

                    boolean needsSigning = PaymentMethod.hasChargebackRisk(item.getPaymentMethod(),
                            item.getTradeCurrencies());

                    InfoAutoTooltipLabel label = new InfoAutoTooltipLabel(
                            paymentAccountsComboBox.getConverter().toString(item),
                            ContentDisplay.RIGHT);

                    if (needsSigning) {
                        AccountAgeWitness myWitness = accountAgeWitnessService.getMyWitness(
                                item.paymentAccountPayload);
                        AccountAgeWitnessService.SignState signState =
                                accountAgeWitnessService.getSignState(myWitness);
                        String info = StringUtils.capitalize(signState.getPresentation());

                        MaterialDesignIcon icon;

                        switch (signState) {
                            case PEER_SIGNER:
                            case ARBITRATOR:
                                icon = MaterialDesignIcon.APPROVAL;
                                break;
                            default:
                                icon = MaterialDesignIcon.ALERT_CIRCLE_OUTLINE;
                        }
                        label.setIcon(icon, info);
                    }
                    setGraphic(label);
                } else {
                    setGraphic(null);
                }
            }
        };
    }

    public static void removeChildrenFromGridPaneRows(GridPane gridPane, int start, int end) {
        Map<Integer, List<Node>> childByRowMap = new HashMap<>();
        gridPane.getChildren().forEach(child -> {
            final Integer rowIndex = GridPane.getRowIndex(child);
            childByRowMap.computeIfAbsent(rowIndex, key -> new ArrayList<>());
            childByRowMap.get(rowIndex).add(child);
        });

        for (int i = Math.min(start, childByRowMap.size()); i < Math.min(end + 1, childByRowMap.size()); i++) {
            List<Node> nodes = childByRowMap.get(i);
            if (nodes != null) {
                nodes.stream()
                        .filter(Objects::nonNull)
                        .filter(node -> gridPane.getChildren().contains(node))
                        .forEach(node -> gridPane.getChildren().remove(node));
            }
        }
    }

    public static void showBsqFeeInfoPopup(Coin fee,
                                           Coin miningFee,
                                           Coin btcForIssuance,
                                           int txSize,
                                           BsqFormatter bsqFormatter,
                                           CoinFormatter btcFormatter,
                                           String type,
                                           Runnable actionHandler) {
        String confirmationMessage;

        if (btcForIssuance != null) {
            confirmationMessage = Res.get("dao.feeTx.issuanceProposal.confirm.details",
                    StringUtils.capitalize(type),
                    bsqFormatter.formatCoinWithCode(fee),
                    bsqFormatter.formatBTCWithCode(btcForIssuance),
                    100,
                    btcFormatter.formatCoinWithCode(miningFee),
                    CoinUtil.getFeePerByte(miningFee, txSize),
                    txSize / 1000d,
                    type);
        } else {
            confirmationMessage = Res.get("dao.feeTx.confirm.details",
                    StringUtils.capitalize(type),
                    bsqFormatter.formatCoinWithCode(fee),
                    btcFormatter.formatCoinWithCode(miningFee),
                    CoinUtil.getFeePerByte(miningFee, txSize),
                    txSize / 1000d,
                    type);
        }
        new Popup().headLine(Res.get("dao.feeTx.confirm", type))
                .confirmation(confirmationMessage)
                .actionButtonText(Res.get("shared.yes"))
                .onAction(actionHandler)
                .closeButtonText(Res.get("shared.cancel"))
                .show();
    }

    public static void showBsqFeeInfoPopup(Coin fee, Coin miningFee, int txSize, BsqFormatter bsqFormatter,
                                           CoinFormatter btcFormatter, String type,
                                           Runnable actionHandler) {
        showBsqFeeInfoPopup(fee, miningFee, null, txSize, bsqFormatter, btcFormatter, type, actionHandler);
    }

    public static void setFitToRowsForTableView(TableView<?> tableView,
                                                int rowHeight,
                                                int headerHeight,
                                                int minNumRows,
                                                int maxNumRows) {
        int size = tableView.getItems().size();
        int minHeight = rowHeight * minNumRows + headerHeight;
        int maxHeight = rowHeight * maxNumRows + headerHeight;
        checkArgument(maxHeight >= minHeight, "maxHeight cannot be smaller as minHeight");
        int height = Math.min(maxHeight, Math.max(minHeight, size * rowHeight + headerHeight));

        tableView.setPrefHeight(-1);
        tableView.setVisible(false);
        // We need to delay the setter to the next render frame as otherwise views don' get updated in some cases
        // Not 100% clear what causes that issue, but seems the requestLayout method is not called otherwise.
        // We still need to set the height immediately, otherwise some views render an incorrect layout.
        tableView.setPrefHeight(height);

        UserThread.execute(() -> {
            tableView.setPrefHeight(height);
            tableView.setVisible(true);
        });
    }

    public static Tuple2<ComboBox<TradeCurrency>, Integer> addRegionCountryTradeCurrencyComboBoxes(GridPane gridPane,
                                                                                                   int gridRow,
                                                                                                   Consumer<Country> onCountrySelectedHandler,
                                                                                                   Consumer<TradeCurrency> onTradeCurrencySelectedHandler) {
        gridRow = addRegionCountry(gridPane, gridRow, onCountrySelectedHandler);

        ComboBox<TradeCurrency> currencyComboBox = FormBuilder.addComboBox(gridPane, ++gridRow,
                Res.get("shared.currency"));
        currencyComboBox.setPromptText(Res.get("list.currency.select"));
        currencyComboBox.setItems(FXCollections.observableArrayList(CurrencyUtil.getAllSortedFiatCurrencies()));

        currencyComboBox.setConverter(new StringConverter<>() {
            @Override
            public String toString(TradeCurrency currency) {
                return currency.getNameAndCode();
            }

            @Override
            public TradeCurrency fromString(String string) {
                return null;
            }
        });
        currencyComboBox.setDisable(true);

        currencyComboBox.setOnAction(e ->
                onTradeCurrencySelectedHandler.accept(currencyComboBox.getSelectionModel().getSelectedItem()));

        return new Tuple2<>(currencyComboBox, gridRow);
    }

    public static int addRegionCountry(GridPane gridPane,
                                       int gridRow,
                                       Consumer<Country> onCountrySelectedHandler) {
        Tuple3<Label, ComboBox<bisq.core.locale.Region>, ComboBox<Country>> tuple3 = addTopLabelComboBoxComboBox(gridPane, ++gridRow, Res.get("payment.country"));

        ComboBox<bisq.core.locale.Region> regionComboBox = tuple3.second;
        regionComboBox.setPromptText(Res.get("payment.select.region"));
        regionComboBox.setConverter(new StringConverter<>() {
            @Override
            public String toString(bisq.core.locale.Region region) {
                return region.name;
            }

            @Override
            public bisq.core.locale.Region fromString(String s) {
                return null;
            }
        });
        regionComboBox.setItems(FXCollections.observableArrayList(CountryUtil.getAllRegions()));

        ComboBox<Country> countryComboBox = tuple3.third;
        countryComboBox.setVisibleRowCount(15);
        countryComboBox.setDisable(true);
        countryComboBox.setPromptText(Res.get("payment.select.country"));
        countryComboBox.setConverter(new StringConverter<>() {
            @Override
            public String toString(Country country) {
                return country.name + " (" + country.code + ")";
            }

            @Override
            public Country fromString(String s) {
                return null;
            }
        });

        regionComboBox.setOnAction(e -> {
            bisq.core.locale.Region selectedItem = regionComboBox.getSelectionModel().getSelectedItem();
            if (selectedItem != null) {
                countryComboBox.setDisable(false);
                countryComboBox.setItems(FXCollections.observableArrayList(CountryUtil.getAllCountriesForRegion(selectedItem)));
            }
        });

        countryComboBox.setOnAction(e ->
                onCountrySelectedHandler.accept(countryComboBox.getSelectionModel().getSelectedItem()));

        return gridRow;
    }

    @NotNull
    public static <T> ListCell<T> getComboBoxButtonCell(String title, ComboBox<T> comboBox) {
        return getComboBoxButtonCell(title, comboBox, true);
    }

    @NotNull
    public static <T> ListCell<T> getComboBoxButtonCell(String title,
                                                        ComboBox<T> comboBox,
                                                        Boolean hideOriginalPrompt) {
        return new ListCell<>() {
            @Override
            protected void updateItem(T item, boolean empty) {
                super.updateItem(item, empty);

                // See https://github.com/jfoenixadmin/JFoenix/issues/610
                if (hideOriginalPrompt)
                    this.setVisible(item != null || !empty);

                if (empty || item == null) {
                    setText(title);
                } else {
                    setText(comboBox.getConverter().toString(item));
                }
            }
        };
    }

    public static void openTxInBsqBlockExplorer(String txId, Preferences preferences) {
        if (txId != null)
            GUIUtil.openWebPage(preferences.getBsqBlockChainExplorer().txUrl + txId, false);
    }

    public static String getBsqInUsd(Price bsqPrice,
                                     Coin bsqAmount,
                                     PriceFeedService priceFeedService,
                                     BsqFormatter bsqFormatter) {
        MarketPrice usdMarketPrice = priceFeedService.getMarketPrice("USD");
        if (usdMarketPrice == null) {
            return Res.get("shared.na");
        }
        long usdMarketPriceAsLong = MathUtils.roundDoubleToLong(MathUtils.scaleUpByPowerOf10(usdMarketPrice.getPrice(),
                Fiat.SMALLEST_UNIT_EXPONENT));
        Price usdPrice = Price.valueOf("USD", usdMarketPriceAsLong);
        String bsqAmountAsString = bsqFormatter.formatCoin(bsqAmount);
        Volume bsqAmountAsVolume = Volume.parse(bsqAmountAsString, "BSQ");
        Coin requiredBtc = bsqPrice.getAmountByVolume(bsqAmountAsVolume);
        Volume volumeByAmount = usdPrice.getVolumeByAmount(requiredBtc);
        return DisplayUtils.formatAverageVolumeWithCode(volumeByAmount);
    }

    public static MaterialDesignIcon getIconForSignState(AccountAgeWitnessService.SignState state) {
        return (state.equals(AccountAgeWitnessService.SignState.ARBITRATOR) ||
                state.equals(AccountAgeWitnessService.SignState.PEER_SIGNER)) ?
                MaterialDesignIcon.APPROVAL : MaterialDesignIcon.ALERT_CIRCLE_OUTLINE;
    }

    public static String getProofResultAsString(@Nullable AssetTxProofResult result) {
        if (result == null) {
            return "";
        }
        String key = "portfolio.pending.autoConf.state." + result.name();
        switch (result) {
            case UNDEFINED:
                return "";
            case FEATURE_DISABLED:
                return Res.get(key, result.getDetails());
            case TRADE_LIMIT_EXCEEDED:
                return Res.get(key);
            case INVALID_DATA:
                return Res.get(key, result.getDetails());
            case PAYOUT_TX_ALREADY_PUBLISHED:
            case DISPUTE_OPENED:
            case REQUESTS_STARTED:
                return Res.get(key);
            case PENDING:
                return Res.get(key, result.getNumSuccessResults(), result.getNumRequiredSuccessResults(), result.getDetails());
            case COMPLETED:
            case ERROR:
            case FAILED:
                return Res.get(key);
            default:
                return result.name();
        }
    }
}<|MERGE_RESOLUTION|>--- conflicted
+++ resolved
@@ -58,11 +58,7 @@
 import bisq.common.UserThread;
 import bisq.common.app.DevEnv;
 import bisq.common.config.Config;
-<<<<<<< HEAD
-import bisq.common.persistence.CorruptedDatabaseFilesHandler;
-=======
 import bisq.common.file.CorruptedStorageFileHandler;
->>>>>>> 656896d6
 import bisq.common.persistence.PersistenceManager;
 import bisq.common.proto.persistable.PersistableEnvelope;
 import bisq.common.proto.persistable.PersistenceProtoResolver;
@@ -217,19 +213,11 @@
         if (!accounts.isEmpty()) {
             String directory = getDirectoryFromChooser(preferences, stage);
             if (!directory.isEmpty()) {
-<<<<<<< HEAD
-                PersistenceManager<PersistableEnvelope> paymentAccountsPersistenceManager = new PersistenceManager<>(new File(directory), persistenceProtoResolver, corruptedDatabaseFilesHandler);
-                PaymentAccountList paymentAccounts = new PaymentAccountList(accounts);
-                paymentAccountsPersistenceManager.initialize(paymentAccounts, fileName);
-                paymentAccountsPersistenceManager.persistNow(() -> {
-                    paymentAccountsPersistenceManager.shutdown();
-=======
                 PersistenceManager<PersistableEnvelope> persistenceManager = new PersistenceManager<>(new File(directory), persistenceProtoResolver, corruptedStorageFileHandler);
                 PaymentAccountList paymentAccounts = new PaymentAccountList(accounts);
                 persistenceManager.initialize(paymentAccounts, fileName);
                 persistenceManager.persistNow(() -> {
                     persistenceManager.shutdown();
->>>>>>> 656896d6
                     new Popup().feedback(Res.get("guiUtil.accountExport.savedToPath",
                             Paths.get(directory, fileName).toAbsolutePath()))
                             .show();
@@ -258,13 +246,8 @@
             if (Paths.get(path).getFileName().toString().equals(fileName)) {
                 String directory = Paths.get(path).getParent().toString();
                 preferences.setDirectoryChooserPath(directory);
-<<<<<<< HEAD
-                PersistenceManager<PaymentAccountList> paymentAccountsPersistenceManager = new PersistenceManager<>(new File(directory), persistenceProtoResolver, corruptedDatabaseFilesHandler);
-                PaymentAccountList persisted = paymentAccountsPersistenceManager.getPersisted(fileName);
-=======
                 PersistenceManager<PaymentAccountList> persistenceManager = new PersistenceManager<>(new File(directory), persistenceProtoResolver, corruptedStorageFileHandler);
                 PaymentAccountList persisted = persistenceManager.getPersisted(fileName);
->>>>>>> 656896d6
                 if (persisted != null) {
                     final StringBuilder msg = new StringBuilder();
                     final HashSet<PaymentAccount> paymentAccounts = new HashSet<>();
