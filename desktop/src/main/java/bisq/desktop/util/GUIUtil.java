--- conflicted
+++ resolved
@@ -369,8 +369,34 @@
             }
         };
     }
-
-<<<<<<< HEAD
+    public static StringConverter<TradeCurrency> getTradeCurrencyConverter(String postFixSingle,
+                                                                           String postFixMulti,
+                                                                           Map<String, Integer> offerCounts) {
+        return new StringConverter<>() {
+            @Override
+            public String toString(TradeCurrency tradeCurrency) {
+                String code = tradeCurrency.getCode();
+                Optional<Integer> offerCountOptional = Optional.ofNullable(offerCounts.get(code));
+                final String displayString;
+                displayString = offerCountOptional
+                        .map(offerCount -> CurrencyUtil.getNameAndCode(code)
+                                + " - " + offerCount + " " + (offerCount == 1 ? postFixSingle : postFixMulti))
+                        .orElseGet(() -> CurrencyUtil.getNameAndCode(code));
+                // http://boschista.deviantart.com/journal/Cool-ASCII-Symbols-214218618
+                if (code.equals(GUIUtil.SHOW_ALL_FLAG))
+                    return "▶ " + Res.get("list.currency.showAll");
+                else if (code.equals(GUIUtil.EDIT_FLAG))
+                    return "▼ " + Res.get("list.currency.editList");
+                return tradeCurrency.getDisplayPrefix() + displayString;
+            }
+
+            @Override
+            public TradeCurrency fromString(String s) {
+                return null;
+            }
+        };
+    }
+
     public static ListCell<TradeCurrency> getTradeCurrencyButtonCell(String postFixSingle,
                                                                      String postFixMulti,
                                                                      Map<String, Integer> offerCounts) {
@@ -415,27 +441,6 @@
                     setGraphic(null);
                     setText("");
                 }
-=======
-    public static StringConverter<TradeCurrency> getTradeCurrencyConverter(String postFixSingle,
-                                                                           String postFixMulti,
-                                                                           Map<String, Integer> offerCounts) {
-        return new StringConverter<>() {
-            @Override
-            public String toString(TradeCurrency tradeCurrency) {
-                String code = tradeCurrency.getCode();
-                Optional<Integer> offerCountOptional = Optional.ofNullable(offerCounts.get(code));
-                final String displayString;
-                displayString = offerCountOptional
-                        .map(offerCount -> CurrencyUtil.getNameAndCode(code)
-                                + " - " + offerCount + " " + (offerCount == 1 ? postFixSingle : postFixMulti))
-                        .orElseGet(() -> CurrencyUtil.getNameAndCode(code));
-                // http://boschista.deviantart.com/journal/Cool-ASCII-Symbols-214218618
-                if (code.equals(GUIUtil.SHOW_ALL_FLAG))
-                    return "▶ " + Res.get("list.currency.showAll");
-                else if (code.equals(GUIUtil.EDIT_FLAG))
-                    return "▼ " + Res.get("list.currency.editList");
-                return tradeCurrency.getDisplayPrefix() + displayString;
->>>>>>> 36df44db
             }
         };
     }
