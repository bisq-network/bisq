/*
 * This file is part of Bisq.
 *
 * Bisq is free software: you can redistribute it and/or modify it
 * under the terms of the GNU Affero General Public License as published by
 * the Free Software Foundation, either version 3 of the License, or (at
 * your option) any later version.
 *
 * Bisq is distributed in the hope that it will be useful, but WITHOUT
 * ANY WARRANTY; without even the implied warranty of MERCHANTABILITY or
 * FITNESS FOR A PARTICULAR PURPOSE. See the GNU Affero General Public
 * License for more details.
 *
 * You should have received a copy of the GNU Affero General Public License
 * along with Bisq. If not, see <http://www.gnu.org/licenses/>.
 */

package bisq.desktop.util;

import bisq.desktop.components.AddressTextField;
import bisq.desktop.components.AutoTooltipButton;
import bisq.desktop.components.AutoTooltipCheckBox;
import bisq.desktop.components.AutoTooltipLabel;
import bisq.desktop.components.AutoTooltipRadioButton;
import bisq.desktop.components.BalanceTextField;
import bisq.desktop.components.BsqAddressTextField;
import bisq.desktop.components.BusyAnimation;
import bisq.desktop.components.FundsTextField;
import bisq.desktop.components.HyperlinkWithIcon;
import bisq.desktop.components.InfoInputTextField;
import bisq.desktop.components.InfoTextField;
import bisq.desktop.components.InputTextField;
import bisq.desktop.components.PasswordTextField;
import bisq.desktop.components.SearchComboBox;
import bisq.desktop.components.TextFieldWithCopyIcon;
import bisq.desktop.components.TextFieldWithIcon;
import bisq.desktop.components.TitledGroupBg;
import bisq.desktop.components.TxIdTextField;

import bisq.core.locale.Res;

import bisq.common.util.Tuple2;
import bisq.common.util.Tuple3;
import bisq.common.util.Tuple4;

import de.jensd.fx.fontawesome.AwesomeDude;
import de.jensd.fx.fontawesome.AwesomeIcon;
import de.jensd.fx.glyphs.GlyphIcons;
import de.jensd.fx.glyphs.materialdesignicons.utils.MaterialDesignIconFactory;

import com.jfoenix.controls.JFXComboBox;
import com.jfoenix.controls.JFXTextField;

import javafx.scene.Node;
import javafx.scene.control.Button;
import javafx.scene.control.CheckBox;
import javafx.scene.control.ComboBox;
import javafx.scene.control.ContentDisplay;
import javafx.scene.control.DatePicker;
import javafx.scene.control.Label;
import javafx.scene.control.ListCell;
import javafx.scene.control.ListView;
import javafx.scene.control.RadioButton;
import javafx.scene.control.TextArea;
import javafx.scene.control.TextField;
import javafx.scene.control.ToggleGroup;
import javafx.scene.layout.AnchorPane;
import javafx.scene.layout.ColumnConstraints;
import javafx.scene.layout.GridPane;
import javafx.scene.layout.HBox;
import javafx.scene.layout.Pane;
import javafx.scene.layout.Priority;
import javafx.scene.layout.VBox;
import javafx.scene.text.Text;

import javafx.geometry.HPos;
import javafx.geometry.Insets;
import javafx.geometry.Pos;
import javafx.geometry.VPos;

import java.util.Set;
import java.util.concurrent.CopyOnWriteArraySet;

import org.jetbrains.annotations.NotNull;

public class FormBuilder {
    public static final String MATERIAL_DESIGN_ICONS = "'Material Design Icons'";
    public static final String FONTAWESOME_ICONS = "FontAwesome";


    ///////////////////////////////////////////////////////////////////////////////////////////
    // GridPane
    ///////////////////////////////////////////////////////////////////////////////////////////

    public static GridPane addGridPane(Pane parent) {
        GridPane gridPane = new GridPane();
        AnchorPane.setLeftAnchor(gridPane, 10d);
        AnchorPane.setRightAnchor(gridPane, 10d);
        AnchorPane.setTopAnchor(gridPane, 10d);
        AnchorPane.setBottomAnchor(gridPane, 10d);
        gridPane.setHgap(Layout.GRID_GAP);
        gridPane.setVgap(Layout.GRID_GAP);
        ColumnConstraints columnConstraints1 = new ColumnConstraints();
        columnConstraints1.setHalignment(HPos.RIGHT);
        columnConstraints1.setHgrow(Priority.SOMETIMES);

        ColumnConstraints columnConstraints2 = new ColumnConstraints();
        columnConstraints2.setHgrow(Priority.ALWAYS);

        gridPane.getColumnConstraints().addAll(columnConstraints1, columnConstraints2);

        parent.getChildren().add(gridPane);
        return gridPane;
    }


    ///////////////////////////////////////////////////////////////////////////////////////////
    // TitledGroupBg
    ///////////////////////////////////////////////////////////////////////////////////////////

    public static TitledGroupBg addTitledGroupBg(GridPane gridPane, int rowIndex, int rowSpan, String title) {
        return addTitledGroupBg(gridPane, rowIndex, rowSpan, title, 0);
    }

    public static TitledGroupBg addTitledGroupBg(GridPane gridPane, int rowIndex, int rowSpan, String title, double top) {
        TitledGroupBg titledGroupBg = new TitledGroupBg();
        titledGroupBg.setText(title);
        titledGroupBg.prefWidthProperty().bind(gridPane.widthProperty());
        GridPane.setRowIndex(titledGroupBg, rowIndex);
        GridPane.setRowSpan(titledGroupBg, rowSpan);
        GridPane.setColumnSpan(titledGroupBg, 2);
        GridPane.setMargin(titledGroupBg, new Insets(top, -10, -10, -10));
        gridPane.getChildren().add(titledGroupBg);
        return titledGroupBg;
    }


    ///////////////////////////////////////////////////////////////////////////////////////////
    // Label
    ///////////////////////////////////////////////////////////////////////////////////////////

    public static Label addLabel(GridPane gridPane, int rowIndex, String title) {
        return addLabel(gridPane, rowIndex, title, 0);
    }

    public static Label addLabel(GridPane gridPane, int rowIndex, String title, double top) {
        Label label = new AutoTooltipLabel(title);
        GridPane.setRowIndex(label, rowIndex);
        GridPane.setMargin(label, new Insets(top, 0, 0, 0));
        gridPane.getChildren().add(label);
        return label;
    }


    ///////////////////////////////////////////////////////////////////////////////////////////
    // Multiline Label
    ///////////////////////////////////////////////////////////////////////////////////////////

    public static Label addMultilineLabel(GridPane gridPane, int rowIndex) {
        return addMultilineLabel(gridPane, rowIndex, 0);
    }

    public static Label addMultilineLabel(GridPane gridPane, int rowIndex, String text) {
        return addMultilineLabel(gridPane, rowIndex, text, 0);
    }

    public static Label addMultilineLabel(GridPane gridPane, int rowIndex, double top) {
        return addMultilineLabel(gridPane, rowIndex, "", top);
    }

    public static Label addMultilineLabel(GridPane gridPane, int rowIndex, String text, double top) {
        Label label = new AutoTooltipLabel(text);
        label.setWrapText(true);
        GridPane.setHalignment(label, HPos.LEFT);
        GridPane.setRowIndex(label, rowIndex);
        GridPane.setColumnSpan(label, 2);
        GridPane.setMargin(label, new Insets(top, 0, 0, 0));
        gridPane.getChildren().add(label);
        return label;
    }

    ///////////////////////////////////////////////////////////////////////////////////////////
    // TextField
    ///////////////////////////////////////////////////////////////////////////////////////////

    public static Tuple2<VBox, TextField> addTopLabelTextField(GridPane gridPane, int rowIndex, String title, String value, int top) {

        Label label = getTopLabel(title);
        VBox vBox = getTopLabelVBox(0);

        final JFXTextField textField = new JFXTextField(value);
        textField.setEditable(false);
        textField.setMouseTransparent(true);
        textField.setFocusTraversable(false);

        vBox.getChildren().addAll(label, textField);

        GridPane.setRowIndex(vBox, rowIndex);
        GridPane.setColumnIndex(vBox, 1);
        GridPane.setMargin(vBox, new Insets(top, 0, 0, 0));
        gridPane.getChildren().add(vBox);
        return new Tuple2<>(vBox, textField);
    }

    ///////////////////////////////////////////////////////////////////////////////////////////
    // Label  + TextField
    ///////////////////////////////////////////////////////////////////////////////////////////

    public static Tuple2<Label, TextField> addLabelTextField(GridPane gridPane, int rowIndex, String title) {
        return addLabelTextField(gridPane, rowIndex, title, "", 0);
    }

    public static Tuple2<Label, TextField> addLabelTextField(GridPane gridPane, int rowIndex, String title, String value) {
        return addLabelTextField(gridPane, rowIndex, title, value, 0);
    }

    public static Tuple2<Label, TextField> addLabelTextField(GridPane gridPane, int rowIndex, String title, double top) {
        return addLabelTextField(gridPane, rowIndex, title, "", top);
    }

    public static Tuple2<Label, TextField> addLabelTextField(GridPane gridPane, int rowIndex, String title, String value, double top) {
        Label label = addLabel(gridPane, rowIndex, title, top);

        TextField textField = new TextField(value);
        textField.setEditable(false);
        textField.setMouseTransparent(true);
        textField.setFocusTraversable(false);
        GridPane.setRowIndex(textField, rowIndex);
        GridPane.setColumnIndex(textField, 1);
        GridPane.setMargin(textField, new Insets(top, 0, 0, 0));
        gridPane.getChildren().add(textField);

        return new Tuple2<>(label, textField);
    }


    ///////////////////////////////////////////////////////////////////////////////////////////
    // Label  + TextFieldWithIcon
    ///////////////////////////////////////////////////////////////////////////////////////////


    public static Tuple2<Label, TextFieldWithIcon> addLabelTextFieldWithIcon(GridPane gridPane, int rowIndex, String title, double top) {
        Label label = addLabel(gridPane, rowIndex, title, top);

        TextFieldWithIcon textFieldWithIcon = new TextFieldWithIcon();
        textFieldWithIcon.setMouseTransparent(true);
        textFieldWithIcon.setFocusTraversable(false);
        GridPane.setRowIndex(textFieldWithIcon, rowIndex);
        GridPane.setColumnIndex(textFieldWithIcon, 1);
        GridPane.setMargin(textFieldWithIcon, new Insets(top, 0, 0, 0));
        gridPane.getChildren().add(textFieldWithIcon);

        return new Tuple2<>(label, textFieldWithIcon);
    }


    ///////////////////////////////////////////////////////////////////////////////////////////
    //  HyperlinkWithIcon
    ///////////////////////////////////////////////////////////////////////////////////////////


    public static HyperlinkWithIcon addHyperlinkWithIcon(GridPane gridPane, int rowIndex, String title, String url) {
        return addHyperlinkWithIcon(gridPane, rowIndex, title, url, 0);
    }

    public static HyperlinkWithIcon addHyperlinkWithIcon(GridPane gridPane, int rowIndex, String title, String url, double top) {
        HyperlinkWithIcon hyperlinkWithIcon = new HyperlinkWithIcon(title, AwesomeIcon.EXTERNAL_LINK);
        hyperlinkWithIcon.setOnAction(e -> GUIUtil.openWebPage(url));
        GridPane.setRowIndex(hyperlinkWithIcon, rowIndex);
        GridPane.setColumnIndex(hyperlinkWithIcon, 0);
        GridPane.setMargin(hyperlinkWithIcon, new Insets(top, 0, 0, -4));
        GridPane.setHalignment(hyperlinkWithIcon, HPos.LEFT);
        gridPane.getChildren().add(hyperlinkWithIcon);
        return hyperlinkWithIcon;
    }


    ///////////////////////////////////////////////////////////////////////////////////////////
    // Label  + HyperlinkWithIcon
    ///////////////////////////////////////////////////////////////////////////////////////////

    public static Tuple2<Label, HyperlinkWithIcon> addLabelHyperlinkWithIcon(GridPane gridPane,
                                                                             int rowIndex,
                                                                             String labelTitle,
                                                                             String title,
                                                                             String url) {
        return addLabelHyperlinkWithIcon(gridPane, rowIndex, labelTitle, title, url, 0);
    }

    public static Tuple2<Label, HyperlinkWithIcon> addLabelHyperlinkWithIcon(GridPane gridPane,
                                                                             int rowIndex,
                                                                             String labelTitle,
                                                                             String title,
                                                                             String url,
                                                                             double top) {
        Label label = addLabel(gridPane, rowIndex, labelTitle, top);

        HyperlinkWithIcon hyperlinkWithIcon = new HyperlinkWithIcon(title, AwesomeIcon.EXTERNAL_LINK);
        hyperlinkWithIcon.setOnAction(e -> GUIUtil.openWebPage(url));
        GridPane.setRowIndex(hyperlinkWithIcon, rowIndex);
        GridPane.setColumnIndex(hyperlinkWithIcon, 1);
        GridPane.setMargin(hyperlinkWithIcon, new Insets(top, 0, 0, -4));
        gridPane.getChildren().add(hyperlinkWithIcon);
        return new Tuple2<>(label, hyperlinkWithIcon);
    }


    ///////////////////////////////////////////////////////////////////////////////////////////
    // Label  + TextArea
    ///////////////////////////////////////////////////////////////////////////////////////////

    public static Tuple2<Label, TextArea> addLabelTextArea(GridPane gridPane, int rowIndex, String title, String prompt) {
        return addLabelTextArea(gridPane, rowIndex, title, prompt, 0);
    }

    public static Tuple2<Label, TextArea> addLabelTextArea(GridPane gridPane, int rowIndex, String title, String prompt, double top) {
        Label label = addLabel(gridPane, rowIndex, title, 0);
        label.setAlignment(Pos.TOP_RIGHT);
        GridPane.setMargin(label, new Insets(top + 4, 0, 0, 0));
        GridPane.setValignment(label, VPos.TOP);

        TextArea textArea = new TextArea();
        textArea.setPromptText(prompt);
        textArea.setWrapText(true);
        GridPane.setRowIndex(textArea, rowIndex);
        GridPane.setColumnIndex(textArea, 1);
        GridPane.setMargin(textArea, new Insets(top, 0, 0, 0));
        gridPane.getChildren().add(textArea);

        return new Tuple2<>(label, textArea);
    }


    ///////////////////////////////////////////////////////////////////////////////////////////
    // Label  + DatePicker
    ///////////////////////////////////////////////////////////////////////////////////////////

    public static Tuple2<Label, DatePicker> addLabelDatePicker(GridPane gridPane, int rowIndex, String title) {
        Label label = addLabel(gridPane, rowIndex, title, 0);

        DatePicker datePicker = new DatePicker();
        GridPane.setRowIndex(datePicker, rowIndex);
        GridPane.setColumnIndex(datePicker, 1);
        gridPane.getChildren().add(datePicker);

        return new Tuple2<>(label, datePicker);
    }


    ///////////////////////////////////////////////////////////////////////////////////////////
    // Label  + TxIdTextField
    ///////////////////////////////////////////////////////////////////////////////////////////

    @SuppressWarnings("UnusedReturnValue")
    public static Tuple2<Label, TxIdTextField> addLabelTxIdTextField(GridPane gridPane, int rowIndex, String title, String value) {
        return addLabelTxIdTextField(gridPane, rowIndex, title, value, 0);
    }

    public static Tuple2<Label, TxIdTextField> addLabelTxIdTextField(GridPane gridPane, int rowIndex, String title, String value, double top) {
        Label label = addLabel(gridPane, rowIndex, title, top);

        TxIdTextField txTextField = new TxIdTextField();
        txTextField.setup(value);
        GridPane.setRowIndex(txTextField, rowIndex);
        GridPane.setColumnIndex(txTextField, 1);
        gridPane.getChildren().add(txTextField);

        return new Tuple2<>(label, txTextField);
    }


    ///////////////////////////////////////////////////////////////////////////////////////////
    // Label  + InputTextField
    ///////////////////////////////////////////////////////////////////////////////////////////

    public static Tuple2<Label, InputTextField> addLabelInputTextField(GridPane gridPane, int rowIndex, String title) {
        return addLabelInputTextField(gridPane, rowIndex, title, 0);
    }

    public static Tuple2<Label, InputTextField> addLabelInputTextField(GridPane gridPane, int rowIndex, String title, double top) {
        Label label = addLabel(gridPane, rowIndex, title, top);

        InputTextField inputTextField = new InputTextField();
        GridPane.setRowIndex(inputTextField, rowIndex);
        GridPane.setColumnIndex(inputTextField, 1);
        GridPane.setMargin(inputTextField, new Insets(top, 0, 0, 0));
        gridPane.getChildren().add(inputTextField);

        return new Tuple2<>(label, inputTextField);
    }


    ///////////////////////////////////////////////////////////////////////////////////////////
    // Label  + InfoInputTextField
    ///////////////////////////////////////////////////////////////////////////////////////////

    public static Tuple2<Label, InfoInputTextField> addLabelInfoInputTextField(GridPane gridPane, int rowIndex, String title) {
        return addLabelInfoInputTextField(gridPane, rowIndex, title, 0);
    }

    public static Tuple2<Label, InfoInputTextField> addLabelInfoInputTextField(GridPane gridPane, int rowIndex, String title, double top) {
        Label label = addLabel(gridPane, rowIndex, title, top);

        InfoInputTextField inputTextField = new InfoInputTextField();
        GridPane.setRowIndex(inputTextField, rowIndex);
        GridPane.setColumnIndex(inputTextField, 1);
        GridPane.setMargin(inputTextField, new Insets(top, 0, 0, 0));
        gridPane.getChildren().add(inputTextField);

        return new Tuple2<>(label, inputTextField);
    }


    ///////////////////////////////////////////////////////////////////////////////////////////
    // PasswordField
    ///////////////////////////////////////////////////////////////////////////////////////////

    public static PasswordTextField addPasswordTextField(GridPane gridPane, int rowIndex, String title) {
        return addPasswordTextField(gridPane, rowIndex, title, 0);
    }

    public static PasswordTextField addPasswordTextField(GridPane gridPane, int rowIndex, String title, double top) {
        PasswordTextField passwordField = new PasswordTextField();
        passwordField.setPromptText(title);
        GridPane.setRowIndex(passwordField, rowIndex);
        GridPane.setColumnIndex(passwordField, 0);
        GridPane.setColumnSpan(passwordField, 2);
        GridPane.setMargin(passwordField, new Insets(top + 10, 0, 20, 0));
        gridPane.getChildren().add(passwordField);

        return passwordField;
    }


    ///////////////////////////////////////////////////////////////////////////////////////////
    // Label  + InputTextField + CheckBox
    ///////////////////////////////////////////////////////////////////////////////////////////

    public static Tuple3<Label, InputTextField, CheckBox> addLabelInputTextFieldCheckBox(GridPane gridPane, int rowIndex, String title, String checkBoxTitle) {
        Label label = addLabel(gridPane, rowIndex, title, 0);

        InputTextField inputTextField = new InputTextField();
        CheckBox checkBox = new AutoTooltipCheckBox(checkBoxTitle);
        HBox.setMargin(checkBox, new Insets(4, 0, 0, 0));

        HBox hBox = new HBox();
        hBox.setSpacing(10);
        hBox.getChildren().addAll(inputTextField, checkBox);
        GridPane.setRowIndex(hBox, rowIndex);
        GridPane.setColumnIndex(hBox, 1);
        gridPane.getChildren().add(hBox);

        return new Tuple3<>(label, inputTextField, checkBox);
    }


    ///////////////////////////////////////////////////////////////////////////////////////////
    // Label  + InputTextField + Button
    ///////////////////////////////////////////////////////////////////////////////////////////

    public static Tuple3<Label, InputTextField, Button> addLabelInputTextFieldButton(GridPane gridPane, int rowIndex, String title, String buttonTitle) {
        Label label = addLabel(gridPane, rowIndex, title, 0);

        InputTextField inputTextField = new InputTextField();
        Button button = new AutoTooltipButton(buttonTitle);
        button.setDefaultButton(true);

        HBox hBox = new HBox();
        hBox.setSpacing(10);
        hBox.getChildren().addAll(inputTextField, button);
        HBox.setHgrow(inputTextField, Priority.ALWAYS);
        GridPane.setRowIndex(hBox, rowIndex);
        GridPane.setColumnIndex(hBox, 1);
        gridPane.getChildren().add(hBox);

        return new Tuple3<>(label, inputTextField, button);
    }


    ///////////////////////////////////////////////////////////////////////////////////////////
    // Label  + TextField + Button
    ///////////////////////////////////////////////////////////////////////////////////////////

    public static Tuple3<Label, TextField, Button> addLabelTextFieldButton(GridPane gridPane, int rowIndex, String title, String buttonTitle) {
        return addLabelTextFieldButton(gridPane, rowIndex, title, buttonTitle, 0);
    }

    public static Tuple3<Label, TextField, Button> addLabelTextFieldButton(GridPane gridPane, int rowIndex, String title, String buttonTitle, double top) {
        Label label = addLabel(gridPane, rowIndex, title, top);

        TextField textField = new TextField();
        textField.setEditable(false);
        textField.setMouseTransparent(true);
        textField.setFocusTraversable(false);
        Button button = new AutoTooltipButton(buttonTitle);
        button.setDefaultButton(true);

        HBox hBox = new HBox();
        hBox.setSpacing(10);
        hBox.getChildren().addAll(textField, button);
        HBox.setHgrow(textField, Priority.ALWAYS);
        GridPane.setRowIndex(hBox, rowIndex);
        GridPane.setColumnIndex(hBox, 1);
        GridPane.setMargin(hBox, new Insets(top, 0, 0, 0));
        gridPane.getChildren().add(hBox);

        return new Tuple3<>(label, textField, button);
    }


    ///////////////////////////////////////////////////////////////////////////////////////////
    // Label  + InputTextField + Label  + InputTextField
    ///////////////////////////////////////////////////////////////////////////////////////////

    public static Tuple4<Label, InputTextField, Label, InputTextField> addLabelInputTextFieldLabelInputTextField(GridPane gridPane, int rowIndex, String title1, String title2) {
        Label label1 = addLabel(gridPane, rowIndex, title1, 0);

        InputTextField inputTextField1 = new InputTextField();
        Label label2 = new AutoTooltipLabel(title2);
        HBox.setMargin(label2, new Insets(5, 0, 0, 0));
        InputTextField inputTextField2 = new InputTextField();

        HBox hBox = new HBox();
        hBox.setSpacing(10);
        hBox.getChildren().addAll(inputTextField1, label2, inputTextField2);
        GridPane.setRowIndex(hBox, rowIndex);
        GridPane.setColumnIndex(hBox, 1);
        gridPane.getChildren().add(hBox);

        return new Tuple4<>(label1, inputTextField1, label2, inputTextField2);
    }


    ///////////////////////////////////////////////////////////////////////////////////////////
    // Label  + TextField + Label  + TextField
    ///////////////////////////////////////////////////////////////////////////////////////////

    public static Tuple4<Label, TextField, Label, TextField> addLabelTextFieldLabelTextField(GridPane gridPane, int rowIndex, String title1, String title2) {
        Label label1 = addLabel(gridPane, rowIndex, title1, 0);

        TextField textField1 = new TextField();
        textField1.setEditable(false);
        textField1.setMouseTransparent(true);
        textField1.setFocusTraversable(false);
        Label label2 = new AutoTooltipLabel(title2);
        HBox.setMargin(label2, new Insets(5, 0, 0, 0));
        TextField textField2 = new TextField();
        textField2.setEditable(false);
        textField2.setMouseTransparent(true);
        textField2.setFocusTraversable(false);

        HBox hBox = new HBox();
        hBox.setSpacing(10);
        hBox.getChildren().addAll(textField1, label2, textField2);
        GridPane.setRowIndex(hBox, rowIndex);
        GridPane.setColumnIndex(hBox, 1);
        gridPane.getChildren().add(hBox);

        return new Tuple4<>(label1, textField1, label2, textField2);
    }


    ///////////////////////////////////////////////////////////////////////////////////////////
    // Button + CheckBox
    ///////////////////////////////////////////////////////////////////////////////////////////

    public static Tuple2<Button, CheckBox> addButtonCheckBox(GridPane gridPane, int rowIndex, String buttonTitle, String checkBoxTitle) {
        return addButtonCheckBox(gridPane, rowIndex, buttonTitle, checkBoxTitle, 0);
    }

    public static Tuple2<Button, CheckBox> addButtonCheckBox(GridPane gridPane, int rowIndex, String buttonTitle, String checkBoxTitle, double top) {
        Button button = new AutoTooltipButton(buttonTitle);
        button.setDefaultButton(true);
        CheckBox checkBox = new AutoTooltipCheckBox(checkBoxTitle);
        HBox.setMargin(checkBox, new Insets(6, 0, 0, 0));

        HBox hBox = new HBox();
        hBox.setSpacing(20);
        hBox.getChildren().addAll(button, checkBox);
        GridPane.setRowIndex(hBox, rowIndex);
        GridPane.setColumnIndex(hBox, 1);
        hBox.setPadding(new Insets(top, 0, 0, 0));
        gridPane.getChildren().add(hBox);

        return new Tuple2<>(button, checkBox);
    }

    ///////////////////////////////////////////////////////////////////////////////////////////
    // CheckBox
    ///////////////////////////////////////////////////////////////////////////////////////////

    public static CheckBox addCheckBox(GridPane gridPane, int rowIndex, String checkBoxTitle) {
        return addCheckBox(gridPane, rowIndex, checkBoxTitle, 0);
    }

    public static CheckBox addCheckBox(GridPane gridPane, int rowIndex, String checkBoxTitle, double top) {
        CheckBox checkBox = new AutoTooltipCheckBox(checkBoxTitle);
        GridPane.setMargin(checkBox, new Insets(top, 0, 0, 0));
        GridPane.setRowIndex(checkBox, rowIndex);
        GridPane.setColumnIndex(checkBox, 1);
        gridPane.getChildren().add(checkBox);
        return checkBox;
    }


    ///////////////////////////////////////////////////////////////////////////////////////////
    // RadioButton
    ///////////////////////////////////////////////////////////////////////////////////////////

    public static RadioButton addRadioButton(GridPane gridPane, int rowIndex, ToggleGroup toggleGroup, String title) {
        RadioButton radioButton = new AutoTooltipRadioButton(title);
        radioButton.setToggleGroup(toggleGroup);
        GridPane.setRowIndex(radioButton, rowIndex);
        GridPane.setColumnIndex(radioButton, 1);
        gridPane.getChildren().add(radioButton);
        return radioButton;
    }

    ///////////////////////////////////////////////////////////////////////////////////////////
    // Label  + RadioButton
    ///////////////////////////////////////////////////////////////////////////////////////////

    public static Tuple2<Label, RadioButton> addLabelRadioButton(GridPane gridPane, int rowIndex, ToggleGroup toggleGroup, String title, String
            radioButtonTitle) {
        Label label = addLabel(gridPane, rowIndex, title, 0);

        RadioButton radioButton = new AutoTooltipRadioButton(radioButtonTitle);
        radioButton.setToggleGroup(toggleGroup);
        radioButton.setPadding(new Insets(6, 0, 0, 0));
        GridPane.setRowIndex(radioButton, rowIndex);
        GridPane.setColumnIndex(radioButton, 1);
        gridPane.getChildren().add(radioButton);

        return new Tuple2<>(label, radioButton);
    }


    ///////////////////////////////////////////////////////////////////////////////////////////
    // Label  + RadioButton + RadioButton
    ///////////////////////////////////////////////////////////////////////////////////////////

    public static Tuple3<Label, RadioButton, RadioButton> addLabelRadioButtonRadioButton(GridPane gridPane,
                                                                                         int rowIndex,
                                                                                         ToggleGroup toggleGroup,
                                                                                         String title,
                                                                                         String radioButtonTitle1,
                                                                                         String radioButtonTitle2) {
        Label label = addLabel(gridPane, rowIndex, title, 0);

        RadioButton radioButton1 = new AutoTooltipRadioButton(radioButtonTitle1);
        radioButton1.setToggleGroup(toggleGroup);
        radioButton1.setPadding(new Insets(6, 0, 0, 0));

        RadioButton radioButton2 = new AutoTooltipRadioButton(radioButtonTitle2);
        radioButton2.setToggleGroup(toggleGroup);
        radioButton2.setPadding(new Insets(6, 0, 0, 0));

        HBox hBox = new HBox();
        hBox.setSpacing(10);
        hBox.getChildren().addAll(radioButton1, radioButton2);

        GridPane.setRowIndex(hBox, rowIndex);
        GridPane.setColumnIndex(hBox, 1);
        GridPane.setMargin(hBox, new Insets(-5, 0, 0, 0));
        gridPane.getChildren().add(hBox);

        return new Tuple3<>(label, radioButton1, radioButton2);
    }


    ///////////////////////////////////////////////////////////////////////////////////////////
    // Label + CheckBox
    ///////////////////////////////////////////////////////////////////////////////////////////

    public static Tuple2<Label, CheckBox> addLabelCheckBox(GridPane gridPane, int rowIndex, String title) {
        return addLabelCheckBox(gridPane, rowIndex, title, "", 0);
    }

    public static Tuple2<Label, CheckBox> addLabelCheckBox(GridPane gridPane, int rowIndex, String title, String checkBoxTitle) {
        return addLabelCheckBox(gridPane, rowIndex, title, checkBoxTitle, 0);
    }

    public static Tuple2<Label, CheckBox> addLabelCheckBox(GridPane gridPane, int rowIndex, String title, String checkBoxTitle, double top) {
        Label label = addLabel(gridPane, rowIndex, title, -3);
        GridPane.setMargin(label, new Insets(top, 0, 0, 0));

        CheckBox checkBox = new AutoTooltipCheckBox(checkBoxTitle);
        GridPane.setRowIndex(checkBox, rowIndex);
        GridPane.setColumnIndex(checkBox, 1);
        GridPane.setMargin(checkBox, new Insets(top, 0, 0, 0));
        gridPane.getChildren().add(checkBox);

        return new Tuple2<>(label, checkBox);
    }

    ///////////////////////////////////////////////////////////////////////////////////////////
    // ComboBox
    ///////////////////////////////////////////////////////////////////////////////////////////

    public static <T> ComboBox<T> addComboBox(GridPane gridPane, int rowIndex, int top) {
        final JFXComboBox<T> comboBox = new JFXComboBox<>();

        GridPane.setRowIndex(comboBox, rowIndex);
        GridPane.setMargin(comboBox, new Insets(top, 0, 0, 0));
        gridPane.getChildren().add(comboBox);
        return comboBox;

    }

    ///////////////////////////////////////////////////////////////////////////////////////////
    // Label + ComboBox
    ///////////////////////////////////////////////////////////////////////////////////////////

    public static <T> Tuple2<Label, ComboBox<T>> addTopLabelComboBox(GridPane gridPane, int rowIndex, String title, String prompt, int top) {
        final Tuple3<VBox, Label, ComboBox<T>> tuple3 = addTopLabelComboBox(title, prompt, 0);
        final VBox vBox = tuple3.first;

        GridPane.setRowIndex(vBox, rowIndex);
        GridPane.setMargin(vBox, new Insets(top, 0, 0, 0));
        gridPane.getChildren().add(vBox);

        return new Tuple2<>(tuple3.second, tuple3.third);
    }

    public static <T> Tuple3<VBox, Label, ComboBox<T>> addTopLabelComboBox(String title, String prompt) {
        return addTopLabelComboBox(title, prompt, 0);
    }

    public static <T> Tuple3<VBox, Label, ComboBox<T>> addTopLabelComboBox(String title, String prompt, int top) {
        Label label = getTopLabel(title);
        VBox vBox = getTopLabelVBox(top);

        final JFXComboBox<T> comboBox = new JFXComboBox<>();
        comboBox.setPromptText(prompt);

        vBox.getChildren().addAll(label, comboBox);

        return new Tuple3<>(vBox, label, comboBox);
    }

    @NotNull
    private static VBox getTopLabelVBox(int top) {
        VBox vBox = new VBox();
        vBox.setSpacing(0);
        vBox.setPadding(new Insets(top, 0, 0, 0));
        vBox.setAlignment(Pos.CENTER_LEFT);
        return vBox;
    }

    @NotNull
    private static Label getTopLabel(String title) {
        Label label = new AutoTooltipLabel(title);
        label.getStyleClass().add("small-text");
        return label;
    }

    ///////////////////////////////////////////////////////////////////////////////////////////
    // Label  + ComboBox
    ///////////////////////////////////////////////////////////////////////////////////////////

    public static <T> Tuple2<Label, ComboBox<T>> addLabelComboBox(GridPane gridPane, int rowIndex) {
        return addLabelComboBox(gridPane, rowIndex, null, 0);
    }

    public static <T> Tuple2<Label, ComboBox<T>> addLabelComboBox(GridPane gridPane, int rowIndex, String title) {
        return addLabelComboBox(gridPane, rowIndex, title, 0);
    }

    public static <T> Tuple2<Label, ComboBox<T>> addLabelComboBox(GridPane gridPane, int rowIndex, String title, double top) {
        Label label = null;
        if (title != null)
            label = addLabel(gridPane, rowIndex, title, top);

<<<<<<< HEAD
        ComboBox<T> comboBox = new JFXComboBox<>();
=======
        ComboBox<T> comboBox = new ComboBox<>();
        // We want always the promptText
        comboBox.setPromptText(Res.get("shared.select"));

        // Default ComboBox does not show promptText after clear selection.
        // https://stackoverflow.com/questions/50569330/how-to-reset-combobox-and-display-prompttext?noredirect=1&lq=1
        comboBox.setButtonCell(new ListCell<>() {
            @Override
            protected void updateItem(T item, boolean empty) {
                super.updateItem(item, empty);

                if (empty || item == null) {
                    setText(Res.get("shared.select"));
                } else {
                    setText(comboBox.getConverter().toString(item));
                }
            }
        });

>>>>>>> 2133b378
        GridPane.setRowIndex(comboBox, rowIndex);
        GridPane.setColumnIndex(comboBox, 1);
        GridPane.setMargin(comboBox, new Insets(top, 0, 0, 0));
        gridPane.getChildren().add(comboBox);

        return new Tuple2<>(label, comboBox);
    }


    ///////////////////////////////////////////////////////////////////////////////////////////
    // Label  + SearchComboBox
    ///////////////////////////////////////////////////////////////////////////////////////////

    public static <T> Tuple2<Label, SearchComboBox<T>> addLabelSearchComboBox(GridPane gridPane, int rowIndex, String title, double top) {
        Label label = null;
        if (title != null)
            label = addLabel(gridPane, rowIndex, title, top);

        SearchComboBox<T> comboBox = new SearchComboBox<>();
        GridPane.setRowIndex(comboBox, rowIndex);
        GridPane.setColumnIndex(comboBox, 1);
        GridPane.setMargin(comboBox, new Insets(top, 0, 0, 0));
        gridPane.getChildren().add(comboBox);

        return new Tuple2<>(label, comboBox);
    }


    ///////////////////////////////////////////////////////////////////////////////////////////
    // Label + ComboBox + ComboBox
    ///////////////////////////////////////////////////////////////////////////////////////////

    public static <T, R> Tuple3<Label, ComboBox<R>, ComboBox<T>> addLabelComboBoxComboBox(GridPane gridPane, int rowIndex, String title) {
        return addLabelComboBoxComboBox(gridPane, rowIndex, title, 0);
    }

    public static <T, R> Tuple3<Label, ComboBox<T>, ComboBox<R>> addLabelComboBoxComboBox(GridPane gridPane, int rowIndex, String title, double top) {
        Label label = addLabel(gridPane, rowIndex, title, top);

        HBox hBox = new HBox();
        hBox.setSpacing(10);

        ComboBox<T> comboBox1 = new JFXComboBox<>();
        ComboBox<R> comboBox2 = new JFXComboBox<>();
        hBox.getChildren().addAll(comboBox1, comboBox2);

        GridPane.setRowIndex(hBox, rowIndex);
        GridPane.setColumnIndex(hBox, 1);
        gridPane.getChildren().add(hBox);

        return new Tuple3<>(label, comboBox1, comboBox2);
    }


    ///////////////////////////////////////////////////////////////////////////////////////////
    // Label  + ComboBox + Button
    ///////////////////////////////////////////////////////////////////////////////////////////

    public static <T> Tuple3<Label, ComboBox<T>, Button> addLabelComboBoxButton(GridPane gridPane,
                                                                                int rowIndex,
                                                                                String title,
                                                                                String buttonTitle) {
        return addLabelComboBoxButton(gridPane, rowIndex, title, buttonTitle, 0);
    }

    public static <T> Tuple3<Label, ComboBox<T>, Button> addLabelComboBoxButton(GridPane gridPane,
                                                                                int rowIndex,
                                                                                String title,
                                                                                String buttonTitle,
                                                                                double top) {
        Label label = addLabel(gridPane, rowIndex, title, top);

        HBox hBox = new HBox();
        hBox.setSpacing(10);

        Button button = new AutoTooltipButton(buttonTitle);
        button.setDefaultButton(true);

        ComboBox<T> comboBox = new JFXComboBox<>();

        hBox.getChildren().addAll(comboBox, button);

        GridPane.setRowIndex(hBox, rowIndex);
        GridPane.setColumnIndex(hBox, 1);
        GridPane.setMargin(hBox, new Insets(top, 0, 0, 0));
        gridPane.getChildren().add(hBox);

        return new Tuple3<>(label, comboBox, button);
    }


    ///////////////////////////////////////////////////////////////////////////////////////////
    // Label  + ComboBox + Label
    ///////////////////////////////////////////////////////////////////////////////////////////

    public static <T> Tuple3<Label, ComboBox<T>, TextField> addLabelComboBoxLabel(GridPane gridPane,
                                                                                  int rowIndex,
                                                                                  String title,
                                                                                  String textFieldText) {
        return addLabelComboBoxLabel(gridPane, rowIndex, title, textFieldText, 0);
    }

    public static <T> Tuple3<Label, ComboBox<T>, TextField> addLabelComboBoxLabel(GridPane gridPane,
                                                                                  int rowIndex,
                                                                                  String title,
                                                                                  String textFieldText,
                                                                                  double top) {
        Label label = addLabel(gridPane, rowIndex, title, top);

        HBox hBox = new HBox();
        hBox.setSpacing(10);

        ComboBox<T> comboBox = new JFXComboBox<>();
        TextField textField = new TextField(textFieldText);
        textField.setEditable(false);
        textField.setMouseTransparent(true);
        textField.setFocusTraversable(false);

        hBox.getChildren().addAll(comboBox, textField);
        GridPane.setRowIndex(hBox, rowIndex);
        GridPane.setColumnIndex(hBox, 1);
        GridPane.setMargin(hBox, new Insets(top, 0, 0, 0));
        gridPane.getChildren().add(hBox);

        return new Tuple3<>(label, comboBox, textField);
    }


    ///////////////////////////////////////////////////////////////////////////////////////////
    // Label  + TxIdTextField
    ///////////////////////////////////////////////////////////////////////////////////////////

    public static Tuple2<Label, TxIdTextField> addLabelTxIdTextField(GridPane gridPane, int rowIndex, String title) {
        return addLabelTxIdTextField(gridPane, rowIndex, title, 0);
    }

    public static Tuple2<Label, TxIdTextField> addLabelTxIdTextField(GridPane gridPane, int rowIndex, String title, double top) {
        Label label = addLabel(gridPane, rowIndex, title, top);

        TxIdTextField txIdTextField = new TxIdTextField();
        GridPane.setRowIndex(txIdTextField, rowIndex);
        GridPane.setColumnIndex(txIdTextField, 1);
        GridPane.setMargin(txIdTextField, new Insets(top, 0, 0, 0));
        gridPane.getChildren().add(txIdTextField);

        return new Tuple2<>(label, txIdTextField);
    }


    ///////////////////////////////////////////////////////////////////////////////////////////
    // Label  + TextFieldWithCopyIcon
    ///////////////////////////////////////////////////////////////////////////////////////////

    public static Tuple2<Label, TextFieldWithCopyIcon> addLabelTextFieldWithCopyIcon(GridPane gridPane, int rowIndex, String title, String value) {
        return addLabelTextFieldWithCopyIcon(gridPane, rowIndex, title, value, 0);
    }

    public static Tuple2<Label, TextFieldWithCopyIcon> addLabelTextFieldWithCopyIcon(GridPane gridPane, int rowIndex, String title, String value, double top) {
        Label label = addLabel(gridPane, rowIndex, title, top);

        TextFieldWithCopyIcon textFieldWithCopyIcon = new TextFieldWithCopyIcon();
        textFieldWithCopyIcon.setText(value);
        GridPane.setRowIndex(textFieldWithCopyIcon, rowIndex);
        GridPane.setColumnIndex(textFieldWithCopyIcon, 1);
        GridPane.setMargin(textFieldWithCopyIcon, new Insets(top, 0, 0, 0));
        gridPane.getChildren().add(textFieldWithCopyIcon);

        return new Tuple2<>(label, textFieldWithCopyIcon);
    }


    ///////////////////////////////////////////////////////////////////////////////////////////
    // Label  + AddressTextField
    ///////////////////////////////////////////////////////////////////////////////////////////

    public static AddressTextField addAddressTextField(GridPane gridPane, int rowIndex, String title) {
        return addAddressTextField(gridPane, rowIndex, title, 0);
    }

    public static AddressTextField addAddressTextField(GridPane gridPane, int rowIndex, String title, double top) {
        AddressTextField addressTextField = new AddressTextField(title);
        GridPane.setRowIndex(addressTextField, rowIndex);
        GridPane.setColumnIndex(addressTextField, 0);
        GridPane.setMargin(addressTextField, new Insets(top + 20, 0, 0, 0));
        gridPane.getChildren().add(addressTextField);

        return addressTextField;
    }

    ///////////////////////////////////////////////////////////////////////////////////////////
    // Label  + FundsTextField
    ///////////////////////////////////////////////////////////////////////////////////////////
    public static FundsTextField addFundsTextfield(GridPane gridPane, int rowIndex, String text) {
        return addFundsTextfield(gridPane, rowIndex, text, 0);
    }

    public static FundsTextField addFundsTextfield(GridPane gridPane, int rowIndex, String text, double top) {

        FundsTextField fundsTextField = new FundsTextField();
        fundsTextField.getTextField().setPromptText(text);
        GridPane.setRowIndex(fundsTextField, rowIndex);
        GridPane.setColumnIndex(fundsTextField, 0);
        GridPane.setMargin(fundsTextField, new Insets(top + 20, 0, 0, 0));
        gridPane.getChildren().add(fundsTextField);

        return fundsTextField;
    }

    ///////////////////////////////////////////////////////////////////////////////////////////
    // Label  + InfoTextField
    ///////////////////////////////////////////////////////////////////////////////////////////

    public static Tuple2<Label, InfoTextField> addLabelInfoTextfield(GridPane gridPane, int rowIndex, String labelText,
                                                                     String fieldText) {
        return addLabelInfoTextfield(gridPane, rowIndex, labelText, fieldText, 0);
    }

    public static Tuple2<Label, InfoTextField> addLabelInfoTextfield(GridPane gridPane, int rowIndex, String labelText,
                                                                     String fieldText, double top) {
        Label label = addLabel(gridPane, rowIndex, labelText, top);

        InfoTextField infoTextField = new InfoTextField();
        infoTextField.setText(fieldText);
        GridPane.setRowIndex(infoTextField, rowIndex);
        GridPane.setColumnIndex(infoTextField, 1);
        GridPane.setMargin(infoTextField, new Insets(top, 0, 0, 0));
        gridPane.getChildren().add(infoTextField);

        return new Tuple2<>(label, infoTextField);
    }

    ///////////////////////////////////////////////////////////////////////////////////////////
    // Label  + BsqAddressTextField
    ///////////////////////////////////////////////////////////////////////////////////////////

    public static Tuple2<Label, BsqAddressTextField> addLabelBsqAddressTextField(GridPane gridPane, int rowIndex, String title) {
        return addLabelBsqAddressTextField(gridPane, rowIndex, title, 0);
    }

    public static Tuple2<Label, BsqAddressTextField> addLabelBsqAddressTextField(GridPane gridPane, int rowIndex, String title, double top) {
        Label label = addLabel(gridPane, rowIndex, title, top);

        BsqAddressTextField addressTextField = new BsqAddressTextField();
        GridPane.setRowIndex(addressTextField, rowIndex);
        GridPane.setColumnIndex(addressTextField, 1);
        GridPane.setMargin(addressTextField, new Insets(top, 0, 0, 0));
        gridPane.getChildren().add(addressTextField);

        return new Tuple2<>(label, addressTextField);
    }


    ///////////////////////////////////////////////////////////////////////////////////////////
    // Label  + BalanceTextField
    ///////////////////////////////////////////////////////////////////////////////////////////


    public static BalanceTextField addBalanceTextField(GridPane gridPane, int rowIndex, String title) {

        BalanceTextField balanceTextField = new BalanceTextField(title);
        GridPane.setRowIndex(balanceTextField, rowIndex);
        GridPane.setColumnIndex(balanceTextField, 0);
        GridPane.setMargin(balanceTextField, new Insets(20, 0,0,0));
        gridPane.getChildren().add(balanceTextField);

        return balanceTextField;
    }


    ///////////////////////////////////////////////////////////////////////////////////////////
    // Label + Button
    ///////////////////////////////////////////////////////////////////////////////////////////

    public static Tuple2<Label, Button> addLabelButton(GridPane gridPane, int rowIndex, String labelText, String buttonTitle) {
        return addLabelButton(gridPane, rowIndex, labelText, buttonTitle, 0);
    }

    public static Tuple2<Label, Button> addLabelButton(GridPane gridPane, int rowIndex, String labelText, String buttonTitle, double top) {
        Label label = addLabel(gridPane, rowIndex, labelText, top);

        Button button = new AutoTooltipButton(buttonTitle);
        button.setDefaultButton(true);
        GridPane.setRowIndex(button, rowIndex);
        GridPane.setColumnIndex(button, 1);
        gridPane.getChildren().add(button);
        GridPane.setMargin(button, new Insets(top, 0, 0, 0));
        return new Tuple2<>(label, button);
    }

    ///////////////////////////////////////////////////////////////////////////////////////////
    // Label + Button + Button
    ///////////////////////////////////////////////////////////////////////////////////////////

    public static Tuple3<Label, Button, Button> addLabel2Buttons(GridPane gridPane, int rowIndex, String labelText, String title1, String title2, double top) {
        Label label = addLabel(gridPane, rowIndex, labelText, top);
        HBox hBox = new HBox();
        hBox.setSpacing(10);
        Button button1 = new AutoTooltipButton(title1);
        button1.setDefaultButton(true);
        Button button2 = new AutoTooltipButton(title2);
        hBox.getChildren().addAll(button1, button2);
        GridPane.setRowIndex(hBox, rowIndex);
        GridPane.setColumnIndex(hBox, 1);
        GridPane.setMargin(hBox, new Insets(top, 10, 0, 0));
        gridPane.getChildren().add(hBox);
        return new Tuple3<>(label, button1, button2);
    }


    ///////////////////////////////////////////////////////////////////////////////////////////
    // Button
    ///////////////////////////////////////////////////////////////////////////////////////////

    public static Button addButton(GridPane gridPane, int rowIndex, String title) {
        return addButton(gridPane, rowIndex, title, 0);
    }

    public static Button addButtonAfterGroup(GridPane gridPane, int rowIndex, String title) {
        return addButton(gridPane, rowIndex, title, 15);
    }

    public static Button addButton(GridPane gridPane, int rowIndex, String title, double top) {
        Button button = new AutoTooltipButton(title);
        button.setDefaultButton(true);
        GridPane.setRowIndex(button, rowIndex);
        GridPane.setColumnIndex(button, 1);
        gridPane.getChildren().add(button);
        GridPane.setMargin(button, new Insets(top, 0, 0, 0));
        return button;
    }


    ///////////////////////////////////////////////////////////////////////////////////////////
    // Button + Button
    ///////////////////////////////////////////////////////////////////////////////////////////

    public static Tuple2<Button, Button> add2Buttons(GridPane gridPane,
                                                     int rowIndex,
                                                     String title1,
                                                     String title2) {
        return add2Buttons(gridPane, rowIndex, title1, title2, 0);
    }

    public static Tuple2<Button, Button> add2ButtonsAfterGroup(GridPane gridPane,
                                                               int rowIndex,
                                                               String title1,
                                                               String title2) {
        return add2Buttons(gridPane, rowIndex, title1, title2, 15);
    }

    public static Tuple2<Button, Button> add2Buttons(GridPane gridPane,
                                                     int rowIndex,
                                                     String title1,
                                                     String title2,
                                                     double top) {
        HBox hBox = new HBox();
        hBox.setSpacing(10);
        Button button1 = new AutoTooltipButton(title1);
        button1.setDefaultButton(true);
        Button button2 = new AutoTooltipButton(title2);
        hBox.getChildren().addAll(button1, button2);
        GridPane.setRowIndex(hBox, rowIndex);
        GridPane.setColumnIndex(hBox, 0);
        GridPane.setMargin(hBox, new Insets(top, 10, 0, 0));
        gridPane.getChildren().add(hBox);
        return new Tuple2<>(button1, button2);
    }

    ///////////////////////////////////////////////////////////////////////////////////////////
    // Button + Button + Button
    ///////////////////////////////////////////////////////////////////////////////////////////

    public static Tuple3<Button, Button, Button> add3Buttons(GridPane gridPane,
                                                             int rowIndex,
                                                             String title1,
                                                             String title2,
                                                             String title3) {
        return add3Buttons(gridPane, rowIndex, title1, title2, title3, 0);
    }

    public static Tuple3<Button, Button, Button> add3ButtonsAfterGroup(GridPane gridPane,
                                                                       int rowIndex,
                                                                       String title1,
                                                                       String title2,
                                                                       String title3) {
        return add3Buttons(gridPane, rowIndex, title1, title2, title3, 15);
    }

    public static Tuple3<Button, Button, Button> add3Buttons(GridPane gridPane,
                                                             int rowIndex,
                                                             String title1,
                                                             String title2,
                                                             String title3,
                                                             double top) {
        HBox hBox = new HBox();
        hBox.setSpacing(10);
        Button button1 = new AutoTooltipButton(title1);
        button1.setDefaultButton(true);
        Button button2 = new AutoTooltipButton(title2);
        Button button3 = new AutoTooltipButton(title3);
        hBox.getChildren().addAll(button1, button2, button3);
        GridPane.setRowIndex(hBox, rowIndex);
        GridPane.setColumnIndex(hBox, 1);
        GridPane.setMargin(hBox, new Insets(top, 10, 0, 0));
        gridPane.getChildren().add(hBox);
        return new Tuple3<>(button1, button2, button3);
    }


    ///////////////////////////////////////////////////////////////////////////////////////////
    // Button + ProgressIndicator + Label
    ///////////////////////////////////////////////////////////////////////////////////////////

    public static Tuple3<Button, BusyAnimation, Label> addButtonBusyAnimationLabelAfterGroup(GridPane gridPane,
                                                                                             int rowIndex,
                                                                                             String buttonTitle) {
        return addButtonBusyAnimationLabel(gridPane, rowIndex, buttonTitle, 15);
    }

    public static Tuple3<Button, BusyAnimation, Label> addButtonBusyAnimationLabel(GridPane gridPane,
                                                                                   int rowIndex,
                                                                                   String buttonTitle,
                                                                                   double top) {
        HBox hBox = new HBox();
        hBox.setSpacing(10);

        Button button = new AutoTooltipButton(buttonTitle);
        button.setDefaultButton(true);
        button.getStyleClass().add("action-button");

        BusyAnimation busyAnimation = new BusyAnimation(false);

        Label label = new AutoTooltipLabel();
        hBox.setAlignment(Pos.CENTER_LEFT);
        hBox.getChildren().addAll(button, busyAnimation, label);

        GridPane.setRowIndex(hBox, rowIndex);
        GridPane.setColumnIndex(hBox, 1);
        GridPane.setMargin(hBox, new Insets(top, 0, 0, 0));
        gridPane.getChildren().add(hBox);

        return new Tuple3<>(button, busyAnimation, label);
    }


    ///////////////////////////////////////////////////////////////////////////////////////////
    // Trade: HBox, InputTextField, Label
    ///////////////////////////////////////////////////////////////////////////////////////////

    public static Tuple3<HBox, InputTextField, Label> getEditableValueBox(String promptText) {
        InputTextField input = new InputTextField();
        input.setPromptText(promptText);

        Label label = new AutoTooltipLabel(Res.getBaseCurrencyCode());
        label.getStyleClass().add("input-label");

        HBox box = new HBox();
        box.getStyleClass().add("input-with-border");
        box.setMaxWidth(243);
        box.getChildren().addAll(input, label);
        return new Tuple3<>(box, input, label);
    }

    public static Tuple3<HBox, InfoInputTextField, Label> getEditableValueBoxWithInfo(String promptText) {
        InfoInputTextField infoInputTextField = new InfoInputTextField();
        InputTextField input = infoInputTextField.getInputTextField();
        input.setPromptText(promptText);

        Label label = new AutoTooltipLabel(Res.getBaseCurrencyCode());
        label.getStyleClass().add("input-label");

        HBox box = new HBox();
        box.getStyleClass().add("input-with-border");
        box.setMaxWidth(243);
        box.getChildren().addAll(infoInputTextField, label);
        return new Tuple3<>(box, infoInputTextField, label);
    }

    public static Tuple3<HBox, TextField, Label> getNonEditableValueCurrencyBox() {
        TextField textField = new InputTextField();
        textField.setPrefWidth(190);
        textField.setAlignment(Pos.CENTER_RIGHT);
        textField.setMouseTransparent(true);
        textField.setEditable(false);
        textField.setFocusTraversable(false);

        Label currency = new AutoTooltipLabel(Res.getBaseCurrencyCode());
        currency.setId("currency-info-label-disabled");

        HBox box = new HBox();
        box.getChildren().addAll(textField, currency);
        return new Tuple3<>(box, textField, currency);
    }

    public static Tuple3<HBox, InfoTextField, Label> getNonEditableValueCurrencyBoxWithInfo() {
        InfoTextField infoTextField = new InfoTextField();
        infoTextField.setIconsLeftAligned();
        TextField textField = infoTextField.getTextField();
        textField.setPrefWidth(190);
        textField.setAlignment(Pos.CENTER_RIGHT);
        textField.setMouseTransparent(true);
        textField.setEditable(false);
        textField.setFocusTraversable(false);

        Label currency = new AutoTooltipLabel(Res.getBaseCurrencyCode());
        currency.setId("currency-info-label-disabled");

        HBox box = new HBox();
        box.getChildren().addAll(infoTextField, currency);
        return new Tuple3<>(box, infoTextField, currency);
    }

    public static Tuple3<HBox, InputTextField, Label> getAmountCurrencyBox(String promptText) {
        InputTextField input = new InputTextField();
        input.setPrefWidth(190);
        input.setAlignment(Pos.CENTER_RIGHT);
        input.setPromptText(promptText);

        Label currency = new AutoTooltipLabel(Res.getBaseCurrencyCode());
        currency.setId("currency-info-label");

        HBox box = new HBox();
        box.getChildren().addAll(input, currency);
        return new Tuple3<>(box, input, currency);
    }

    ///////////////////////////////////////////////////////////////////////////////////////////
    // Trade: Label, VBox
    ///////////////////////////////////////////////////////////////////////////////////////////

    public static Tuple2<Label, VBox> getTradeInputBox(HBox amountValueBox) {
        return getTradeInputBox(amountValueBox, "");
    }

    public static Tuple2<Label, VBox> getTradeInputBox(HBox amountValueBox, String descriptionText) {
        Label descriptionLabel = new AutoTooltipLabel(descriptionText);
        descriptionLabel.setId("input-description-label");
        descriptionLabel.setPrefWidth(170);

        VBox box = new VBox();
        box.setSpacing(2);
        box.getChildren().addAll(descriptionLabel, amountValueBox);
        return new Tuple2<>(descriptionLabel, box);
    }


    ///////////////////////////////////////////////////////////////////////////////////////////
    // Label  + List
    ///////////////////////////////////////////////////////////////////////////////////////////

    public static <T> Tuple2<Label, ListView<T>> addLabelListView(GridPane gridPane, int rowIndex, String title) {
        return addLabelListView(gridPane, rowIndex, title, 0);
    }

    public static <T> Tuple2<Label, ListView<T>> addLabelListView(GridPane gridPane, int rowIndex, String title, double top) {
        Label label = addLabel(gridPane, rowIndex, title, top);

        ListView<T> listView = new ListView<>();
        GridPane.setRowIndex(listView, rowIndex);
        GridPane.setColumnIndex(listView, 1);
        GridPane.setMargin(listView, new Insets(top, 0, 0, 0));
        gridPane.getChildren().add(listView);

        return new Tuple2<>(label, listView);
    }


    ///////////////////////////////////////////////////////////////////////////////////////////
    // Remove
    ///////////////////////////////////////////////////////////////////////////////////////////

    public static void removeRowFromGridPane(GridPane gridPane, int gridRow) {
        removeRowsFromGridPane(gridPane, gridRow, gridRow);
    }

    public static void removeRowsFromGridPane(GridPane gridPane, int fromGridRow, int toGridRow) {
        Set<Node> nodes = new CopyOnWriteArraySet<>(gridPane.getChildren());
        nodes.stream()
                .filter(e -> GridPane.getRowIndex(e) >= fromGridRow && GridPane.getRowIndex(e) <= toGridRow)
                .forEach(e -> gridPane.getChildren().remove(e));
    }

    ///////////////////////////////////////////////////////////////////////////////////////////
    // Icons
    ///////////////////////////////////////////////////////////////////////////////////////////

    public static Text getIconForLabel(GlyphIcons icon, String iconSize, Label label) {
        if (icon.fontFamily().equals(MATERIAL_DESIGN_ICONS)) {
            final Text textIcon = MaterialDesignIconFactory.get().createIcon(icon, iconSize);
            textIcon.setOpacity(0.7);
            label.setContentDisplay(ContentDisplay.LEFT);
            label.setGraphic(textIcon);
            return textIcon;
        } else {
            throw new IllegalArgumentException("Not supported icon type");
        }
    }

    public static Text getSmallIconForLabel(GlyphIcons icon, Label label) {
        return getIconForLabel(icon, "0.769em", label);
    }

    public static Text getIcon(GlyphIcons icon) {
        Text textIcon;

        if (icon.fontFamily().equals(MATERIAL_DESIGN_ICONS)) {
            textIcon = MaterialDesignIconFactory.get().createIcon(icon, "1.231em");
        } else {
            throw new IllegalArgumentException("Not supported icon type");
        }

        return textIcon;
    }

    public static Label getIcon(AwesomeIcon icon) {
        final Label label = new Label();
        AwesomeDude.setIcon(label, icon);
        return label;
    }

    public static Label getIconForLabel(AwesomeIcon icon, Label label, String fontSize) {
        AwesomeDude.setIcon(label, icon, fontSize);
        return label;
    }

    public static Button getIconButton(GlyphIcons icon) {
        return getIconButton(icon, "highlight");
    }

    public static Button getIconButton(GlyphIcons icon, String styleClass) {
        if (icon.fontFamily().equals(MATERIAL_DESIGN_ICONS)) {
            Button textIcon = MaterialDesignIconFactory.get().createIconButton(icon, "", "2em", null, ContentDisplay.CENTER);
            textIcon.setId("icon-button");
            textIcon.getGraphic().getStyleClass().add(styleClass);
            textIcon.setPrefWidth(20);
            textIcon.setPrefHeight(20);
            textIcon.setPadding(new Insets(0));
            return textIcon;
        } else {
            throw new IllegalArgumentException("Not supported icon type");
        }
    }

}<|MERGE_RESOLUTION|>--- conflicted
+++ resolved
@@ -58,7 +58,6 @@
 import javafx.scene.control.ContentDisplay;
 import javafx.scene.control.DatePicker;
 import javafx.scene.control.Label;
-import javafx.scene.control.ListCell;
 import javafx.scene.control.ListView;
 import javafx.scene.control.RadioButton;
 import javafx.scene.control.TextArea;
@@ -771,10 +770,7 @@
         if (title != null)
             label = addLabel(gridPane, rowIndex, title, top);
 
-<<<<<<< HEAD
         ComboBox<T> comboBox = new JFXComboBox<>();
-=======
-        ComboBox<T> comboBox = new ComboBox<>();
         // We want always the promptText
         comboBox.setPromptText(Res.get("shared.select"));
 
@@ -793,7 +789,6 @@
             }
         });
 
->>>>>>> 2133b378
         GridPane.setRowIndex(comboBox, rowIndex);
         GridPane.setColumnIndex(comboBox, 1);
         GridPane.setMargin(comboBox, new Insets(top, 0, 0, 0));
