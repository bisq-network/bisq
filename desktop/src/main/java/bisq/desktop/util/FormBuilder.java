/*
 * This file is part of Bisq.
 *
 * Bisq is free software: you can redistribute it and/or modify it
 * under the terms of the GNU Affero General Public License as published by
 * the Free Software Foundation, either version 3 of the License, or (at
 * your option) any later version.
 *
 * Bisq is distributed in the hope that it will be useful, but WITHOUT
 * ANY WARRANTY; without even the implied warranty of MERCHANTABILITY or
 * FITNESS FOR A PARTICULAR PURPOSE. See the GNU Affero General Public
 * License for more details.
 *
 * You should have received a copy of the GNU Affero General Public License
 * along with Bisq. If not, see <http://www.gnu.org/licenses/>.
 */

package bisq.desktop.util;

import bisq.desktop.components.AddressTextField;
import bisq.desktop.components.AutoTooltipButton;
import bisq.desktop.components.AutoTooltipCheckBox;
import bisq.desktop.components.AutoTooltipLabel;
import bisq.desktop.components.AutoTooltipRadioButton;
import bisq.desktop.components.AutoTooltipSlideToggleButton;
import bisq.desktop.components.BalanceTextField;
import bisq.desktop.components.BsqAddressTextField;
import bisq.desktop.components.BusyAnimation;
import bisq.desktop.components.FundsTextField;
import bisq.desktop.components.HyperlinkWithIcon;
import bisq.desktop.components.InfoInputTextField;
import bisq.desktop.components.InfoTextField;
import bisq.desktop.components.InputTextField;
import bisq.desktop.components.PasswordTextField;
import bisq.desktop.components.SearchComboBox;
import bisq.desktop.components.TextFieldWithCopyIcon;
import bisq.desktop.components.TextFieldWithIcon;
import bisq.desktop.components.TitledGroupBg;
import bisq.desktop.components.TxIdTextField;

import bisq.core.locale.Res;

import bisq.common.util.Tuple2;
import bisq.common.util.Tuple3;
import bisq.common.util.Tuple4;

import de.jensd.fx.fontawesome.AwesomeDude;
import de.jensd.fx.fontawesome.AwesomeIcon;
import de.jensd.fx.glyphs.GlyphIcons;
import de.jensd.fx.glyphs.materialdesignicons.utils.MaterialDesignIconFactory;

import com.jfoenix.controls.JFXComboBox;
import com.jfoenix.controls.JFXDatePicker;
import com.jfoenix.controls.JFXTextArea;
import com.jfoenix.controls.JFXTextField;
import com.jfoenix.controls.JFXToggleButton;

import javafx.scene.Node;
import javafx.scene.control.Button;
import javafx.scene.control.CheckBox;
import javafx.scene.control.ComboBox;
import javafx.scene.control.ContentDisplay;
import javafx.scene.control.DatePicker;
import javafx.scene.control.Label;
import javafx.scene.control.ListView;
import javafx.scene.control.RadioButton;
import javafx.scene.control.TableView;
import javafx.scene.control.TextArea;
import javafx.scene.control.TextField;
import javafx.scene.control.ToggleButton;
import javafx.scene.control.ToggleGroup;
import javafx.scene.layout.AnchorPane;
import javafx.scene.layout.ColumnConstraints;
import javafx.scene.layout.FlowPane;
import javafx.scene.layout.GridPane;
import javafx.scene.layout.HBox;
import javafx.scene.layout.Pane;
import javafx.scene.layout.Priority;
import javafx.scene.layout.VBox;
import javafx.scene.text.Text;

import javafx.geometry.HPos;
import javafx.geometry.Insets;
import javafx.geometry.Pos;

import java.util.Set;
import java.util.concurrent.CopyOnWriteArraySet;

import org.jetbrains.annotations.NotNull;

import static bisq.desktop.util.GUIUtil.getComboBoxButtonCell;

public class FormBuilder {
    public static final String MATERIAL_DESIGN_ICONS = "'Material Design Icons'";
    public static final String FONTAWESOME_ICONS = "FontAwesome";


    ///////////////////////////////////////////////////////////////////////////////////////////
    // GridPane
    ///////////////////////////////////////////////////////////////////////////////////////////

    public static GridPane addGridPane(Pane parent) {
        GridPane gridPane = new GridPane();
        AnchorPane.setLeftAnchor(gridPane, 10d);
        AnchorPane.setRightAnchor(gridPane, 10d);
        AnchorPane.setTopAnchor(gridPane, 10d);
        AnchorPane.setBottomAnchor(gridPane, 10d);
        gridPane.setHgap(Layout.GRID_GAP);
        gridPane.setVgap(Layout.GRID_GAP);
        ColumnConstraints columnConstraints1 = new ColumnConstraints();
        columnConstraints1.setHalignment(HPos.RIGHT);
        columnConstraints1.setHgrow(Priority.SOMETIMES);

        ColumnConstraints columnConstraints2 = new ColumnConstraints();
        columnConstraints2.setHgrow(Priority.ALWAYS);

        gridPane.getColumnConstraints().addAll(columnConstraints1, columnConstraints2);

        parent.getChildren().add(gridPane);
        return gridPane;
    }


    ///////////////////////////////////////////////////////////////////////////////////////////
    // TitledGroupBg
    ///////////////////////////////////////////////////////////////////////////////////////////

    public static TitledGroupBg addTitledGroupBg(GridPane gridPane, int rowIndex, int rowSpan, String title) {
        return addTitledGroupBg(gridPane, rowIndex, rowSpan, title, 0);
    }

    public static TitledGroupBg addTitledGroupBg(GridPane gridPane, int rowIndex, int columnIndex, int rowSpan, String title) {
        TitledGroupBg titledGroupBg = addTitledGroupBg(gridPane, rowIndex, rowSpan, title, 0);
        GridPane.setColumnIndex(titledGroupBg, columnIndex);
        return titledGroupBg;
    }

    public static TitledGroupBg addTitledGroupBg(GridPane gridPane, int rowIndex, int columnIndex, int rowSpan, String title, double top) {
        TitledGroupBg titledGroupBg = addTitledGroupBg(gridPane, rowIndex, rowSpan, title, top);
        GridPane.setColumnIndex(titledGroupBg, columnIndex);
        return titledGroupBg;
    }

    public static TitledGroupBg addTitledGroupBg(GridPane gridPane, int rowIndex, int rowSpan, String title, double top) {
        TitledGroupBg titledGroupBg = new TitledGroupBg();
        titledGroupBg.setText(title);
        titledGroupBg.prefWidthProperty().bind(gridPane.widthProperty());
        GridPane.setRowIndex(titledGroupBg, rowIndex);
        GridPane.setRowSpan(titledGroupBg, rowSpan);
        GridPane.setMargin(titledGroupBg, new Insets(top + 8, -10, -12, -10));
        gridPane.getChildren().add(titledGroupBg);
        return titledGroupBg;
    }


    ///////////////////////////////////////////////////////////////////////////////////////////
    // Label
    ///////////////////////////////////////////////////////////////////////////////////////////

    public static Label addLabel(GridPane gridPane, int rowIndex, String title) {
        return addLabel(gridPane, rowIndex, title, 0);
    }

    public static Label addLabel(GridPane gridPane, int rowIndex, String title, double top) {
        Label label = new AutoTooltipLabel(title);
        GridPane.setRowIndex(label, rowIndex);
        GridPane.setMargin(label, new Insets(top, 0, 0, 0));
        gridPane.getChildren().add(label);
        return label;
    }


    ///////////////////////////////////////////////////////////////////////////////////////////
    // Multiline Label
    ///////////////////////////////////////////////////////////////////////////////////////////

    public static Label addMultilineLabel(GridPane gridPane, int rowIndex) {
        return addMultilineLabel(gridPane, rowIndex, 0);
    }

    public static Label addMultilineLabel(GridPane gridPane, int rowIndex, String text) {
        return addMultilineLabel(gridPane, rowIndex, text, 0);
    }

    public static Label addMultilineLabel(GridPane gridPane, int rowIndex, double top) {
        return addMultilineLabel(gridPane, rowIndex, "", top);
    }

    public static Label addMultilineLabel(GridPane gridPane, int rowIndex, String text, double top) {
        Label label = new AutoTooltipLabel(text);
        label.setWrapText(true);
        GridPane.setHalignment(label, HPos.LEFT);
        GridPane.setHgrow(label, Priority.ALWAYS);
        GridPane.setRowIndex(label, rowIndex);
        GridPane.setMargin(label, new Insets(top + Layout.FLOATING_LABEL_DISTANCE, 0, 0, 0));
        gridPane.getChildren().add(label);
        return label;
    }

    ///////////////////////////////////////////////////////////////////////////////////////////
    // Label  + TextField
    ///////////////////////////////////////////////////////////////////////////////////////////

    public static Tuple3<Label, TextField, VBox> addTopLabelReadOnlyTextField(GridPane gridPane, int rowIndex, String title) {
        return addTopLabelTextField(gridPane, rowIndex, title, "", -15);
    }

    public static Tuple3<Label, TextField, VBox> addTopLabelReadOnlyTextField(GridPane gridPane, int rowIndex, int columnIndex, String title) {
        Tuple3<Label, TextField, VBox> tuple = addTopLabelTextField(gridPane, rowIndex, title, "", -15);
        GridPane.setColumnIndex(tuple.third, columnIndex);
        return tuple;
    }

    public static Tuple3<Label, TextField, VBox> addTopLabelReadOnlyTextField(GridPane gridPane, int rowIndex, String title, double top) {
        return addTopLabelTextField(gridPane, rowIndex, title, "", top - 15);
    }

    public static Tuple3<Label, TextField, VBox> addTopLabelReadOnlyTextField(GridPane gridPane, int rowIndex, String title, String value) {
        return addTopLabelReadOnlyTextField(gridPane, rowIndex, title, value, 0);
    }

    public static Tuple3<Label, TextField, VBox> addTopLabelReadOnlyTextField(GridPane gridPane, int rowIndex, int columnIndex, String title, String value, double top) {
        Tuple3<Label, TextField, VBox> tuple = addTopLabelTextField(gridPane, rowIndex, title, value, top - 15);
        GridPane.setColumnIndex(tuple.third, columnIndex);
        return tuple;
    }

    public static Tuple3<Label, TextField, VBox> addTopLabelReadOnlyTextField(GridPane gridPane, int rowIndex, int columnIndex, String title, double top) {
        Tuple3<Label, TextField, VBox> tuple = addTopLabelTextField(gridPane, rowIndex, title, "", top - 15);
        GridPane.setColumnIndex(tuple.third, columnIndex);
        return tuple;
    }

    public static Tuple3<Label, TextField, VBox> addTopLabelReadOnlyTextField(GridPane gridPane, int rowIndex, String title, String value, double top) {
        return addTopLabelTextField(gridPane, rowIndex, title, value, top - 15);
    }

    public static Tuple3<Label, TextField, VBox> addTopLabelTextField(GridPane gridPane, int rowIndex, String title) {
        return addTopLabelTextField(gridPane, rowIndex, title, "", 0);
    }

    public static Tuple3<Label, TextField, VBox> addCompactTopLabelTextField(GridPane gridPane, int rowIndex, String title, String value) {
        return addTopLabelTextField(gridPane, rowIndex, title, value, -Layout.FLOATING_LABEL_DISTANCE);
    }

    public static Tuple3<Label, TextField, VBox> addCompactTopLabelTextField(GridPane gridPane, int rowIndex, int colIndex,
                                                                             String title, String value) {
        final Tuple3<Label, TextField, VBox> labelTextFieldVBoxTuple3 = addTopLabelTextField(gridPane, rowIndex, title, value, -Layout.FLOATING_LABEL_DISTANCE);
        GridPane.setColumnIndex(labelTextFieldVBoxTuple3.third, colIndex);
        return labelTextFieldVBoxTuple3;
    }

    public static Tuple3<Label, TextField, VBox> addCompactTopLabelTextField(GridPane gridPane, int rowIndex, String title, String value, double top) {
        return addTopLabelTextField(gridPane, rowIndex, title, value, top - Layout.FLOATING_LABEL_DISTANCE);
    }

    public static Tuple3<Label, TextField, VBox> addTopLabelTextField(GridPane gridPane, int rowIndex, String title, String value) {
        return addTopLabelTextField(gridPane, rowIndex, title, value, 0);
    }

    public static Tuple3<Label, TextField, VBox> addTopLabelTextField(GridPane gridPane, int rowIndex, String title, double top) {
        return addTopLabelTextField(gridPane, rowIndex, title, "", top);
    }

    public static Tuple3<Label, TextField, VBox> addTopLabelTextField(GridPane gridPane, int rowIndex, String title, String value, double top) {
        TextField textField = new JFXTextField(value);
        textField.setEditable(false);
        textField.setFocusTraversable(false);

        final Tuple2<Label, VBox> topLabelWithVBox = addTopLabelWithVBox(gridPane, rowIndex, title, textField, top);

        // TOD not 100% sure if that is a good idea....
        //topLabelWithVBox.first.getStyleClass().add("jfx-text-field-top-label");

        return new Tuple3<>(topLabelWithVBox.first, textField, topLabelWithVBox.second);
    }

    ///////////////////////////////////////////////////////////////////////////////////////////
    // Confirmation Fields
    ///////////////////////////////////////////////////////////////////////////////////////////

    public static Tuple2<Label, Label> addConfirmationLabelLabel(GridPane gridPane, int rowIndex, String title1, String title2) {
        return addConfirmationLabelLabel(gridPane, rowIndex, title1, title2, 0);
    }

    public static Tuple2<Label, Label> addConfirmationLabelLabel(GridPane gridPane, int rowIndex, String title1, String title2, double top) {
        Label label1 = addLabel(gridPane, rowIndex, title1);
        label1.getStyleClass().add("confirmation-label");
        Label label2 = addLabel(gridPane, rowIndex, title2);
        label2.getStyleClass().add("confirmation-value");
        GridPane.setColumnIndex(label2, 1);
        GridPane.setMargin(label1, new Insets(top, 0, 0, 0));
        GridPane.setHalignment(label1, HPos.LEFT);
        GridPane.setMargin(label2, new Insets(top, 0, 0, 0));

        return new Tuple2<>(label1, label2);
    }

    public static Tuple2<Label, TextArea> addConfirmationLabelTextArea(GridPane gridPane, int rowIndex, String title1, String title2, double top) {
        Label label = addLabel(gridPane, rowIndex, title1);
        label.getStyleClass().add("confirmation-label");

        TextArea textArea = addTextArea(gridPane, rowIndex, title1);
        ((JFXTextArea) textArea).setLabelFloat(false);

        GridPane.setColumnIndex(textArea, 1);
        GridPane.setMargin(label, new Insets(top, 0, 0, 0));
        GridPane.setHalignment(label, HPos.LEFT);
        GridPane.setMargin(textArea, new Insets(top, 0, 0, 0));

        return new Tuple2<>(label, textArea);
    }


    ///////////////////////////////////////////////////////////////////////////////////////////
    // Label  + TextFieldWithIcon
    ///////////////////////////////////////////////////////////////////////////////////////////


    public static Tuple2<Label, TextFieldWithIcon> addTopLabelTextFieldWithIcon(GridPane gridPane, int rowIndex, String title, double top) {

        TextFieldWithIcon textFieldWithIcon = new TextFieldWithIcon();
        textFieldWithIcon.setMouseTransparent(true);
        textFieldWithIcon.setFocusTraversable(false);

        return new Tuple2<>(addTopLabelWithVBox(gridPane, rowIndex, title, textFieldWithIcon, top).first, textFieldWithIcon);
    }


    ///////////////////////////////////////////////////////////////////////////////////////////
    //  HyperlinkWithIcon
    ///////////////////////////////////////////////////////////////////////////////////////////


    public static HyperlinkWithIcon addHyperlinkWithIcon(GridPane gridPane, int rowIndex, String title, String url) {
        return addHyperlinkWithIcon(gridPane, rowIndex, title, url, 0);
    }

    public static HyperlinkWithIcon addHyperlinkWithIcon(GridPane gridPane, int rowIndex, String title, String url, double top) {
        HyperlinkWithIcon hyperlinkWithIcon = new HyperlinkWithIcon(title, AwesomeIcon.EXTERNAL_LINK);
        hyperlinkWithIcon.setOnAction(e -> GUIUtil.openWebPage(url));
        GridPane.setRowIndex(hyperlinkWithIcon, rowIndex);
        GridPane.setColumnIndex(hyperlinkWithIcon, 0);
        GridPane.setMargin(hyperlinkWithIcon, new Insets(top, 0, 0, -4));
        GridPane.setHalignment(hyperlinkWithIcon, HPos.LEFT);
        gridPane.getChildren().add(hyperlinkWithIcon);
        return hyperlinkWithIcon;
    }


    ///////////////////////////////////////////////////////////////////////////////////////////
    // Label  + HyperlinkWithIcon
    ///////////////////////////////////////////////////////////////////////////////////////////

    public static Tuple2<Label, HyperlinkWithIcon> addLabelHyperlinkWithIcon(GridPane gridPane,
                                                                             int rowIndex,
                                                                             String labelTitle,
                                                                             String title,
                                                                             String url) {
        return addLabelHyperlinkWithIcon(gridPane, rowIndex, labelTitle, title, url, 0);
    }

    public static Tuple2<Label, HyperlinkWithIcon> addLabelHyperlinkWithIcon(GridPane gridPane,
                                                                             int rowIndex,
                                                                             String labelTitle,
                                                                             String title,
                                                                             String url,
                                                                             double top) {
        Label label = addLabel(gridPane, rowIndex, labelTitle, top);

        HyperlinkWithIcon hyperlinkWithIcon = new HyperlinkWithIcon(title, AwesomeIcon.EXTERNAL_LINK);
        hyperlinkWithIcon.setOnAction(e -> GUIUtil.openWebPage(url));
        GridPane.setRowIndex(hyperlinkWithIcon, rowIndex);
        GridPane.setMargin(hyperlinkWithIcon, new Insets(top, 0, 0, -4));
        gridPane.getChildren().add(hyperlinkWithIcon);
        return new Tuple2<>(label, hyperlinkWithIcon);
    }

    public static Tuple3<Label, HyperlinkWithIcon, VBox> addTopLabelHyperlinkWithIcon(GridPane gridPane,
                                                                                      int rowIndex,
                                                                                      int columnIndex,
                                                                                      String title,
                                                                                      String value,
                                                                                      String url,
                                                                                      double top) {
        Tuple3<Label, HyperlinkWithIcon, VBox> tuple = addTopLabelHyperlinkWithIcon(gridPane,
                rowIndex,
                title,
                value,
                url,
                top);
        GridPane.setColumnIndex(tuple.third, columnIndex);
        return tuple;
    }

    public static Tuple3<Label, HyperlinkWithIcon, VBox> addTopLabelHyperlinkWithIcon(GridPane gridPane,
                                                                                      int rowIndex,
                                                                                      String title,
                                                                                      String value,
                                                                                      String url,
                                                                                      double top) {
        HyperlinkWithIcon hyperlinkWithIcon = new HyperlinkWithIcon(value, AwesomeIcon.EXTERNAL_LINK);
        hyperlinkWithIcon.setOnAction(e -> GUIUtil.openWebPage(url));
        hyperlinkWithIcon.getStyleClass().add("hyperlink-with-icon");
        GridPane.setRowIndex(hyperlinkWithIcon, rowIndex);
        Tuple2<Label, VBox> topLabelWithVBox = addTopLabelWithVBox(gridPane, rowIndex, title, hyperlinkWithIcon, top - 15);
        return new Tuple3<>(topLabelWithVBox.first, hyperlinkWithIcon, topLabelWithVBox.second);
    }

    ///////////////////////////////////////////////////////////////////////////////////////////
    // TextArea
    ///////////////////////////////////////////////////////////////////////////////////////////

    public static TextArea addTextArea(GridPane gridPane, int rowIndex, String prompt) {
        return addTextArea(gridPane, rowIndex, prompt, 0);
    }

    public static TextArea addTextArea(GridPane gridPane, int rowIndex, String prompt, double top) {

        TextArea textArea = new JFXTextArea();
        textArea.setPromptText(prompt);
        ((JFXTextArea) textArea).setLabelFloat(true);
        textArea.setWrapText(true);

        GridPane.setRowIndex(textArea, rowIndex);
        GridPane.setColumnIndex(textArea, 0);
        GridPane.setMargin(textArea, new Insets(top + Layout.FLOATING_LABEL_DISTANCE, 0, 0, 0));
        gridPane.getChildren().add(textArea);

        return textArea;
    }

    ///////////////////////////////////////////////////////////////////////////////////////////
    // Label  + TextArea
    ///////////////////////////////////////////////////////////////////////////////////////////

    public static Tuple2<Label, TextArea> addTopLabelTextArea(GridPane gridPane, int rowIndex, String title, String prompt) {
        return addTopLabelTextArea(gridPane, rowIndex, title, prompt, 0);
    }

    public static Tuple2<Label, TextArea> addTopLabelTextArea(GridPane gridPane, int rowIndex, int colIndex, String title, String prompt) {
        return addTopLabelTextArea(gridPane, rowIndex, colIndex, title, prompt, 0);
    }

    public static Tuple2<Label, TextArea> addTopLabelTextArea(GridPane gridPane, int rowIndex, String title, String prompt, double top) {

<<<<<<< HEAD
        TextArea textArea = new JFXTextArea();
        textArea.setPromptText(prompt);
        ((JFXTextArea) textArea).setLabelFloat(true);
        textArea.setWrapText(true);

        addTopLabelWithVBox(gridPane, rowIndex, title, textArea, top);

=======
>>>>>>> 6861e76d
        return addTopLabelTextArea(gridPane, rowIndex, 0, title, prompt, top);
    }

    public static Tuple2<Label, TextArea> addTopLabelTextArea(GridPane gridPane, int rowIndex, int colIndex,
                                                              String title, String prompt, double top) {

        TextArea textArea = new JFXTextArea();
        textArea.setPromptText(prompt);
<<<<<<< HEAD
        ((JFXTextArea) textArea).setLabelFloat(true);
=======
>>>>>>> 6861e76d
        textArea.setWrapText(true);

        final Tuple2<Label, VBox> topLabelWithVBox = addTopLabelWithVBox(gridPane, rowIndex, title, textArea, top);
        GridPane.setColumnIndex(topLabelWithVBox.second, colIndex);

        return new Tuple2<>(topLabelWithVBox.first, textArea);
    }


    ///////////////////////////////////////////////////////////////////////////////////////////
    // Label  + DatePicker
    ///////////////////////////////////////////////////////////////////////////////////////////

    public static Tuple2<Label, DatePicker> addTopLabelDatePicker(GridPane gridPane, int rowIndex, String title, double top) {
        DatePicker datePicker = new JFXDatePicker();

        final Tuple2<Label, VBox> topLabelWithVBox = addTopLabelWithVBox(gridPane, rowIndex, title, datePicker, top);

        return new Tuple2<>(topLabelWithVBox.first, datePicker);
    }


    ///////////////////////////////////////////////////////////////////////////////////////////
    // Label  + TxIdTextField
    ///////////////////////////////////////////////////////////////////////////////////////////

    @SuppressWarnings("UnusedReturnValue")
    public static Tuple2<Label, TxIdTextField> addLabelTxIdTextField(GridPane gridPane, int rowIndex, String title, String value) {
        return addLabelTxIdTextField(gridPane, rowIndex, title, value, 0);
    }

    public static Tuple2<Label, TxIdTextField> addLabelTxIdTextField(GridPane gridPane, int rowIndex, String title, String value, double top) {
        Label label = addLabel(gridPane, rowIndex, title, top);
        label.getStyleClass().add("confirmation-label");
        GridPane.setHalignment(label, HPos.LEFT);

        TxIdTextField txTextField = new TxIdTextField();
        txTextField.setup(value);
        GridPane.setRowIndex(txTextField, rowIndex);
        GridPane.setColumnIndex(txTextField, 1);
        gridPane.getChildren().add(txTextField);

        return new Tuple2<>(label, txTextField);
    }


    ///////////////////////////////////////////////////////////////////////////////////////////
    // Label  + InputTextField
    ///////////////////////////////////////////////////////////////////////////////////////////

    public static InputTextField addInputTextField(GridPane gridPane, int rowIndex, String title) {
        return addInputTextField(gridPane, rowIndex, title, 0);
    }

    public static InputTextField addInputTextField(GridPane gridPane, int rowIndex, String title, double top) {

        InputTextField inputTextField = new InputTextField();
        inputTextField.setLabelFloat(true);
        inputTextField.setPromptText(title);
        GridPane.setRowIndex(inputTextField, rowIndex);
        GridPane.setColumnIndex(inputTextField, 0);
        GridPane.setMargin(inputTextField, new Insets(top + Layout.FLOATING_LABEL_DISTANCE, 0, 0, 0));
        gridPane.getChildren().add(inputTextField);

        return inputTextField;
    }


    ///////////////////////////////////////////////////////////////////////////////////////////
    // Label  + InputTextField
    ///////////////////////////////////////////////////////////////////////////////////////////

    public static Tuple2<Label, InputTextField> addTopLabelInputTextField(GridPane gridPane, int rowIndex, String title) {
        return addTopLabelInputTextField(gridPane, rowIndex, title, 0);
    }

    public static Tuple2<Label, InputTextField> addTopLabelInputTextField(GridPane gridPane, int rowIndex, String title, double top) {

        InputTextField inputTextField = new InputTextField();

        final Tuple2<Label, VBox> topLabelWithVBox = addTopLabelWithVBox(gridPane, rowIndex, title, inputTextField, top);

        return new Tuple2<>(topLabelWithVBox.first, inputTextField);
    }


    ///////////////////////////////////////////////////////////////////////////////////////////
    // Label  + InfoInputTextField
    ///////////////////////////////////////////////////////////////////////////////////////////

    public static Tuple2<Label, InfoInputTextField> addTopLabelInfoInputTextField(GridPane gridPane, int rowIndex, String title) {
        return addTopLabelInfoInputTextField(gridPane, rowIndex, title, 0);
    }

    public static Tuple2<Label, InfoInputTextField> addTopLabelInfoInputTextField(GridPane gridPane, int rowIndex, String title, double top) {

        InfoInputTextField inputTextField = new InfoInputTextField();

        final Tuple2<Label, VBox> topLabelWithVBox = addTopLabelWithVBox(gridPane, rowIndex, title, inputTextField, top);

        return new Tuple2<>(topLabelWithVBox.first, inputTextField);
    }


    ///////////////////////////////////////////////////////////////////////////////////////////
    // PasswordField
    ///////////////////////////////////////////////////////////////////////////////////////////

    public static PasswordTextField addPasswordTextField(GridPane gridPane, int rowIndex, String title) {
        return addPasswordTextField(gridPane, rowIndex, title, 0);
    }

    public static PasswordTextField addPasswordTextField(GridPane gridPane, int rowIndex, String title, double top) {
        PasswordTextField passwordField = new PasswordTextField();
        passwordField.setPromptText(title);
        GridPane.setRowIndex(passwordField, rowIndex);
        GridPane.setColumnIndex(passwordField, 0);
        GridPane.setColumnSpan(passwordField, 2);
        GridPane.setMargin(passwordField, new Insets(top + 10, 0, 20, 0));
        gridPane.getChildren().add(passwordField);

        return passwordField;
    }


    ///////////////////////////////////////////////////////////////////////////////////////////
    // Label  + InputTextField + CheckBox
    ///////////////////////////////////////////////////////////////////////////////////////////

    public static Tuple3<Label, InputTextField, ToggleButton> addTopLabelInputTextFieldSlideToggleButton(GridPane gridPane, int rowIndex, String title, String toggleButtonTitle) {

        InputTextField inputTextField = new InputTextField();
        ToggleButton toggleButton = new JFXToggleButton();
        toggleButton.setText(toggleButtonTitle);
        VBox.setMargin(toggleButton, new Insets(4, 0, 0, 0));

        final Tuple2<Label, VBox> topLabelWithVBox = addTopLabelWithVBox(gridPane, rowIndex, title, inputTextField, 0);
<<<<<<< HEAD

        topLabelWithVBox.second.getChildren().add(toggleButton);

=======

        topLabelWithVBox.second.getChildren().add(toggleButton);

>>>>>>> 6861e76d
        return new Tuple3<>(topLabelWithVBox.first, inputTextField, toggleButton);
    }


    ///////////////////////////////////////////////////////////////////////////////////////////
    // Label  + InputTextField + Button
    ///////////////////////////////////////////////////////////////////////////////////////////

    public static Tuple3<Label, InputTextField, Button> addTopLabelInputTextFieldButton(GridPane gridPane, int rowIndex, String title, String buttonTitle) {
        InputTextField inputTextField = new InputTextField();
        Button button = new AutoTooltipButton(buttonTitle);
        button.setDefaultButton(true);

        HBox hBox = new HBox();
        hBox.setSpacing(10);
        hBox.getChildren().addAll(inputTextField, button);
        HBox.setHgrow(inputTextField, Priority.ALWAYS);

        final Tuple2<Label, VBox> labelVBoxTuple2 = addTopLabelWithVBox(gridPane, rowIndex, title, hBox, 0);

        return new Tuple3<>(labelVBoxTuple2.first, inputTextField, button);
    }


    ///////////////////////////////////////////////////////////////////////////////////////////
    // Label  + TextField + Button
    ///////////////////////////////////////////////////////////////////////////////////////////

    public static Tuple3<Label, TextField, Button> addTopLabelTextFieldButton(GridPane gridPane, int rowIndex, String title, String buttonTitle) {
        return addTopLabelTextFieldButton(gridPane, rowIndex, title, buttonTitle, 0);
    }

    public static Tuple3<Label, TextField, Button> addTopLabelTextFieldButton(GridPane gridPane, int rowIndex, String title, String buttonTitle, double top) {

        TextField textField = new JFXTextField();
        textField.setEditable(false);
        textField.setMouseTransparent(true);
        textField.setFocusTraversable(false);
        Button button = new AutoTooltipButton(buttonTitle);
        button.setDefaultButton(true);

        HBox hBox = new HBox();
        hBox.setSpacing(10);
        hBox.getChildren().addAll(textField, button);
        HBox.setHgrow(textField, Priority.ALWAYS);

        final Tuple2<Label, VBox> labelVBoxTuple2 = addTopLabelWithVBox(gridPane, rowIndex, title, hBox, 0);

        return new Tuple3<>(labelVBoxTuple2.first, textField, button);
    }


    ///////////////////////////////////////////////////////////////////////////////////////////
    // Label  + InputTextField + Label  + InputTextField
    ///////////////////////////////////////////////////////////////////////////////////////////

    public static Tuple2<InputTextField, InputTextField> addInputTextFieldInputTextField(GridPane gridPane, int rowIndex, String title1, String title2) {

        InputTextField inputTextField1 = new InputTextField();
        inputTextField1.setPromptText(title1);
        inputTextField1.setLabelFloat(true);
        InputTextField inputTextField2 = new InputTextField();
        inputTextField2.setLabelFloat(true);
        inputTextField2.setPromptText(title2);

        HBox hBox = new HBox();
        hBox.setSpacing(10);
        hBox.getChildren().addAll(inputTextField1, inputTextField2);
        GridPane.setRowIndex(hBox, rowIndex);
        GridPane.setColumnIndex(hBox, 0);
        GridPane.setMargin(hBox, new Insets(Layout.FLOATING_LABEL_DISTANCE, 0, 0, 0));
        gridPane.getChildren().add(hBox);

        return new Tuple2<>(inputTextField1, inputTextField2);
    }


    ///////////////////////////////////////////////////////////////////////////////////////////
    // Label  + TextField + Label  + TextField
    ///////////////////////////////////////////////////////////////////////////////////////////

    public static Tuple4<Label, TextField, Label, TextField> addLabelTextFieldLabelTextField(GridPane gridPane, int rowIndex, String title1, String title2) {
        Label label1 = addLabel(gridPane, rowIndex, title1, 0);

        TextField textField1 = new JFXTextField();
        textField1.setEditable(false);
        textField1.setMouseTransparent(true);
        textField1.setFocusTraversable(false);
        Label label2 = new AutoTooltipLabel(title2);
        HBox.setMargin(label2, new Insets(5, 0, 0, 0));
        TextField textField2 = new JFXTextField();
        textField2.setEditable(false);
        textField2.setMouseTransparent(true);
        textField2.setFocusTraversable(false);

        HBox hBox = new HBox();
        hBox.setSpacing(10);
        hBox.getChildren().addAll(textField1, label2, textField2);
        GridPane.setRowIndex(hBox, rowIndex);
        GridPane.setColumnIndex(hBox, 1);
        gridPane.getChildren().add(hBox);

        return new Tuple4<>(label1, textField1, label2, textField2);
    }


    ///////////////////////////////////////////////////////////////////////////////////////////
    // Button + CheckBox
    ///////////////////////////////////////////////////////////////////////////////////////////

    public static Tuple2<Button, CheckBox> addButtonCheckBox(GridPane gridPane, int rowIndex, String buttonTitle, String checkBoxTitle) {
        return addButtonCheckBox(gridPane, rowIndex, buttonTitle, checkBoxTitle, 0);
    }

    public static Tuple2<Button, CheckBox> addButtonCheckBox(GridPane gridPane, int rowIndex, String buttonTitle, String checkBoxTitle, double top) {
        Button button = new AutoTooltipButton(buttonTitle);
        button.setDefaultButton(true);
        CheckBox checkBox = new AutoTooltipCheckBox(checkBoxTitle);
        HBox.setMargin(checkBox, new Insets(6, 0, 0, 0));

        HBox hBox = new HBox();
        hBox.setSpacing(20);
        hBox.getChildren().addAll(button, checkBox);
        GridPane.setRowIndex(hBox, rowIndex);
        GridPane.setColumnIndex(hBox, 1);
        hBox.setPadding(new Insets(top, 0, 0, 0));
        gridPane.getChildren().add(hBox);

        return new Tuple2<>(button, checkBox);
    }

    ///////////////////////////////////////////////////////////////////////////////////////////
    // CheckBox
    ///////////////////////////////////////////////////////////////////////////////////////////

    public static CheckBox addCheckBox(GridPane gridPane, int rowIndex, String checkBoxTitle) {
        return addCheckBox(gridPane, rowIndex, checkBoxTitle, 0);
    }

    public static CheckBox addCheckBox(GridPane gridPane, int rowIndex, String checkBoxTitle, double top) {
        CheckBox checkBox = new AutoTooltipCheckBox(checkBoxTitle);
        GridPane.setMargin(checkBox, new Insets(top, 0, 0, 0));
        GridPane.setRowIndex(checkBox, rowIndex);
        gridPane.getChildren().add(checkBox);
        return checkBox;
    }


    ///////////////////////////////////////////////////////////////////////////////////////////
    // RadioButton
    ///////////////////////////////////////////////////////////////////////////////////////////

    public static RadioButton addRadioButton(GridPane gridPane, int rowIndex, ToggleGroup toggleGroup, String title) {
        RadioButton radioButton = new AutoTooltipRadioButton(title);
        radioButton.setToggleGroup(toggleGroup);
        GridPane.setRowIndex(radioButton, rowIndex);
        gridPane.getChildren().add(radioButton);
        return radioButton;
    }

    ///////////////////////////////////////////////////////////////////////////////////////////
    // Label  + RadioButton + RadioButton
    ///////////////////////////////////////////////////////////////////////////////////////////

    public static Tuple3<Label, RadioButton, RadioButton> addTopLabelRadioButtonRadioButton(GridPane gridPane,
                                                                                            int rowIndex,
                                                                                            ToggleGroup toggleGroup,
                                                                                            String title,
                                                                                            String radioButtonTitle1,
                                                                                            String radioButtonTitle2,
                                                                                            double top) {
        RadioButton radioButton1 = new AutoTooltipRadioButton(radioButtonTitle1);
        radioButton1.setToggleGroup(toggleGroup);
        radioButton1.setPadding(new Insets(6, 0, 0, 0));

        RadioButton radioButton2 = new AutoTooltipRadioButton(radioButtonTitle2);
        radioButton2.setToggleGroup(toggleGroup);
        radioButton2.setPadding(new Insets(6, 0, 0, 0));

        HBox hBox = new HBox();
        hBox.setSpacing(10);
        hBox.getChildren().addAll(radioButton1, radioButton2);

        final Tuple2<Label, VBox> topLabelWithVBox = addTopLabelWithVBox(gridPane, rowIndex, title, hBox, top);

        return new Tuple3<>(topLabelWithVBox.first, radioButton1, radioButton2);
    }

    ///////////////////////////////////////////////////////////////////////////////////////////
    // Label + TextField + RadioButton + RadioButton
    ///////////////////////////////////////////////////////////////////////////////////////////

    public static Tuple4<Label, TextField, RadioButton, RadioButton> addTopLabelTextFieldRadioButtonRadioButton(GridPane gridPane,
                                                                                                                int rowIndex,
                                                                                                                ToggleGroup toggleGroup,
                                                                                                                String title,
                                                                                                                String textFieldTitle,
                                                                                                                String radioButtonTitle1,
                                                                                                                String radioButtonTitle2,
                                                                                                                double top) {
        TextField textField = new JFXTextField();
        textField.setPromptText(textFieldTitle);

        RadioButton radioButton1 = new AutoTooltipRadioButton(radioButtonTitle1);
        radioButton1.setToggleGroup(toggleGroup);
        radioButton1.setPadding(new Insets(6, 0, 0, 0));

        RadioButton radioButton2 = new AutoTooltipRadioButton(radioButtonTitle2);
        radioButton2.setToggleGroup(toggleGroup);
        radioButton2.setPadding(new Insets(6, 0, 0, 0));

        HBox hBox = new HBox();
        hBox.setSpacing(10);
        hBox.getChildren().addAll(textField, radioButton1, radioButton2);

        final Tuple2<Label, VBox> labelVBoxTuple2 = addTopLabelWithVBox(gridPane, rowIndex, title, hBox, top);

        return new Tuple4<>(labelVBoxTuple2.first, textField, radioButton1, radioButton2);
    }


    ///////////////////////////////////////////////////////////////////////////////////////////
    // Label + CheckBox
    ///////////////////////////////////////////////////////////////////////////////////////////

    public static CheckBox addLabelCheckBox(GridPane gridPane, int rowIndex, String title) {
        return addLabelCheckBox(gridPane, rowIndex, title, 0);
    }

    public static CheckBox addLabelCheckBox(GridPane gridPane, int rowIndex, String title, double top) {
        CheckBox checkBox = new AutoTooltipCheckBox(title);
        GridPane.setRowIndex(checkBox, rowIndex);
        GridPane.setColumnIndex(checkBox, 0);
        GridPane.setMargin(checkBox, new Insets(top, 0, 0, 0));
        gridPane.getChildren().add(checkBox);

        return checkBox;
    }

    ///////////////////////////////////////////////////////////////////////////////////////////
    // SlideToggleButton
    ///////////////////////////////////////////////////////////////////////////////////////////

    public static ToggleButton addSlideToggleButton(GridPane gridPane, int rowIndex, String title) {
        return addSlideToggleButton(gridPane, rowIndex, title, 0);
    }

    public static ToggleButton addSlideToggleButton(GridPane gridPane, int rowIndex, String title, double top) {
        ToggleButton toggleButton = new AutoTooltipSlideToggleButton();
        toggleButton.setText(title);
        GridPane.setRowIndex(toggleButton, rowIndex);
        GridPane.setColumnIndex(toggleButton, 0);
        GridPane.setMargin(toggleButton, new Insets(top, 0, 0, 0));
        gridPane.getChildren().add(toggleButton);

        return toggleButton;
    }

    ///////////////////////////////////////////////////////////////////////////////////////////
    // ComboBox
    ///////////////////////////////////////////////////////////////////////////////////////////

    public static <T> ComboBox<T> addComboBox(GridPane gridPane, int rowIndex, int top) {
        final JFXComboBox<T> comboBox = new JFXComboBox<>();

        GridPane.setRowIndex(comboBox, rowIndex);
        GridPane.setMargin(comboBox, new Insets(top, 0, 0, 0));
        gridPane.getChildren().add(comboBox);
        return comboBox;

    }

    ///////////////////////////////////////////////////////////////////////////////////////////
    // Label + ComboBox
    ///////////////////////////////////////////////////////////////////////////////////////////

    public static <T> Tuple2<Label, ComboBox<T>> addTopLabelComboBox(GridPane gridPane, int rowIndex, String title, String prompt, int top) {
        final Tuple3<VBox, Label, ComboBox<T>> tuple3 = addTopLabelComboBox(title, prompt, 0);
        final VBox vBox = tuple3.first;

        GridPane.setRowIndex(vBox, rowIndex);
        GridPane.setMargin(vBox, new Insets(top, 0, 0, 0));
        gridPane.getChildren().add(vBox);

        return new Tuple2<>(tuple3.second, tuple3.third);
    }

    public static <T> Tuple3<VBox, Label, ComboBox<T>> addTopLabelComboBox(String title, String prompt) {
        return addTopLabelComboBox(title, prompt, 0);
    }

    public static <T> Tuple3<VBox, Label, ComboBox<T>> addTopLabelComboBox(String title, String prompt, int top) {
        Label label = getTopLabel(title);
        VBox vBox = getTopLabelVBox(top);

        final JFXComboBox<T> comboBox = new JFXComboBox<>();
        comboBox.setPromptText(prompt);

        vBox.getChildren().addAll(label, comboBox);

        return new Tuple3<>(vBox, label, comboBox);
    }
<<<<<<< HEAD

    @NotNull
    private static VBox getTopLabelVBox(int top) {
        VBox vBox = new VBox();
        vBox.setSpacing(0);
        vBox.setPadding(new Insets(top, 0, 0, 0));
        vBox.setAlignment(Pos.CENTER_LEFT);
        return vBox;
    }

    @NotNull
    private static Label getTopLabel(String title) {
        Label label = new AutoTooltipLabel(title);
        label.getStyleClass().add("small-text");
        return label;
    }

    @NotNull
    public static Tuple2<Label, VBox> addTopLabelWithVBox(GridPane gridPane, int rowIndex,
                                                          String title, Node node,
                                                          double top) {
        final Tuple2<Label, VBox> topLabelWithVBox = getTopLabelWithVBox(title, node);
        VBox vBox = topLabelWithVBox.second;

        GridPane.setRowIndex(vBox, rowIndex);
        GridPane.setColumnIndex(vBox, 0);
        GridPane.setMargin(vBox, new Insets(top + Layout.FLOATING_LABEL_DISTANCE, 0, 0, 0));
        gridPane.getChildren().add(vBox);

        return new Tuple2<>(topLabelWithVBox.first, vBox);
    }

    @NotNull
=======

    @NotNull
    private static VBox getTopLabelVBox(int top) {
        VBox vBox = new VBox();
        vBox.setSpacing(0);
        vBox.setPadding(new Insets(top, 0, 0, 0));
        vBox.setAlignment(Pos.CENTER_LEFT);
        return vBox;
    }

    @NotNull
    private static Label getTopLabel(String title) {
        Label label = new AutoTooltipLabel(title);
        label.getStyleClass().add("small-text");
        return label;
    }

    @NotNull
    public static Tuple2<Label, VBox> addTopLabelWithVBox(GridPane gridPane, int rowIndex,
                                                          String title, Node node,
                                                          double top) {
        final Tuple2<Label, VBox> topLabelWithVBox = getTopLabelWithVBox(title, node);
        VBox vBox = topLabelWithVBox.second;

        GridPane.setRowIndex(vBox, rowIndex);
        GridPane.setColumnIndex(vBox, 0);
        GridPane.setMargin(vBox, new Insets(top + Layout.FLOATING_LABEL_DISTANCE, 0, 0, 0));
        gridPane.getChildren().add(vBox);

        return new Tuple2<>(topLabelWithVBox.first, vBox);
    }

    @NotNull
>>>>>>> 6861e76d
    public static Tuple2<Label, VBox> getTopLabelWithVBox(String title, Node node) {
        Label label = getTopLabel(title);
        VBox vBox = getTopLabelVBox(0);
        vBox.getChildren().addAll(label, node);

        return new Tuple2<>(label, vBox);
    }

    ///////////////////////////////////////////////////////////////////////////////////////////
    // Label  + ComboBox
    ///////////////////////////////////////////////////////////////////////////////////////////

    public static <T> ComboBox<T> addComboBox(GridPane gridPane, int rowIndex) {
        return addComboBox(gridPane, rowIndex, null, 0);
    }

    public static <T> ComboBox<T> addComboBox(GridPane gridPane, int rowIndex, String title) {
        return addComboBox(gridPane, rowIndex, title, 0);
    }

    public static <T> ComboBox<T> addComboBox(GridPane gridPane, int rowIndex, String title, double top) {
        JFXComboBox<T> comboBox = new JFXComboBox<>();
        comboBox.setLabelFloat(true);
        comboBox.setPromptText(title);
        comboBox.setMaxWidth(Double.MAX_VALUE);

        // Default ComboBox does not show promptText after clear selection.
        // https://stackoverflow.com/questions/50569330/how-to-reset-combobox-and-display-prompttext?noredirect=1&lq=1
        comboBox.setButtonCell(getComboBoxButtonCell(title, comboBox));

        GridPane.setRowIndex(comboBox, rowIndex);
        GridPane.setColumnIndex(comboBox, 0);
        GridPane.setMargin(comboBox, new Insets(top + Layout.FLOATING_LABEL_DISTANCE, 0, 0, 0));
        gridPane.getChildren().add(comboBox);

        return comboBox;
    }

    ///////////////////////////////////////////////////////////////////////////////////////////
    // Label  + SearchComboBox
    ///////////////////////////////////////////////////////////////////////////////////////////

    public static <T> Tuple2<Label, ComboBox<T>> addLabelSearchComboBox(GridPane gridPane, int rowIndex, String title, double top) {

        SearchComboBox<T> comboBox = new SearchComboBox<>();

        final Tuple2<Label, VBox> labelVBoxTuple2 = addTopLabelWithVBox(gridPane, rowIndex, title, comboBox, top);

        return new Tuple2<>(labelVBoxTuple2.first, comboBox);
    }


    ///////////////////////////////////////////////////////////////////////////////////////////
    // Label + ComboBox + ComboBox
    ///////////////////////////////////////////////////////////////////////////////////////////

    public static <T, R> Tuple3<Label, ComboBox<R>, ComboBox<T>> addTopLabelComboBoxComboBox(GridPane gridPane, int rowIndex, String title) {
        return addTopLabelComboBoxComboBox(gridPane, rowIndex, title, 0);
    }

    public static <T, R> Tuple3<Label, ComboBox<T>, ComboBox<R>> addTopLabelComboBoxComboBox(GridPane gridPane, int rowIndex, String title, double top) {
        HBox hBox = new HBox();
        hBox.setSpacing(10);

        ComboBox<T> comboBox1 = new JFXComboBox<>();
        ComboBox<R> comboBox2 = new JFXComboBox<>();
        hBox.getChildren().addAll(comboBox1, comboBox2);

        final Tuple2<Label, VBox> topLabelWithVBox = addTopLabelWithVBox(gridPane, rowIndex, title, hBox, top);

        return new Tuple3<>(topLabelWithVBox.first, comboBox1, comboBox2);
    }

    ///////////////////////////////////////////////////////////////////////////////////////////
    // Label + ComboBox + TextField
    ///////////////////////////////////////////////////////////////////////////////////////////

    public static <T> Tuple4<ComboBox<T>, Label, TextField, HBox> addComboBoxTopLabelTextField(GridPane gridPane,
                                                                                               int rowIndex,
                                                                                               String titleCombobox,
                                                                                               String titleTextfield) {
        return addComboBoxTopLabelTextField(gridPane, rowIndex, titleCombobox, titleTextfield, 0);
    }

    public static <T> Tuple4<ComboBox<T>, Label, TextField, HBox> addComboBoxTopLabelTextField(GridPane gridPane,
                                                                                               int rowIndex,
                                                                                               String titleCombobox,
                                                                                               String titleTextfield,
                                                                                               double top) {
        HBox hBox = new HBox();
        hBox.setSpacing(10);

        ComboBox<T> comboBox = new JFXComboBox<>();
        comboBox.setPromptText(titleCombobox);
        ((JFXComboBox<T>) comboBox).setLabelFloat(true);

        TextField textField = new JFXTextField();

        final VBox topLabelVBox = getTopLabelVBox(5);
        final Label topLabel = getTopLabel(titleTextfield);
        topLabelVBox.getChildren().addAll(topLabel, textField);

        hBox.getChildren().addAll(comboBox, topLabelVBox);

        GridPane.setRowIndex(hBox, rowIndex);
        GridPane.setMargin(hBox, new Insets(top, 0, 0, 0));
        gridPane.getChildren().add(hBox);

        return new Tuple4<>(comboBox, topLabel, textField, hBox);
    }


    ///////////////////////////////////////////////////////////////////////////////////////////
    // Label  + ComboBox + Button
    ///////////////////////////////////////////////////////////////////////////////////////////

    public static <T> Tuple3<Label, ComboBox<T>, Button> addLabelComboBoxButton(GridPane gridPane,
                                                                                int rowIndex,
                                                                                String title,
                                                                                String buttonTitle) {
        return addLabelComboBoxButton(gridPane, rowIndex, title, buttonTitle, 0);
    }

    public static <T> Tuple3<Label, ComboBox<T>, Button> addLabelComboBoxButton(GridPane gridPane,
                                                                                int rowIndex,
                                                                                String title,
                                                                                String buttonTitle,
                                                                                double top) {
        Label label = addLabel(gridPane, rowIndex, title, top);

        HBox hBox = new HBox();
        hBox.setSpacing(10);

        Button button = new AutoTooltipButton(buttonTitle);
        button.setDefaultButton(true);

        ComboBox<T> comboBox = new JFXComboBox<>();

        hBox.getChildren().addAll(comboBox, button);

        GridPane.setRowIndex(hBox, rowIndex);
        GridPane.setColumnIndex(hBox, 1);
        GridPane.setMargin(hBox, new Insets(top, 0, 0, 0));
        gridPane.getChildren().add(hBox);

        return new Tuple3<>(label, comboBox, button);
    }


    ///////////////////////////////////////////////////////////////////////////////////////////
    // Label  + ComboBox + Label
    ///////////////////////////////////////////////////////////////////////////////////////////

    public static <T> Tuple3<Label, ComboBox<T>, TextField> addLabelComboBoxLabel(GridPane gridPane,
                                                                                  int rowIndex,
                                                                                  String title,
                                                                                  String textFieldText) {
        return addLabelComboBoxLabel(gridPane, rowIndex, title, textFieldText, 0);
    }

    public static <T> Tuple3<Label, ComboBox<T>, TextField> addLabelComboBoxLabel(GridPane gridPane,
                                                                                  int rowIndex,
                                                                                  String title,
                                                                                  String textFieldText,
                                                                                  double top) {
        Label label = addLabel(gridPane, rowIndex, title, top);

        HBox hBox = new HBox();
        hBox.setSpacing(10);

        ComboBox<T> comboBox = new JFXComboBox<>();
        TextField textField = new TextField(textFieldText);
        textField.setEditable(false);
        textField.setMouseTransparent(true);
        textField.setFocusTraversable(false);

        hBox.getChildren().addAll(comboBox, textField);
        GridPane.setRowIndex(hBox, rowIndex);
        GridPane.setColumnIndex(hBox, 1);
        GridPane.setMargin(hBox, new Insets(top, 0, 0, 0));
        gridPane.getChildren().add(hBox);

        return new Tuple3<>(label, comboBox, textField);
    }


    ///////////////////////////////////////////////////////////////////////////////////////////
    // Label  + TxIdTextField
    ///////////////////////////////////////////////////////////////////////////////////////////

    public static Tuple2<Label, TxIdTextField> addLabelTxIdTextField(GridPane gridPane, int rowIndex, int columnIndex, String title) {
        return addLabelTxIdTextField(gridPane, rowIndex, columnIndex, title, 0);
    }

    public static Tuple2<Label, TxIdTextField> addLabelTxIdTextField(GridPane gridPane, int rowIndex, int columnIndex, String title, double top) {
        Label label = addLabel(gridPane, rowIndex, title, top);

        TxIdTextField txIdTextField = new TxIdTextField();
        GridPane.setRowIndex(txIdTextField, rowIndex);
        GridPane.setColumnIndex(txIdTextField, columnIndex);
        GridPane.setMargin(txIdTextField, new Insets(top, 0, 0, 0));
        gridPane.getChildren().add(txIdTextField);

        return new Tuple2<>(label, txIdTextField);
    }


    public static Tuple3<Label, TxIdTextField, VBox> addTopLabelTxIdTextField(GridPane gridPane, int rowIndex, String title, double top) {
        TxIdTextField textField = new TxIdTextField();
        textField.setFocusTraversable(false);

        final Tuple2<Label, VBox> topLabelWithVBox = addTopLabelWithVBox(gridPane, rowIndex, title, textField, top);

        // TODO not 100% sure if that is a good idea....
        //topLabelWithVBox.first.getStyleClass().add("jfx-text-field-top-label");

        return new Tuple3<>(topLabelWithVBox.first, textField, topLabelWithVBox.second);
    }


    ///////////////////////////////////////////////////////////////////////////////////////////
    // Label  + TextFieldWithCopyIcon
    ///////////////////////////////////////////////////////////////////////////////////////////

    public static Tuple2<Label, TextFieldWithCopyIcon> addCompactTopLabelTextFieldWithCopyIcon(GridPane gridPane, int rowIndex, String title, String value) {
        return addTopLabelTextFieldWithCopyIcon(gridPane, rowIndex, title, value, -Layout.FLOATING_LABEL_DISTANCE);
    }

    public static Tuple2<Label, TextFieldWithCopyIcon> addCompactTopLabelTextFieldWithCopyIcon(GridPane gridPane, int rowIndex, int colIndex, String title, String value, double top) {
        return addTopLabelTextFieldWithCopyIcon(gridPane, rowIndex, colIndex, title, value, top - Layout.FLOATING_LABEL_DISTANCE);
    }

    public static Tuple2<Label, TextFieldWithCopyIcon> addCompactTopLabelTextFieldWithCopyIcon(GridPane gridPane, int rowIndex, int colIndex, String title) {
        return addTopLabelTextFieldWithCopyIcon(gridPane, rowIndex, colIndex, title, "", -Layout.FLOATING_LABEL_DISTANCE);
    }

    public static Tuple2<Label, TextFieldWithCopyIcon> addCompactTopLabelTextFieldWithCopyIcon(GridPane gridPane, int rowIndex, int colIndex, String title, String value) {
        return addTopLabelTextFieldWithCopyIcon(gridPane, rowIndex, colIndex, title, value, -Layout.FLOATING_LABEL_DISTANCE);
    }

    public static Tuple2<Label, TextFieldWithCopyIcon> addTopLabelTextFieldWithCopyIcon(GridPane gridPane, int rowIndex, String title, String value) {
        return addTopLabelTextFieldWithCopyIcon(gridPane, rowIndex, title, value, 0);
    }

    public static Tuple2<Label, TextFieldWithCopyIcon> addTopLabelTextFieldWithCopyIcon(GridPane gridPane, int rowIndex, String title, String value, double top) {
        return addTopLabelTextFieldWithCopyIcon(gridPane, rowIndex, title, value, top, null);
    }

    public static Tuple2<Label, TextFieldWithCopyIcon> addTopLabelTextFieldWithCopyIcon(GridPane gridPane, int rowIndex, String title, String value, double top, String styleClass) {
        TextFieldWithCopyIcon textFieldWithCopyIcon = new TextFieldWithCopyIcon(styleClass);
        textFieldWithCopyIcon.setText(value);

        final Tuple2<Label, VBox> topLabelWithVBox = addTopLabelWithVBox(gridPane, rowIndex, title, textFieldWithCopyIcon, top);

        return new Tuple2<>(topLabelWithVBox.first, textFieldWithCopyIcon);
    }

    public static Tuple2<Label, TextFieldWithCopyIcon> addTopLabelTextFieldWithCopyIcon(GridPane gridPane, int rowIndex, int colIndex, String title, String value, double top) {

        TextFieldWithCopyIcon textFieldWithCopyIcon = new TextFieldWithCopyIcon();
        textFieldWithCopyIcon.setText(value);

        final Tuple2<Label, VBox> topLabelWithVBox = addTopLabelWithVBox(gridPane, rowIndex, title, textFieldWithCopyIcon, top);
        GridPane.setColumnIndex(topLabelWithVBox.second, colIndex);

        return new Tuple2<>(topLabelWithVBox.first, textFieldWithCopyIcon);
    }

    public static Tuple2<Label, TextFieldWithCopyIcon> addConfirmationLabelTextFieldWithCopyIcon(GridPane gridPane, int rowIndex, String title, String value) {
        return addConfirmationLabelTextFieldWithCopyIcon(gridPane, rowIndex, title, value, 0);
    }

    public static Tuple2<Label, TextFieldWithCopyIcon> addConfirmationLabelTextFieldWithCopyIcon(GridPane gridPane, int rowIndex, String title, String value, double top) {
        Label label = addLabel(gridPane, rowIndex, title, top);
        label.getStyleClass().add("confirmation-label");
        GridPane.setHalignment(label, HPos.LEFT);

        TextFieldWithCopyIcon textFieldWithCopyIcon = new TextFieldWithCopyIcon("confirmation-text-field-as-label");
        textFieldWithCopyIcon.setText(value);
        GridPane.setRowIndex(textFieldWithCopyIcon, rowIndex);
        GridPane.setColumnIndex(textFieldWithCopyIcon, 1);
        GridPane.setMargin(textFieldWithCopyIcon, new Insets(top, 0, 0, 0));
        gridPane.getChildren().add(textFieldWithCopyIcon);

        return new Tuple2<>(label, textFieldWithCopyIcon);
    }
    ///////////////////////////////////////////////////////////////////////////////////////////
    // Label  + AddressTextField
    ///////////////////////////////////////////////////////////////////////////////////////////

    public static AddressTextField addAddressTextField(GridPane gridPane, int rowIndex, String title) {
        return addAddressTextField(gridPane, rowIndex, title, 0);
    }

    public static AddressTextField addAddressTextField(GridPane gridPane, int rowIndex, String title, double top) {
        AddressTextField addressTextField = new AddressTextField(title);
        GridPane.setRowIndex(addressTextField, rowIndex);
        GridPane.setColumnIndex(addressTextField, 0);
        GridPane.setMargin(addressTextField, new Insets(top + 20, 0, 0, 0));
        gridPane.getChildren().add(addressTextField);

        return addressTextField;
    }

    ///////////////////////////////////////////////////////////////////////////////////////////
    // Label  + FundsTextField
    ///////////////////////////////////////////////////////////////////////////////////////////
    public static FundsTextField addFundsTextfield(GridPane gridPane, int rowIndex, String text) {
        return addFundsTextfield(gridPane, rowIndex, text, 0);
    }

    public static FundsTextField addFundsTextfield(GridPane gridPane, int rowIndex, String text, double top) {

        FundsTextField fundsTextField = new FundsTextField();
        fundsTextField.getTextField().setPromptText(text);
        GridPane.setRowIndex(fundsTextField, rowIndex);
        GridPane.setColumnIndex(fundsTextField, 0);
        GridPane.setMargin(fundsTextField, new Insets(top + 20, 0, 0, 0));
        gridPane.getChildren().add(fundsTextField);

        return fundsTextField;
    }

    ///////////////////////////////////////////////////////////////////////////////////////////
    // Label  + InfoTextField
    ///////////////////////////////////////////////////////////////////////////////////////////

    public static Tuple3<Label, InfoTextField, VBox> addTopLabelInfoTextField(GridPane gridPane, int rowIndex, String labelText,
                                                                              String fieldText, double top) {
        InfoTextField infoTextField = new InfoTextField();
        infoTextField.setText(fieldText);

        final Tuple2<Label, VBox> labelVBoxTuple2 = addTopLabelWithVBox(gridPane, rowIndex, labelText, infoTextField, top);

        return new Tuple3<>(labelVBoxTuple2.first, infoTextField, labelVBoxTuple2.second);
    }

    ///////////////////////////////////////////////////////////////////////////////////////////
    // Label  + BsqAddressTextField
    ///////////////////////////////////////////////////////////////////////////////////////////

    public static Tuple3<Label, BsqAddressTextField, VBox> addLabelBsqAddressTextField(GridPane gridPane, int rowIndex, String title) {
        return addLabelBsqAddressTextField(gridPane, rowIndex, title, 0);
    }

    public static Tuple3<Label, BsqAddressTextField, VBox> addLabelBsqAddressTextField(GridPane gridPane, int rowIndex, String title, double top) {
        BsqAddressTextField addressTextField = new BsqAddressTextField();
        addressTextField.setFocusTraversable(false);

        Tuple2<Label, VBox> topLabelWithVBox = addTopLabelWithVBox(gridPane, rowIndex, title, addressTextField, top - 15);

        return new Tuple3<>(topLabelWithVBox.first, addressTextField, topLabelWithVBox.second);
    }


    ///////////////////////////////////////////////////////////////////////////////////////////
    // Label  + BalanceTextField
    ///////////////////////////////////////////////////////////////////////////////////////////


    public static BalanceTextField addBalanceTextField(GridPane gridPane, int rowIndex, String title) {

        BalanceTextField balanceTextField = new BalanceTextField(title);
        GridPane.setRowIndex(balanceTextField, rowIndex);
        GridPane.setColumnIndex(balanceTextField, 0);
        GridPane.setMargin(balanceTextField, new Insets(20, 0, 0, 0));
        gridPane.getChildren().add(balanceTextField);

        return balanceTextField;
    }


    ///////////////////////////////////////////////////////////////////////////////////////////
    // Label + Button
    ///////////////////////////////////////////////////////////////////////////////////////////

    public static Tuple2<Label, Button> addTopLabelButton(GridPane gridPane, int rowIndex, String labelText, String buttonTitle) {
        return addTopLabelButton(gridPane, rowIndex, labelText, buttonTitle, 0);
<<<<<<< HEAD
    }

    public static Tuple2<Label, Button> addTopLabelButton(GridPane gridPane, int rowIndex, String labelText, String buttonTitle, double top) {
=======
    }

    public static Tuple2<Label, Button> addTopLabelButton(GridPane gridPane, int rowIndex, String labelText, String buttonTitle, double top) {
        Button button = new AutoTooltipButton(buttonTitle);
        button.setDefaultButton(true);

        final Tuple2<Label, VBox> topLabelWithVBox = addTopLabelWithVBox(gridPane, rowIndex, labelText, button, top);

        return new Tuple2<>(topLabelWithVBox.first, button);
    }

    public static Tuple2<Label, Button> addConfirmationLabelButton(GridPane gridPane, int rowIndex, String labelText, String buttonTitle, double top) {
        Label label = addLabel(gridPane, rowIndex, labelText);
        label.getStyleClass().add("confirmation-label");

>>>>>>> 6861e76d
        Button button = new AutoTooltipButton(buttonTitle);
        button.getStyleClass().add("confirmation-value");
        button.setDefaultButton(true);

<<<<<<< HEAD
        final Tuple2<Label, VBox> topLabelWithVBox = addTopLabelWithVBox(gridPane, rowIndex, labelText, button, top);

        return new Tuple2<>(topLabelWithVBox.first, button);
=======
        GridPane.setColumnIndex(button, 1);
        GridPane.setRowIndex(button, rowIndex);
        GridPane.setMargin(label, new Insets(top, 0, 0, 0));
        GridPane.setHalignment(label, HPos.LEFT);
        GridPane.setMargin(button, new Insets(top, 0, 0, 0));

        gridPane.getChildren().add(button);

        return new Tuple2<>(label, button);
>>>>>>> 6861e76d
    }

    ///////////////////////////////////////////////////////////////////////////////////////////
    // Label + Button + Button
    ///////////////////////////////////////////////////////////////////////////////////////////

    public static Tuple3<Label, Button, Button> addTopLabel2Buttons(GridPane gridPane, int rowIndex, String labelText, String title1, String title2, double top) {
        HBox hBox = new HBox();
        hBox.setSpacing(10);

        Button button1 = new AutoTooltipButton(title1);
        button1.setDefaultButton(true);
        button1.getStyleClass().add("action-button");
        button1.setDefaultButton(true);
        button1.setMaxWidth(Double.MAX_VALUE);
        HBox.setHgrow(button1, Priority.ALWAYS);

        Button button2 = new AutoTooltipButton(title2);
        button2.setMaxWidth(Double.MAX_VALUE);
        HBox.setHgrow(button2, Priority.ALWAYS);

        hBox.getChildren().addAll(button1, button2);

        final Tuple2<Label, VBox> topLabelWithVBox = addTopLabelWithVBox(gridPane, rowIndex, labelText, hBox, top);

        return new Tuple3<>(topLabelWithVBox.first, button1, button2);
    }


    ///////////////////////////////////////////////////////////////////////////////////////////
    // Button
    ///////////////////////////////////////////////////////////////////////////////////////////

    public static Button addButton(GridPane gridPane, int rowIndex, String title) {
        return addButton(gridPane, rowIndex, title, 0);
    }

    public static Button addButtonAfterGroup(GridPane gridPane, int rowIndex, String title) {
        return addButton(gridPane, rowIndex, title, 15);
    }

    public static Button addPrimaryActionButton(GridPane gridPane, int rowIndex, String title, double top) {
        return addButton(gridPane, rowIndex, title, top, true);
    }

    public static Button addButton(GridPane gridPane, int rowIndex, String title, double top) {
        return addButton(gridPane, rowIndex, title, top, false);
    }

    public static Button addButton(GridPane gridPane, int rowIndex, String title, double top, boolean isPrimaryAction) {
        Button button = new AutoTooltipButton(title);
        if (isPrimaryAction) {
            button.setDefaultButton(true);
            button.getStyleClass().add("action-button");
        }

        GridPane.setRowIndex(button, rowIndex);
        GridPane.setColumnIndex(button, 0);
        gridPane.getChildren().add(button);
        GridPane.setMargin(button, new Insets(top, 0, 0, 0));
        return button;
    }


    ///////////////////////////////////////////////////////////////////////////////////////////
    // Button + Button
    ///////////////////////////////////////////////////////////////////////////////////////////

    public static Tuple2<Button, Button> add2Buttons(GridPane gridPane,
                                                     int rowIndex,
                                                     String title1,
                                                     String title2) {
        return add2Buttons(gridPane, rowIndex, title1, title2, 0);
    }

    public static Tuple2<Button, Button> add2ButtonsAfterGroup(GridPane gridPane,
                                                               int rowIndex,
                                                               String title1,
                                                               String title2) {
        return add2ButtonsAfterGroup(gridPane, rowIndex, title1, title2, true);
    }

    public static Tuple2<Button, Button> add2ButtonsAfterGroup(GridPane gridPane,
                                                               int rowIndex,
                                                               String title1,
                                                               String title2,
                                                               boolean hasPrimaryButton) {
        return add2Buttons(gridPane, rowIndex, title1, title2, 15, hasPrimaryButton);
    }

    public static Tuple2<Button, Button> add2Buttons(GridPane gridPane,
                                                     int rowIndex,
                                                     String title1,
                                                     String title2,
                                                     double top) {
        return add2Buttons(gridPane, rowIndex, title1, title2, top, true);
    }

    public static Tuple2<Button, Button> add2Buttons(GridPane gridPane, int rowIndex, String title1,
                                                     String title2, double top, boolean hasPrimaryButton) {
        final Tuple3<Button, Button, HBox> buttonButtonHBoxTuple3 = add2ButtonsWithBox(gridPane, rowIndex, title1, title2, top, hasPrimaryButton);
        return new Tuple2<>(buttonButtonHBoxTuple3.first, buttonButtonHBoxTuple3.second);
    }

    public static Tuple3<Button, Button, HBox> add2ButtonsWithBox(GridPane gridPane, int rowIndex, String title1,
                                                                  String title2, double top, boolean hasPrimaryButton) {
        HBox hBox = new HBox();
        hBox.setSpacing(10);

        Button button1 = new AutoTooltipButton(title1);

        if (hasPrimaryButton) {
            button1.getStyleClass().add("action-button");
            button1.setDefaultButton(true);
        }

        button1.setMaxWidth(Double.MAX_VALUE);
        HBox.setHgrow(button1, Priority.ALWAYS);

        Button button2 = new AutoTooltipButton(title2);
        button2.setMaxWidth(Double.MAX_VALUE);
        HBox.setHgrow(button2, Priority.ALWAYS);

        hBox.getChildren().addAll(button1, button2);

        GridPane.setRowIndex(hBox, rowIndex);
        GridPane.setColumnIndex(hBox, 0);
        GridPane.setMargin(hBox, new Insets(top, 10, 0, 0));
        gridPane.getChildren().add(hBox);
        return new Tuple3<>(button1, button2, hBox);
    }

    ///////////////////////////////////////////////////////////////////////////////////////////
    // Button + Button + Button
    ///////////////////////////////////////////////////////////////////////////////////////////

    public static Tuple3<Button, Button, Button> add3Buttons(GridPane gridPane,
                                                             int rowIndex,
                                                             String title1,
                                                             String title2,
                                                             String title3) {
        return add3Buttons(gridPane, rowIndex, title1, title2, title3, 0);
    }

    public static Tuple3<Button, Button, Button> add3ButtonsAfterGroup(GridPane gridPane,
                                                                       int rowIndex,
                                                                       String title1,
                                                                       String title2,
                                                                       String title3) {
        return add3Buttons(gridPane, rowIndex, title1, title2, title3, 15);
    }

    public static Tuple3<Button, Button, Button> add3Buttons(GridPane gridPane,
                                                             int rowIndex,
                                                             String title1,
                                                             String title2,
                                                             String title3,
                                                             double top) {
        HBox hBox = new HBox();
        hBox.setSpacing(10);
        Button button1 = new AutoTooltipButton(title1);

        button1.getStyleClass().add("action-button");
        button1.setDefaultButton(true);
        button1.setMaxWidth(Double.MAX_VALUE);
        HBox.setHgrow(button1, Priority.ALWAYS);

        Button button2 = new AutoTooltipButton(title2);
        button2.setMaxWidth(Double.MAX_VALUE);
        HBox.setHgrow(button2, Priority.ALWAYS);

        Button button3 = new AutoTooltipButton(title3);
        button3.setMaxWidth(Double.MAX_VALUE);
        HBox.setHgrow(button3, Priority.ALWAYS);

        hBox.getChildren().addAll(button1, button2, button3);
        GridPane.setRowIndex(hBox, rowIndex);
        GridPane.setColumnIndex(hBox, 0);
        GridPane.setMargin(hBox, new Insets(top, 10, 0, 0));
        gridPane.getChildren().add(hBox);
        return new Tuple3<>(button1, button2, button3);
    }


    ///////////////////////////////////////////////////////////////////////////////////////////
    // Button + ProgressIndicator + Label
    ///////////////////////////////////////////////////////////////////////////////////////////

    public static Tuple4<Button, BusyAnimation, Label, HBox> addButtonBusyAnimationLabelAfterGroup(GridPane gridPane,
                                                                                                   int rowIndex,
                                                                                                   int colIndex,
                                                                                                   String buttonTitle) {
        return addButtonBusyAnimationLabel(gridPane, rowIndex, colIndex, buttonTitle, 15);
    }

    public static Tuple4<Button, BusyAnimation, Label, HBox> addButtonBusyAnimationLabelAfterGroup(GridPane gridPane,
                                                                                                   int rowIndex,
                                                                                                   String buttonTitle) {
        return addButtonBusyAnimationLabelAfterGroup(gridPane, rowIndex, 0, buttonTitle);
    }

    public static Tuple4<Button, BusyAnimation, Label, HBox> addButtonBusyAnimationLabel(GridPane gridPane,
                                                                                         int rowIndex,
                                                                                         int colIndex, String buttonTitle,
                                                                                         double top) {
        HBox hBox = new HBox();
        hBox.setSpacing(10);

        Button button = new AutoTooltipButton(buttonTitle);
        button.setDefaultButton(true);
        button.getStyleClass().add("action-button");

        BusyAnimation busyAnimation = new BusyAnimation(false);

        Label label = new AutoTooltipLabel();
        hBox.setAlignment(Pos.CENTER_LEFT);
        hBox.getChildren().addAll(button, busyAnimation, label);

        GridPane.setRowIndex(hBox, rowIndex);
        GridPane.setHalignment(hBox, HPos.LEFT);
        GridPane.setColumnIndex(hBox, colIndex);
        GridPane.setMargin(hBox, new Insets(top, 0, 0, 0));
        gridPane.getChildren().add(hBox);

        return new Tuple4<>(button, busyAnimation, label, hBox);
    }


    ///////////////////////////////////////////////////////////////////////////////////////////
    // Trade: HBox, InputTextField, Label
    ///////////////////////////////////////////////////////////////////////////////////////////

    public static Tuple3<HBox, InputTextField, Label> getEditableValueBox(String promptText) {
        InputTextField input = new InputTextField();
        input.setPromptText(promptText);

        Label label = new AutoTooltipLabel(Res.getBaseCurrencyCode());
        label.getStyleClass().add("input-label");

        HBox box = new HBox();
        HBox.setHgrow(input, Priority.ALWAYS);
        input.setMaxWidth(Double.MAX_VALUE);
        box.getStyleClass().add("input-with-border");
        box.getChildren().addAll(input, label);
        return new Tuple3<>(box, input, label);
    }

    public static Tuple3<HBox, InfoInputTextField, Label> getEditableValueBoxWithInfo(String promptText) {
        InfoInputTextField infoInputTextField = new InfoInputTextField();
        InputTextField input = infoInputTextField.getInputTextField();
        input.setPromptText(promptText);

        Label label = new AutoTooltipLabel(Res.getBaseCurrencyCode());
        label.getStyleClass().add("input-label");

        HBox box = new HBox();
        HBox.setHgrow(infoInputTextField, Priority.ALWAYS);
        infoInputTextField.setMaxWidth(Double.MAX_VALUE);
        box.getStyleClass().add("input-with-border");
        box.getChildren().addAll(infoInputTextField, label);
        return new Tuple3<>(box, infoInputTextField, label);
    }

    public static Tuple3<HBox, TextField, Label> getNonEditableValueBox() {
        final Tuple3<HBox, InputTextField, Label> editableValueBox = getEditableValueBox("");
        final TextField textField = editableValueBox.second;

        textField.setDisable(true);

        return new Tuple3<>(editableValueBox.first, editableValueBox.second, editableValueBox.third);
    }

    public static Tuple3<HBox, InfoInputTextField, Label> getNonEditableValueBoxWithInfo() {

        final Tuple3<HBox, InfoInputTextField, Label> editableValueBoxWithInfo = getEditableValueBoxWithInfo("");

        TextField textField = editableValueBoxWithInfo.second.getInputTextField();
        textField.setDisable(true);

        return editableValueBoxWithInfo;
    }

    ///////////////////////////////////////////////////////////////////////////////////////////
    // Trade: Label, VBox
    ///////////////////////////////////////////////////////////////////////////////////////////

    public static Tuple2<Label, VBox> getTradeInputBox(Pane amountValueBox, String descriptionText) {
        Label descriptionLabel = new AutoTooltipLabel(descriptionText);
        descriptionLabel.setId("input-description-label");
        descriptionLabel.setPrefWidth(170);

        VBox box = new VBox();
        box.setPadding(new Insets(10, 0, 0, 0));
        box.setSpacing(2);
        box.getChildren().addAll(descriptionLabel, amountValueBox);
        return new Tuple2<>(descriptionLabel, box);
    }


    ///////////////////////////////////////////////////////////////////////////////////////////
    // Label  + List
    ///////////////////////////////////////////////////////////////////////////////////////////

    public static <T> Tuple3<Label, ListView<T>, VBox> addTopLabelListView(GridPane gridPane, int rowIndex, String title) {
        return addTopLabelListView(gridPane, rowIndex, title, 0);
    }

    public static <T> Tuple3<Label, ListView<T>, VBox> addTopLabelListView(GridPane gridPane, int rowIndex, String title, double top) {
        ListView<T> listView = new ListView<>();

        final Tuple2<Label, VBox> topLabelWithVBox = addTopLabelWithVBox(gridPane, rowIndex, title, listView, top);
        return new Tuple3<>(topLabelWithVBox.first, listView, topLabelWithVBox.second);
    }

    ///////////////////////////////////////////////////////////////////////////////////////////
    // Label  + FlowPane
    ///////////////////////////////////////////////////////////////////////////////////////////

    public static <T> Tuple2<Label, FlowPane> addTopLabelFlowPane(GridPane gridPane, int rowIndex, String title, double top) {
        FlowPane flowPane = new FlowPane();
        flowPane.setPadding(new Insets(10, 10, 10, 10));
        flowPane.setVgap(10);
        flowPane.setHgap(10);
        final Tuple2<Label, VBox> topLabelWithVBox = addTopLabelWithVBox(gridPane, rowIndex, title, flowPane, top);

        return new Tuple2<>(topLabelWithVBox.first, flowPane);
    }

    ///////////////////////////////////////////////////////////////////////////////////////////
    // Remove
    ///////////////////////////////////////////////////////////////////////////////////////////

    public static void removeRowFromGridPane(GridPane gridPane, int gridRow) {
        removeRowsFromGridPane(gridPane, gridRow, gridRow);
    }

    public static void removeRowsFromGridPane(GridPane gridPane, int fromGridRow, int toGridRow) {
        Set<Node> nodes = new CopyOnWriteArraySet<>(gridPane.getChildren());
        nodes.stream()
                .filter(e -> GridPane.getRowIndex(e) >= fromGridRow && GridPane.getRowIndex(e) <= toGridRow)
                .forEach(e -> gridPane.getChildren().remove(e));
    }

    ///////////////////////////////////////////////////////////////////////////////////////////
    // Icons
    ///////////////////////////////////////////////////////////////////////////////////////////

    public static Text getIconForLabel(GlyphIcons icon, String iconSize, Label label) {
        if (icon.fontFamily().equals(MATERIAL_DESIGN_ICONS)) {
            final Text textIcon = MaterialDesignIconFactory.get().createIcon(icon, iconSize);
            textIcon.setOpacity(0.7);
            label.setContentDisplay(ContentDisplay.LEFT);
            label.setGraphic(textIcon);
            return textIcon;
        } else {
            throw new IllegalArgumentException("Not supported icon type");
        }
    }

    public static Text getSmallIconForLabel(GlyphIcons icon, Label label) {
        return getIconForLabel(icon, "0.769em", label);
    }

    public static Text getIcon(GlyphIcons icon) {
        return getIcon(icon, "1.231em");
    }

    public static Text getBigIcon(GlyphIcons icon) {
        return getIcon(icon, "2em");
    }

    public static Text getIcon(GlyphIcons icon, String iconSize) {
        Text textIcon;

        if (icon.fontFamily().equals(MATERIAL_DESIGN_ICONS)) {
            textIcon = MaterialDesignIconFactory.get().createIcon(icon, iconSize);
        } else {
            throw new IllegalArgumentException("Not supported icon type");
        }

        return textIcon;
    }


    public static Label getIcon(AwesomeIcon icon) {
        final Label label = new Label();
        AwesomeDude.setIcon(label, icon);
        return label;
    }

    public static Label getIconForLabel(AwesomeIcon icon, Label label, String fontSize) {
        AwesomeDude.setIcon(label, icon, fontSize);
        return label;
    }

    public static Button getIconButton(GlyphIcons icon) {
        return getIconButton(icon, "highlight");
    }

    public static Button getIconButton(GlyphIcons icon, String styleClass) {
        if (icon.fontFamily().equals(MATERIAL_DESIGN_ICONS)) {
            Button textIcon = MaterialDesignIconFactory.get().createIconButton(icon, "", "2em", null, ContentDisplay.CENTER);
            textIcon.setId("icon-button");
            textIcon.getGraphic().getStyleClass().add(styleClass);
            textIcon.setPrefWidth(20);
            textIcon.setPrefHeight(20);
            textIcon.setPadding(new Insets(0));
            return textIcon;
        } else {
            throw new IllegalArgumentException("Not supported icon type");
        }
    }

    public static <T> TableView<T> addTableViewWithHeader(GridPane gridPane, int rowIndex, String headerText) {
        return addTableViewWithHeader(gridPane, rowIndex, headerText, 0);
    }

    public static <T> TableView<T> addTableViewWithHeader(GridPane gridPane, int rowIndex, String headerText, int top) {
        addTitledGroupBg(gridPane, rowIndex, 1, headerText, top);

        TableView<T> tableView = new TableView<>();
        GridPane.setRowIndex(tableView, rowIndex);
        GridPane.setMargin(tableView, new Insets(top + 30, -10, 5, -10));
        gridPane.getChildren().add(tableView);
        tableView.setPlaceholder(new AutoTooltipLabel(Res.get("table.placeholder.noData")));
        tableView.setColumnResizePolicy(TableView.CONSTRAINED_RESIZE_POLICY);
        return tableView;
    }
}<|MERGE_RESOLUTION|>--- conflicted
+++ resolved
@@ -444,28 +444,14 @@
 
     public static Tuple2<Label, TextArea> addTopLabelTextArea(GridPane gridPane, int rowIndex, String title, String prompt, double top) {
 
-<<<<<<< HEAD
+        return addTopLabelTextArea(gridPane, rowIndex, 0, title, prompt, top);
+    }
+
+    public static Tuple2<Label, TextArea> addTopLabelTextArea(GridPane gridPane, int rowIndex, int colIndex,
+                                                              String title, String prompt, double top) {
+
         TextArea textArea = new JFXTextArea();
         textArea.setPromptText(prompt);
-        ((JFXTextArea) textArea).setLabelFloat(true);
-        textArea.setWrapText(true);
-
-        addTopLabelWithVBox(gridPane, rowIndex, title, textArea, top);
-
-=======
->>>>>>> 6861e76d
-        return addTopLabelTextArea(gridPane, rowIndex, 0, title, prompt, top);
-    }
-
-    public static Tuple2<Label, TextArea> addTopLabelTextArea(GridPane gridPane, int rowIndex, int colIndex,
-                                                              String title, String prompt, double top) {
-
-        TextArea textArea = new JFXTextArea();
-        textArea.setPromptText(prompt);
-<<<<<<< HEAD
-        ((JFXTextArea) textArea).setLabelFloat(true);
-=======
->>>>>>> 6861e76d
         textArea.setWrapText(true);
 
         final Tuple2<Label, VBox> topLabelWithVBox = addTopLabelWithVBox(gridPane, rowIndex, title, textArea, top);
@@ -603,15 +589,9 @@
         VBox.setMargin(toggleButton, new Insets(4, 0, 0, 0));
 
         final Tuple2<Label, VBox> topLabelWithVBox = addTopLabelWithVBox(gridPane, rowIndex, title, inputTextField, 0);
-<<<<<<< HEAD
 
         topLabelWithVBox.second.getChildren().add(toggleButton);
 
-=======
-
-        topLabelWithVBox.second.getChildren().add(toggleButton);
-
->>>>>>> 6861e76d
         return new Tuple3<>(topLabelWithVBox.first, inputTextField, toggleButton);
     }
 
@@ -914,7 +894,6 @@
 
         return new Tuple3<>(vBox, label, comboBox);
     }
-<<<<<<< HEAD
 
     @NotNull
     private static VBox getTopLabelVBox(int top) {
@@ -948,41 +927,6 @@
     }
 
     @NotNull
-=======
-
-    @NotNull
-    private static VBox getTopLabelVBox(int top) {
-        VBox vBox = new VBox();
-        vBox.setSpacing(0);
-        vBox.setPadding(new Insets(top, 0, 0, 0));
-        vBox.setAlignment(Pos.CENTER_LEFT);
-        return vBox;
-    }
-
-    @NotNull
-    private static Label getTopLabel(String title) {
-        Label label = new AutoTooltipLabel(title);
-        label.getStyleClass().add("small-text");
-        return label;
-    }
-
-    @NotNull
-    public static Tuple2<Label, VBox> addTopLabelWithVBox(GridPane gridPane, int rowIndex,
-                                                          String title, Node node,
-                                                          double top) {
-        final Tuple2<Label, VBox> topLabelWithVBox = getTopLabelWithVBox(title, node);
-        VBox vBox = topLabelWithVBox.second;
-
-        GridPane.setRowIndex(vBox, rowIndex);
-        GridPane.setColumnIndex(vBox, 0);
-        GridPane.setMargin(vBox, new Insets(top + Layout.FLOATING_LABEL_DISTANCE, 0, 0, 0));
-        gridPane.getChildren().add(vBox);
-
-        return new Tuple2<>(topLabelWithVBox.first, vBox);
-    }
-
-    @NotNull
->>>>>>> 6861e76d
     public static Tuple2<Label, VBox> getTopLabelWithVBox(String title, Node node) {
         Label label = getTopLabel(title);
         VBox vBox = getTopLabelVBox(0);
@@ -1361,11 +1305,6 @@
 
     public static Tuple2<Label, Button> addTopLabelButton(GridPane gridPane, int rowIndex, String labelText, String buttonTitle) {
         return addTopLabelButton(gridPane, rowIndex, labelText, buttonTitle, 0);
-<<<<<<< HEAD
-    }
-
-    public static Tuple2<Label, Button> addTopLabelButton(GridPane gridPane, int rowIndex, String labelText, String buttonTitle, double top) {
-=======
     }
 
     public static Tuple2<Label, Button> addTopLabelButton(GridPane gridPane, int rowIndex, String labelText, String buttonTitle, double top) {
@@ -1381,16 +1320,10 @@
         Label label = addLabel(gridPane, rowIndex, labelText);
         label.getStyleClass().add("confirmation-label");
 
->>>>>>> 6861e76d
         Button button = new AutoTooltipButton(buttonTitle);
         button.getStyleClass().add("confirmation-value");
         button.setDefaultButton(true);
 
-<<<<<<< HEAD
-        final Tuple2<Label, VBox> topLabelWithVBox = addTopLabelWithVBox(gridPane, rowIndex, labelText, button, top);
-
-        return new Tuple2<>(topLabelWithVBox.first, button);
-=======
         GridPane.setColumnIndex(button, 1);
         GridPane.setRowIndex(button, rowIndex);
         GridPane.setMargin(label, new Insets(top, 0, 0, 0));
@@ -1400,7 +1333,6 @@
         gridPane.getChildren().add(button);
 
         return new Tuple2<>(label, button);
->>>>>>> 6861e76d
     }
 
     ///////////////////////////////////////////////////////////////////////////////////////////
