--- conflicted
+++ resolved
@@ -31,11 +31,7 @@
 import javafx.application.Application;
 import javafx.application.Platform;
 
-import java.util.List;
-
 import lombok.extern.slf4j.Slf4j;
-
-import javax.annotation.Nullable;
 
 @Slf4j
 public class BisqAppMain extends BisqExecutable {
@@ -115,17 +111,8 @@
     }
 
     @Override
-<<<<<<< HEAD
-    protected void readAllPersisted(@Nullable List<PersistedDataHost> additionalHosts, Runnable completeHandler) {
-        List<PersistedDataHost> hosts = DesktopPersistedDataHost.getPersistedDataHosts(injector);
-        if (additionalHosts != null) {
-            hosts.addAll(additionalHosts);
-        }
-        super.readAllPersisted(hosts, completeHandler);
-=======
     protected void readAllPersisted(Runnable completeHandler) {
         super.readAllPersisted(DesktopPersistedDataHost.getPersistedDataHosts(injector), completeHandler);
->>>>>>> 656896d6
     }
 
     @Override
