--- conflicted
+++ resolved
@@ -88,17 +88,10 @@
                 "    - If the bank of the fiat sender charges fees, the sender (" + Res.getBaseCurrencyCode() + " buyer) has to cover the fees.\n" +
                 "    - You must cooperate with the mediator during the mediation process, and respond to each mediator message within 48 hours.\n" +
                 "    - If either (or both) traders do not accept the mediator's suggested payout, traders can open a refund request from an arbitrator after 10 days in case of altcoin trades and 20 days for fiat trades.\n" +
-<<<<<<< HEAD
-                "    - You should only open a refund request from an arbitrator if you think think the mediator's suggested payout is unfair, or if your trading peer is unresponsive." +
-                "    - Opening a refund request from an arbitrator triggers the delayed payout transaction, sending all funds from the deposit transaction to the Bisq DAO receiver address ('collateral for refund to avoid scamming the refund process'). At this point, the arbitrator will re-investigate the case and personally refund (at their discretion) the trader who requested arbitration.\n" +
-                "The arbitrator may charge a small fee (max. the traders security deposit) as compensation for their work.\n" +
-                "    - The arbitrator will then make a reimbursement request to the Bisq DAO to get reimbursed for the refund they paid to the trader.\n" +
-=======
                 "    - You should only open a refund request from an arbitrator if you think the mediator's suggested payout is unfair, or if your trading peer is unresponsive.\n" +
                 "    - Opening a refund request from an arbitrator triggers the delayed payout transaction, sending all funds from the deposit transaction to the Bisq DAO receiver address ('collateral for refund to avoid scamming the refund process'). At this point, the arbitrator will re-investigate the case and personally refund (at their discretion) the trader who requested arbitration.\n" +
                 "The arbitrator may charge a small fee (max. the traders security deposit) as compensation for their work.\n" +
                 "    - The arbitrator will then make a reimbursement request to the Bisq DAO to get reimbursed for the refund they paid to the trader.\n\n" +
->>>>>>> 00183db5
                 "For more details and a general overview please read the full documentation about the " +
                 "arbitration system and the dispute process.";
         message(text);
