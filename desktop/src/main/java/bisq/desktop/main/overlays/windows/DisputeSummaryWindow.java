--- conflicted
+++ resolved
@@ -850,12 +850,8 @@
             summaryText += Res.get("disputeSummaryWindow.close.nextStepsForMediation");
         }
 
-<<<<<<< HEAD
         var disputeManager = checkNotNull(getDisputeManager(dispute));
-        disputeManager.sendDisputeResultMessage(disputeResult, dispute, text);
-=======
         disputeManager.sendDisputeResultMessage(disputeResult, dispute, summaryText);
->>>>>>> 468a16f2
 
         if (peersDisputeOptional.isPresent() && !peersDisputeOptional.get().isClosed() && !DevEnv.isDevMode()) {
             UserThread.runAfter(() -> new Popup()
