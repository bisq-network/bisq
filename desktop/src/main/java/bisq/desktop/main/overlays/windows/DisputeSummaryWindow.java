/*
 * This file is part of Bisq.
 *
 * Bisq is free software: you can redistribute it and/or modify it
 * under the terms of the GNU Affero General Public License as published by
 * the Free Software Foundation, either version 3 of the License, or (at
 * your option) any later version.
 *
 * Bisq is distributed in the hope that it will be useful, but WITHOUT
 * ANY WARRANTY; without even the implied warranty of MERCHANTABILITY or
 * FITNESS FOR A PARTICULAR PURPOSE. See the GNU Affero General Public
 * License for more details.
 *
 * You should have received a copy of the GNU Affero General Public License
 * along with Bisq. If not, see <http://www.gnu.org/licenses/>.
 */

package bisq.desktop.main.overlays.windows;

import bisq.desktop.components.AutoTooltipCheckBox;
import bisq.desktop.components.AutoTooltipRadioButton;
import bisq.desktop.components.BisqTextArea;
import bisq.desktop.components.InputTextField;
import bisq.desktop.main.overlays.Overlay;
import bisq.desktop.main.overlays.popups.Popup;
import bisq.desktop.main.support.dispute.DisputeSummaryVerification;
import bisq.desktop.util.DisplayUtils;
import bisq.desktop.util.Layout;

import bisq.core.btc.TxFeeEstimationService;
import bisq.core.btc.exceptions.TransactionVerificationException;
import bisq.core.btc.exceptions.TxBroadcastException;
import bisq.core.btc.exceptions.WalletException;
import bisq.core.btc.wallet.BtcWalletService;
import bisq.core.btc.wallet.Restrictions;
import bisq.core.btc.wallet.TradeWalletService;
import bisq.core.btc.wallet.TxBroadcaster;
import bisq.core.dao.DaoFacade;
import bisq.core.locale.Res;
import bisq.core.offer.Offer;
import bisq.core.provider.fee.FeeService;
import bisq.core.support.SupportType;
import bisq.core.support.dispute.Dispute;
import bisq.core.support.dispute.DisputeList;
import bisq.core.support.dispute.DisputeManager;
import bisq.core.support.dispute.DisputeResult;
import bisq.core.support.dispute.mediation.MediationManager;
import bisq.core.support.dispute.refund.RefundManager;
import bisq.core.trade.Contract;
import bisq.core.trade.TradeDataValidation;
import bisq.core.util.FormattingUtils;
import bisq.core.util.ParsingUtils;
import bisq.core.util.coin.CoinFormatter;
import bisq.core.util.coin.CoinUtil;

import bisq.common.UserThread;
import bisq.common.app.DevEnv;
import bisq.common.handlers.ResultHandler;
import bisq.common.util.Tuple2;
import bisq.common.util.Tuple3;

import org.bitcoinj.core.Coin;
import org.bitcoinj.core.InsufficientMoneyException;
import org.bitcoinj.core.Transaction;

import javax.inject.Inject;
import javax.inject.Named;

import javafx.scene.Scene;
import javafx.scene.control.Button;
import javafx.scene.control.CheckBox;
import javafx.scene.control.Label;
import javafx.scene.control.RadioButton;
import javafx.scene.control.TextArea;
import javafx.scene.control.Toggle;
import javafx.scene.control.ToggleGroup;
import javafx.scene.input.KeyCode;
import javafx.scene.layout.GridPane;
import javafx.scene.layout.HBox;
import javafx.scene.layout.VBox;

import javafx.geometry.HPos;
import javafx.geometry.Insets;

import javafx.beans.binding.Bindings;
import javafx.beans.value.ChangeListener;

import java.util.Date;
import java.util.Optional;
import java.util.concurrent.TimeUnit;

import lombok.extern.slf4j.Slf4j;

import static bisq.desktop.util.FormBuilder.add2ButtonsWithBox;
import static bisq.desktop.util.FormBuilder.addConfirmationLabelLabel;
import static bisq.desktop.util.FormBuilder.addTitledGroupBg;
import static bisq.desktop.util.FormBuilder.addTopLabelWithVBox;
import static com.google.common.base.Preconditions.checkNotNull;

@Slf4j
public class DisputeSummaryWindow extends Overlay<DisputeSummaryWindow> {
    private final CoinFormatter formatter;
    private final MediationManager mediationManager;
    private final RefundManager refundManager;
    private final TradeWalletService tradeWalletService;
    private final BtcWalletService btcWalletService;
    private final TxFeeEstimationService txFeeEstimationService;
    private final FeeService feeService;
    private final DaoFacade daoFacade;
    private Dispute dispute;
    private Optional<Runnable> finalizeDisputeHandlerOptional = Optional.empty();
    private ToggleGroup tradeAmountToggleGroup, reasonToggleGroup;
    private DisputeResult disputeResult;
    private RadioButton buyerGetsTradeAmountRadioButton, sellerGetsTradeAmountRadioButton,
            buyerGetsAllRadioButton, sellerGetsAllRadioButton, customRadioButton;
    private RadioButton reasonWasBugRadioButton, reasonWasUsabilityIssueRadioButton,
            reasonProtocolViolationRadioButton, reasonNoReplyRadioButton, reasonWasScamRadioButton,
            reasonWasOtherRadioButton, reasonWasBankRadioButton, reasonWasOptionTradeRadioButton,
            reasonWasSellerNotRespondingRadioButton, reasonWasWrongSenderAccountRadioButton,
            reasonWasPeerWasLateRadioButton, reasonWasTradeAlreadySettledRadioButton;

    // Dispute object of other trade peer. The dispute field is the one from which we opened the close dispute window.
    private Optional<Dispute> peersDisputeOptional;
    private String role;
    private TextArea summaryNotesTextArea;

    private ChangeListener<Boolean> customRadioButtonSelectedListener;
    private ChangeListener<Toggle> reasonToggleSelectionListener;
    private InputTextField buyerPayoutAmountInputTextField, sellerPayoutAmountInputTextField;
    private ChangeListener<Boolean> buyerPayoutAmountListener, sellerPayoutAmountListener;
    private CheckBox isLoserPublisherCheckBox;
    private ChangeListener<Toggle> tradeAmountToggleGroupListener;


    ///////////////////////////////////////////////////////////////////////////////////////////
    // Public API
    ///////////////////////////////////////////////////////////////////////////////////////////

    @Inject
    public DisputeSummaryWindow(@Named(FormattingUtils.BTC_FORMATTER_KEY) CoinFormatter formatter,
                                MediationManager mediationManager,
                                RefundManager refundManager,
                                TradeWalletService tradeWalletService,
                                BtcWalletService btcWalletService,
                                TxFeeEstimationService txFeeEstimationService,
                                FeeService feeService,
                                DaoFacade daoFacade) {

        this.formatter = formatter;
        this.mediationManager = mediationManager;
        this.refundManager = refundManager;
        this.tradeWalletService = tradeWalletService;
        this.btcWalletService = btcWalletService;
        this.txFeeEstimationService = txFeeEstimationService;
        this.feeService = feeService;
        this.daoFacade = daoFacade;

        type = Type.Confirmation;
    }

    public void show(Dispute dispute) {
        this.dispute = dispute;

        rowIndex = -1;
        width = 1150;
        createGridPane();
        addContent();
        display();

        if (DevEnv.isDevMode()) {
            UserThread.execute(() -> {
                summaryNotesTextArea.setText("dummy result....");
            });
        }
    }

    public DisputeSummaryWindow onFinalizeDispute(Runnable finalizeDisputeHandler) {
        this.finalizeDisputeHandlerOptional = Optional.of(finalizeDisputeHandler);
        return this;
    }


    ///////////////////////////////////////////////////////////////////////////////////////////
    // Protected
    ///////////////////////////////////////////////////////////////////////////////////////////

    @Override
    protected void cleanup() {
        if (reasonToggleGroup != null)
            reasonToggleGroup.selectedToggleProperty().removeListener(reasonToggleSelectionListener);

        if (customRadioButton != null)
            customRadioButton.selectedProperty().removeListener(customRadioButtonSelectedListener);

        if (tradeAmountToggleGroup != null)
            tradeAmountToggleGroup.selectedToggleProperty().removeListener(tradeAmountToggleGroupListener);

        removePayoutAmountListeners();
    }

    @Override
    protected void setupKeyHandler(Scene scene) {
        if (!hideCloseButton) {
            scene.setOnKeyPressed(e -> {
                if (e.getCode() == KeyCode.ESCAPE) {
                    e.consume();
                    doClose();
                }
            });
        }
    }

    @Override
    protected void createGridPane() {
        super.createGridPane();
        gridPane.setPadding(new Insets(35, 40, 30, 40));
        gridPane.getStyleClass().add("grid-pane");
        gridPane.getColumnConstraints().get(0).setHalignment(HPos.LEFT);
        gridPane.setPrefWidth(width);
    }

    private void addContent() {
        Contract contract = dispute.getContract();
        if (dispute.getDisputeResultProperty().get() == null)
            disputeResult = new DisputeResult(dispute.getTradeId(), dispute.getTraderId());
        else
            disputeResult = dispute.getDisputeResultProperty().get();

        peersDisputeOptional = checkNotNull(getDisputeManager(dispute)).getDisputesAsObservableList().stream()
                .filter(d -> dispute.getTradeId().equals(d.getTradeId()) && dispute.getTraderId() != d.getTraderId())
                .findFirst();

        addInfoPane();

        addTradeAmountPayoutControls();
        addPayoutAmountTextFields();
        addReasonControls();

        boolean applyPeersDisputeResult = peersDisputeOptional.isPresent() && peersDisputeOptional.get().isClosed();
        if (applyPeersDisputeResult) {
            // If the other peers dispute has been closed we apply the result to ourselves
            DisputeResult peersDisputeResult = peersDisputeOptional.get().getDisputeResultProperty().get();
            disputeResult.setBuyerPayoutAmount(peersDisputeResult.getBuyerPayoutAmount());
            disputeResult.setSellerPayoutAmount(peersDisputeResult.getSellerPayoutAmount());
            disputeResult.setWinner(peersDisputeResult.getWinner());
            disputeResult.setLoserPublisher(peersDisputeResult.isLoserPublisher());
            disputeResult.setReason(peersDisputeResult.getReason());
            disputeResult.setSummaryNotes(peersDisputeResult.summaryNotesProperty().get());

            buyerGetsTradeAmountRadioButton.setDisable(true);
            buyerGetsAllRadioButton.setDisable(true);
            sellerGetsTradeAmountRadioButton.setDisable(true);
            sellerGetsAllRadioButton.setDisable(true);
            customRadioButton.setDisable(true);

            buyerPayoutAmountInputTextField.setDisable(true);
            sellerPayoutAmountInputTextField.setDisable(true);
            buyerPayoutAmountInputTextField.setEditable(false);
            sellerPayoutAmountInputTextField.setEditable(false);

            reasonWasBugRadioButton.setDisable(true);
            reasonWasUsabilityIssueRadioButton.setDisable(true);
            reasonProtocolViolationRadioButton.setDisable(true);
            reasonNoReplyRadioButton.setDisable(true);
            reasonWasScamRadioButton.setDisable(true);
            reasonWasOtherRadioButton.setDisable(true);
            reasonWasBankRadioButton.setDisable(true);
            reasonWasOptionTradeRadioButton.setDisable(true);
            reasonWasSellerNotRespondingRadioButton.setDisable(true);
            reasonWasWrongSenderAccountRadioButton.setDisable(true);
            reasonWasPeerWasLateRadioButton.setDisable(true);
            reasonWasTradeAlreadySettledRadioButton.setDisable(true);

            isLoserPublisherCheckBox.setDisable(true);
            isLoserPublisherCheckBox.setSelected(peersDisputeResult.isLoserPublisher());

            applyPayoutAmounts(tradeAmountToggleGroup.selectedToggleProperty().get());
            applyTradeAmountRadioButtonStates();
        } else {
            isLoserPublisherCheckBox.setSelected(false);
        }

        setReasonRadioButtonState();

        addSummaryNotes();
        addButtons(contract);
    }

    private void addInfoPane() {
        Contract contract = dispute.getContract();
        addTitledGroupBg(gridPane, ++rowIndex, 17, Res.get("disputeSummaryWindow.title")).getStyleClass().add("last");
        addConfirmationLabelLabel(gridPane, rowIndex, Res.get("shared.tradeId"), dispute.getShortTradeId(),
                Layout.TWICE_FIRST_ROW_DISTANCE);
        addConfirmationLabelLabel(gridPane, ++rowIndex, Res.get("disputeSummaryWindow.openDate"), DisplayUtils.formatDateTime(dispute.getOpeningDate()));
        if (dispute.isDisputeOpenerIsMaker()) {
            if (dispute.isDisputeOpenerIsBuyer())
                role = Res.get("support.buyerOfferer");
            else
                role = Res.get("support.sellerOfferer");
        } else {
            if (dispute.isDisputeOpenerIsBuyer())
                role = Res.get("support.buyerTaker");
            else
                role = Res.get("support.sellerTaker");
        }
        addConfirmationLabelLabel(gridPane, ++rowIndex, Res.get("disputeSummaryWindow.role"), role);
        addConfirmationLabelLabel(gridPane, ++rowIndex, Res.get("shared.tradeAmount"),
                formatter.formatCoinWithCode(contract.getTradeAmount()));
        addConfirmationLabelLabel(gridPane, ++rowIndex, Res.get("shared.tradePrice"),
                FormattingUtils.formatPrice(contract.getTradePrice()));
        addConfirmationLabelLabel(gridPane, ++rowIndex, Res.get("shared.tradeVolume"),
                DisplayUtils.formatVolumeWithCode(contract.getTradeVolume()));
        String securityDeposit = Res.getWithColAndCap("shared.buyer") +
                " " +
                formatter.formatCoinWithCode(contract.getOfferPayload().getBuyerSecurityDeposit()) +
                " / " +
                Res.getWithColAndCap("shared.seller") +
                " " +
                formatter.formatCoinWithCode(contract.getOfferPayload().getSellerSecurityDeposit());
        addConfirmationLabelLabel(gridPane, ++rowIndex, Res.get("shared.securityDeposit"), securityDeposit);
    }

    private void addTradeAmountPayoutControls() {
        buyerGetsTradeAmountRadioButton = new AutoTooltipRadioButton(Res.get("disputeSummaryWindow.payout.getsTradeAmount",
                Res.get("shared.buyer")));
        buyerGetsAllRadioButton = new AutoTooltipRadioButton(Res.get("disputeSummaryWindow.payout.getsAll",
                Res.get("shared.buyer")));
        sellerGetsTradeAmountRadioButton = new AutoTooltipRadioButton(Res.get("disputeSummaryWindow.payout.getsTradeAmount",
                Res.get("shared.seller")));
        sellerGetsAllRadioButton = new AutoTooltipRadioButton(Res.get("disputeSummaryWindow.payout.getsAll",
                Res.get("shared.seller")));
        customRadioButton = new AutoTooltipRadioButton(Res.get("disputeSummaryWindow.payout.custom"));

        VBox radioButtonPane = new VBox();
        radioButtonPane.setSpacing(10);
        radioButtonPane.getChildren().addAll(buyerGetsTradeAmountRadioButton, buyerGetsAllRadioButton,
                sellerGetsTradeAmountRadioButton, sellerGetsAllRadioButton,
                customRadioButton);

        addTopLabelWithVBox(gridPane, ++rowIndex, Res.get("disputeSummaryWindow.payout"), radioButtonPane, 0);

        tradeAmountToggleGroup = new ToggleGroup();
        buyerGetsTradeAmountRadioButton.setToggleGroup(tradeAmountToggleGroup);
        buyerGetsAllRadioButton.setToggleGroup(tradeAmountToggleGroup);
        sellerGetsTradeAmountRadioButton.setToggleGroup(tradeAmountToggleGroup);
        sellerGetsAllRadioButton.setToggleGroup(tradeAmountToggleGroup);
        customRadioButton.setToggleGroup(tradeAmountToggleGroup);

        tradeAmountToggleGroupListener = (observable, oldValue, newValue) -> applyPayoutAmounts(newValue);
        tradeAmountToggleGroup.selectedToggleProperty().addListener(tradeAmountToggleGroupListener);

        buyerPayoutAmountListener = (observable, oldValue, newValue) -> applyCustomAmounts(buyerPayoutAmountInputTextField, oldValue, newValue);
        sellerPayoutAmountListener = (observable, oldValue, newValue) -> applyCustomAmounts(sellerPayoutAmountInputTextField, oldValue, newValue);

        customRadioButtonSelectedListener = (observable, oldValue, newValue) -> {
            buyerPayoutAmountInputTextField.setEditable(newValue);
            sellerPayoutAmountInputTextField.setEditable(newValue);

            if (newValue) {
                buyerPayoutAmountInputTextField.focusedProperty().addListener(buyerPayoutAmountListener);
                sellerPayoutAmountInputTextField.focusedProperty().addListener(sellerPayoutAmountListener);
            } else {
                removePayoutAmountListeners();
            }
        };
        customRadioButton.selectedProperty().addListener(customRadioButtonSelectedListener);
    }

    private void removePayoutAmountListeners() {
        if (buyerPayoutAmountInputTextField != null && buyerPayoutAmountListener != null)
            buyerPayoutAmountInputTextField.focusedProperty().removeListener(buyerPayoutAmountListener);

        if (sellerPayoutAmountInputTextField != null && sellerPayoutAmountListener != null)
            sellerPayoutAmountInputTextField.focusedProperty().removeListener(sellerPayoutAmountListener);

    }

    private boolean isPayoutAmountValid() {
        Coin buyerAmount = ParsingUtils.parseToCoin(buyerPayoutAmountInputTextField.getText(), formatter);
        Coin sellerAmount = ParsingUtils.parseToCoin(sellerPayoutAmountInputTextField.getText(), formatter);
        Contract contract = dispute.getContract();
        Coin tradeAmount = contract.getTradeAmount();
        Offer offer = new Offer(contract.getOfferPayload());
        Coin available = tradeAmount
                .add(offer.getBuyerSecurityDeposit())
                .add(offer.getSellerSecurityDeposit());
        Coin totalAmount = buyerAmount.add(sellerAmount);

        boolean isRefundAgent = getDisputeManager(dispute) instanceof RefundManager;
        if (isRefundAgent) {
            // We allow to spend less in case of RefundAgent or even zero to both, so in that case no payout tx will
            // be made
            return totalAmount.compareTo(available) <= 0;
        } else {
            if (!totalAmount.isPositive()) {
                return false;
            }
            return totalAmount.compareTo(available) == 0;
        }
    }

    private void applyCustomAmounts(InputTextField inputTextField, boolean oldFocusValue, boolean newFocusValue) {
        // We only apply adjustments at focus out, otherwise we cannot enter certain values if we update at each
        // keystroke.
        if (!oldFocusValue || newFocusValue) {
            return;
        }

        Contract contract = dispute.getContract();
        boolean isMediationDispute = getDisputeManager(dispute) instanceof MediationManager;
        // At mediation we require a min. payout to the losing party to keep incentive for the trader to accept the
        // mediated payout. For Refund agent cases we do not have that restriction.
        Coin minRefundAtDispute = isMediationDispute ? Restrictions.getMinRefundAtMediatedDispute() : Coin.ZERO;

        Offer offer = new Offer(contract.getOfferPayload());
        Coin totalAvailable = contract.getTradeAmount()
                .add(offer.getBuyerSecurityDeposit())
                .add(offer.getSellerSecurityDeposit());
        Coin availableForPayout = totalAvailable.subtract(minRefundAtDispute);

        Coin enteredAmount = ParsingUtils.parseToCoin(inputTextField.getText(), formatter);
        if (enteredAmount.compareTo(minRefundAtDispute) < 0) {
            enteredAmount = minRefundAtDispute;
            inputTextField.setText(formatter.formatCoin(enteredAmount));
        }
        if (enteredAmount.isPositive() && !Restrictions.isAboveDust(enteredAmount)) {
            enteredAmount = Restrictions.getMinNonDustOutput();
            inputTextField.setText(formatter.formatCoin(enteredAmount));
        }
        if (enteredAmount.compareTo(availableForPayout) > 0) {
            enteredAmount = availableForPayout;
            inputTextField.setText(formatter.formatCoin(enteredAmount));
        }
        Coin counterPartAsCoin = totalAvailable.subtract(enteredAmount);
        String formattedCounterPartAmount = formatter.formatCoin(counterPartAsCoin);
        Coin buyerAmount;
        Coin sellerAmount;
        if (inputTextField == buyerPayoutAmountInputTextField) {
            buyerAmount = enteredAmount;
            sellerAmount = counterPartAsCoin;
            Coin sellerAmountFromField = ParsingUtils.parseToCoin(sellerPayoutAmountInputTextField.getText(), formatter);
            Coin totalAmountFromFields = enteredAmount.add(sellerAmountFromField);
            // RefundAgent can enter less then available
            if (isMediationDispute ||
                    totalAmountFromFields.compareTo(totalAvailable) > 0) {
                sellerPayoutAmountInputTextField.setText(formattedCounterPartAmount);
            } else {
                sellerAmount = sellerAmountFromField;
            }
        } else {
            sellerAmount = enteredAmount;
            buyerAmount = counterPartAsCoin;
            Coin buyerAmountFromField = ParsingUtils.parseToCoin(buyerPayoutAmountInputTextField.getText(), formatter);
            Coin totalAmountFromFields = enteredAmount.add(buyerAmountFromField);
            // RefundAgent can enter less then available
            if (isMediationDispute ||
                    totalAmountFromFields.compareTo(totalAvailable) > 0) {
                buyerPayoutAmountInputTextField.setText(formattedCounterPartAmount);
            } else {
                buyerAmount = buyerAmountFromField;
            }
        }

        disputeResult.setBuyerPayoutAmount(buyerAmount);
        disputeResult.setSellerPayoutAmount(sellerAmount);
        disputeResult.setWinner(buyerAmount.compareTo(sellerAmount) > 0 ?
                DisputeResult.Winner.BUYER :
                DisputeResult.Winner.SELLER);
    }

    private void addPayoutAmountTextFields() {
        buyerPayoutAmountInputTextField = new InputTextField();
        buyerPayoutAmountInputTextField.setLabelFloat(true);
        buyerPayoutAmountInputTextField.setEditable(false);
        buyerPayoutAmountInputTextField.setPromptText(Res.get("disputeSummaryWindow.payoutAmount.buyer"));

        sellerPayoutAmountInputTextField = new InputTextField();
        sellerPayoutAmountInputTextField.setLabelFloat(true);
        sellerPayoutAmountInputTextField.setPromptText(Res.get("disputeSummaryWindow.payoutAmount.seller"));
        sellerPayoutAmountInputTextField.setEditable(false);

        isLoserPublisherCheckBox = new AutoTooltipCheckBox(Res.get("disputeSummaryWindow.payoutAmount.invert"));

        VBox vBox = new VBox();
        vBox.setSpacing(15);
        vBox.getChildren().addAll(buyerPayoutAmountInputTextField, sellerPayoutAmountInputTextField, isLoserPublisherCheckBox);
        GridPane.setMargin(vBox, new Insets(Layout.FIRST_ROW_AND_GROUP_DISTANCE, 0, 0, 0));
        GridPane.setRowIndex(vBox, rowIndex);
        GridPane.setColumnIndex(vBox, 1);
        gridPane.getChildren().add(vBox);
    }

    private void addReasonControls() {
        reasonWasBugRadioButton = new AutoTooltipRadioButton(Res.get("disputeSummaryWindow.reason." + DisputeResult.Reason.BUG.name()));
        reasonWasUsabilityIssueRadioButton = new AutoTooltipRadioButton(Res.get("disputeSummaryWindow.reason." + DisputeResult.Reason.USABILITY.name()));
        reasonProtocolViolationRadioButton = new AutoTooltipRadioButton(Res.get("disputeSummaryWindow.reason." + DisputeResult.Reason.PROTOCOL_VIOLATION.name()));
        reasonNoReplyRadioButton = new AutoTooltipRadioButton(Res.get("disputeSummaryWindow.reason." + DisputeResult.Reason.NO_REPLY.name()));
        reasonWasScamRadioButton = new AutoTooltipRadioButton(Res.get("disputeSummaryWindow.reason." + DisputeResult.Reason.SCAM.name()));
        reasonWasBankRadioButton = new AutoTooltipRadioButton(Res.get("disputeSummaryWindow.reason." + DisputeResult.Reason.BANK_PROBLEMS.name()));
        reasonWasOtherRadioButton = new AutoTooltipRadioButton(Res.get("disputeSummaryWindow.reason." + DisputeResult.Reason.OTHER.name()));
        reasonWasOptionTradeRadioButton = new AutoTooltipRadioButton(Res.get("disputeSummaryWindow.reason." + DisputeResult.Reason.OPTION_TRADE.name()));
        reasonWasSellerNotRespondingRadioButton = new AutoTooltipRadioButton(Res.get("disputeSummaryWindow.reason." + DisputeResult.Reason.SELLER_NOT_RESPONDING.name()));
        reasonWasWrongSenderAccountRadioButton = new AutoTooltipRadioButton(Res.get("disputeSummaryWindow.reason." + DisputeResult.Reason.WRONG_SENDER_ACCOUNT.name()));
        reasonWasPeerWasLateRadioButton = new AutoTooltipRadioButton(Res.get("disputeSummaryWindow.reason." + DisputeResult.Reason.PEER_WAS_LATE.name()));
        reasonWasTradeAlreadySettledRadioButton = new AutoTooltipRadioButton(Res.get("disputeSummaryWindow.reason." + DisputeResult.Reason.TRADE_ALREADY_SETTLED.name()));

        HBox feeRadioButtonPane = new HBox();
        feeRadioButtonPane.setSpacing(20);
        // We don't show no reply and protocol violation as those should be covered by more specific ones. We still leave
        // the code to enable it if it turns out it is still requested by mediators.
        feeRadioButtonPane.getChildren().addAll(
                reasonWasTradeAlreadySettledRadioButton,
                reasonWasPeerWasLateRadioButton,
                reasonWasOptionTradeRadioButton,
                reasonWasSellerNotRespondingRadioButton,
                reasonWasWrongSenderAccountRadioButton,
                reasonWasBugRadioButton,
                reasonWasUsabilityIssueRadioButton,
                reasonWasBankRadioButton,
                reasonWasOtherRadioButton
        );

        VBox vBox = addTopLabelWithVBox(gridPane, ++rowIndex,
                Res.get("disputeSummaryWindow.reason"),
                feeRadioButtonPane, 10).second;
        GridPane.setColumnSpan(vBox, 2);

        reasonToggleGroup = new ToggleGroup();
        reasonWasBugRadioButton.setToggleGroup(reasonToggleGroup);
        reasonWasUsabilityIssueRadioButton.setToggleGroup(reasonToggleGroup);
        reasonProtocolViolationRadioButton.setToggleGroup(reasonToggleGroup);
        reasonNoReplyRadioButton.setToggleGroup(reasonToggleGroup);
        reasonWasScamRadioButton.setToggleGroup(reasonToggleGroup);
        reasonWasOtherRadioButton.setToggleGroup(reasonToggleGroup);
        reasonWasBankRadioButton.setToggleGroup(reasonToggleGroup);
        reasonWasOptionTradeRadioButton.setToggleGroup(reasonToggleGroup);
        reasonWasSellerNotRespondingRadioButton.setToggleGroup(reasonToggleGroup);
        reasonWasWrongSenderAccountRadioButton.setToggleGroup(reasonToggleGroup);
        reasonWasPeerWasLateRadioButton.setToggleGroup(reasonToggleGroup);
        reasonWasTradeAlreadySettledRadioButton.setToggleGroup(reasonToggleGroup);

        reasonToggleSelectionListener = (observable, oldValue, newValue) -> {
            if (newValue == reasonWasBugRadioButton) {
                disputeResult.setReason(DisputeResult.Reason.BUG);
            } else if (newValue == reasonWasUsabilityIssueRadioButton) {
                disputeResult.setReason(DisputeResult.Reason.USABILITY);
            } else if (newValue == reasonProtocolViolationRadioButton) {
                disputeResult.setReason(DisputeResult.Reason.PROTOCOL_VIOLATION);
            } else if (newValue == reasonNoReplyRadioButton) {
                disputeResult.setReason(DisputeResult.Reason.NO_REPLY);
            } else if (newValue == reasonWasScamRadioButton) {
                disputeResult.setReason(DisputeResult.Reason.SCAM);
            } else if (newValue == reasonWasBankRadioButton) {
                disputeResult.setReason(DisputeResult.Reason.BANK_PROBLEMS);
            } else if (newValue == reasonWasOtherRadioButton) {
                disputeResult.setReason(DisputeResult.Reason.OTHER);
            } else if (newValue == reasonWasOptionTradeRadioButton) {
                disputeResult.setReason(DisputeResult.Reason.OPTION_TRADE);
            } else if (newValue == reasonWasSellerNotRespondingRadioButton) {
                disputeResult.setReason(DisputeResult.Reason.SELLER_NOT_RESPONDING);
            } else if (newValue == reasonWasWrongSenderAccountRadioButton) {
                disputeResult.setReason(DisputeResult.Reason.WRONG_SENDER_ACCOUNT);
            } else if (newValue == reasonWasTradeAlreadySettledRadioButton) {
                disputeResult.setReason(DisputeResult.Reason.TRADE_ALREADY_SETTLED);
            } else if (newValue == reasonWasPeerWasLateRadioButton) {
                disputeResult.setReason(DisputeResult.Reason.PEER_WAS_LATE);
            }
        };
        reasonToggleGroup.selectedToggleProperty().addListener(reasonToggleSelectionListener);
    }

    private void setReasonRadioButtonState() {
        if (disputeResult.getReason() != null) {
            switch (disputeResult.getReason()) {
                case BUG:
                    reasonToggleGroup.selectToggle(reasonWasBugRadioButton);
                    break;
                case USABILITY:
                    reasonToggleGroup.selectToggle(reasonWasUsabilityIssueRadioButton);
                    break;
                case PROTOCOL_VIOLATION:
                    reasonToggleGroup.selectToggle(reasonProtocolViolationRadioButton);
                    break;
                case NO_REPLY:
                    reasonToggleGroup.selectToggle(reasonNoReplyRadioButton);
                    break;
                case SCAM:
                    reasonToggleGroup.selectToggle(reasonWasScamRadioButton);
                    break;
                case BANK_PROBLEMS:
                    reasonToggleGroup.selectToggle(reasonWasBankRadioButton);
                    break;
                case OTHER:
                    reasonToggleGroup.selectToggle(reasonWasOtherRadioButton);
                    break;
                case OPTION_TRADE:
                    reasonToggleGroup.selectToggle(reasonWasOptionTradeRadioButton);
                    break;
                case SELLER_NOT_RESPONDING:
                    reasonToggleGroup.selectToggle(reasonWasSellerNotRespondingRadioButton);
                    break;
                case WRONG_SENDER_ACCOUNT:
                    reasonToggleGroup.selectToggle(reasonWasWrongSenderAccountRadioButton);
                    break;
                case PEER_WAS_LATE:
                    reasonToggleGroup.selectToggle(reasonWasPeerWasLateRadioButton);
                    break;
                case TRADE_ALREADY_SETTLED:
                    reasonToggleGroup.selectToggle(reasonWasTradeAlreadySettledRadioButton);
                    break;
            }
        }
    }

    private void addSummaryNotes() {
        summaryNotesTextArea = new BisqTextArea();
        summaryNotesTextArea.setPromptText(Res.get("disputeSummaryWindow.addSummaryNotes"));
        summaryNotesTextArea.setWrapText(true);

        Tuple2<Label, VBox> topLabelWithVBox = addTopLabelWithVBox(gridPane, ++rowIndex,
                Res.get("disputeSummaryWindow.summaryNotes"), summaryNotesTextArea, 0);
        GridPane.setColumnSpan(topLabelWithVBox.second, 2);

        summaryNotesTextArea.setPrefHeight(50);
        summaryNotesTextArea.textProperty().bindBidirectional(disputeResult.summaryNotesProperty());
    }

    private void addButtons(Contract contract) {
        Tuple3<Button, Button, HBox> tuple = add2ButtonsWithBox(gridPane, ++rowIndex,
                Res.get("disputeSummaryWindow.close.button"),
                Res.get("shared.cancel"), 15, true);
        Button closeTicketButton = tuple.first;
        closeTicketButton.disableProperty().bind(Bindings.createBooleanBinding(
                () -> tradeAmountToggleGroup.getSelectedToggle() == null
                        || summaryNotesTextArea.getText() == null
                        || summaryNotesTextArea.getText().length() == 0
                        || !isPayoutAmountValid(),
                tradeAmountToggleGroup.selectedToggleProperty(),
                summaryNotesTextArea.textProperty(),
                buyerPayoutAmountInputTextField.textProperty(),
                sellerPayoutAmountInputTextField.textProperty()));

        Button cancelButton = tuple.second;

        closeTicketButton.setOnAction(e -> {
            if (dispute.getDepositTxSerialized() == null) {
                log.warn("dispute.getDepositTxSerialized is null");
                return;
            }

            if (dispute.getSupportType() == SupportType.REFUND &&
                    peersDisputeOptional.isPresent() &&
                    !peersDisputeOptional.get().isClosed()) {
                showPayoutTxConfirmation(contract,
                        disputeResult,
                        () -> doCloseIfValid(closeTicketButton));
            } else {
                doCloseIfValid(closeTicketButton);
            }
        });

        cancelButton.setOnAction(e -> {
            dispute.setDisputeResult(disputeResult);
<<<<<<< HEAD
            checkNotNull(getDisputeManager(dispute)).getStorage().requestPersistence();
=======
            checkNotNull(getDisputeManager(dispute)).requestPersistence();
>>>>>>> 656896d6
            hide();
        });
    }

    private void showPayoutTxConfirmation(Contract contract, DisputeResult disputeResult, ResultHandler resultHandler) {
        Coin buyerPayoutAmount = disputeResult.getBuyerPayoutAmount();
        String buyerPayoutAddressString = contract.getBuyerPayoutAddressString();
        Coin sellerPayoutAmount = disputeResult.getSellerPayoutAmount();
        String sellerPayoutAddressString = contract.getSellerPayoutAddressString();
        Coin outputAmount = buyerPayoutAmount.add(sellerPayoutAmount);
        Tuple2<Coin, Integer> feeTuple = txFeeEstimationService.getEstimatedFeeAndTxSize(outputAmount, feeService, btcWalletService);
        Coin fee = feeTuple.first;
        Integer txSize = feeTuple.second;
        double feePerByte = CoinUtil.getFeePerByte(fee, txSize);
        double kb = txSize / 1000d;
        Coin inputAmount = outputAmount.add(fee);
        String buyerDetails = "";
        if (buyerPayoutAmount.isPositive()) {
            buyerDetails = Res.get("disputeSummaryWindow.close.txDetails.buyer",
                    formatter.formatCoinWithCode(buyerPayoutAmount),
                    buyerPayoutAddressString);
        }
        String sellerDetails = "";
        if (sellerPayoutAmount.isPositive()) {
            sellerDetails = Res.get("disputeSummaryWindow.close.txDetails.seller",
                    formatter.formatCoinWithCode(sellerPayoutAmount),
                    sellerPayoutAddressString);
        }
        if (outputAmount.isPositive()) {
            new Popup().width(900)
                    .headLine(Res.get("disputeSummaryWindow.close.txDetails.headline"))
                    .confirmation(Res.get("disputeSummaryWindow.close.txDetails",
                            formatter.formatCoinWithCode(inputAmount),
                            buyerDetails,
                            sellerDetails,
                            formatter.formatCoinWithCode(fee),
                            feePerByte,
                            kb))
                    .actionButtonText(Res.get("shared.yes"))
                    .onAction(() -> {
                        doPayout(buyerPayoutAmount,
                                sellerPayoutAmount,
                                fee,
                                buyerPayoutAddressString,
                                sellerPayoutAddressString,
                                resultHandler);
                    })
                    .closeButtonText(Res.get("shared.cancel"))
                    .show();
        } else {
            // No payout will be made
            new Popup().headLine(Res.get("disputeSummaryWindow.close.noPayout.headline"))
                    .confirmation(Res.get("disputeSummaryWindow.close.noPayout.text"))
                    .actionButtonText(Res.get("shared.yes"))
                    .onAction(resultHandler::handleResult)
                    .closeButtonText(Res.get("shared.cancel"))
                    .show();
        }
    }

    private void doPayout(Coin buyerPayoutAmount,
                          Coin sellerPayoutAmount,
                          Coin fee,
                          String buyerPayoutAddressString,
                          String sellerPayoutAddressString,
                          ResultHandler resultHandler) {
        try {
            Transaction tx = btcWalletService.createRefundPayoutTx(buyerPayoutAmount,
                    sellerPayoutAmount,
                    fee,
                    buyerPayoutAddressString,
                    sellerPayoutAddressString);
            tradeWalletService.broadcastTx(tx, new TxBroadcaster.Callback() {
                @Override
                public void onSuccess(Transaction transaction) {
                    resultHandler.handleResult();
                }

                @Override
                public void onFailure(TxBroadcastException exception) {
                    log.error("TxBroadcastException at doPayout", exception);
                    new Popup().error(exception.toString()).show();
                }
            });
        } catch (InsufficientMoneyException | WalletException | TransactionVerificationException e) {
            log.error("Exception at doPayout", e);
            new Popup().error(e.toString()).show();
        }
    }

    private void doCloseIfValid(Button closeTicketButton) {
        var disputeManager = checkNotNull(getDisputeManager(dispute));
        try {
            TradeDataValidation.validateDonationAddress(dispute.getDonationAddressOfDelayedPayoutTx(), daoFacade);
            TradeDataValidation.testIfDisputeTriesReplay(dispute, disputeManager.getDisputesAsObservableList());
            doClose(closeTicketButton);
        } catch (TradeDataValidation.AddressException exception) {
            String addressAsString = dispute.getDonationAddressOfDelayedPayoutTx();
            String tradeId = dispute.getTradeId();

            // For mediators we do not enforce that the case cannot be closed to stay flexible,
            // but for refund agents we do.
            if (disputeManager instanceof MediationManager) {
                new Popup().width(900)
                        .warning(Res.get("support.warning.disputesWithInvalidDonationAddress",
                                addressAsString,
                                daoFacade.getAllDonationAddresses(),
                                tradeId,
                                Res.get("support.warning.disputesWithInvalidDonationAddress.mediator")))
                        .onAction(() -> {
                            doClose(closeTicketButton);
                        })
                        .actionButtonText(Res.get("shared.yes"))
                        .closeButtonText(Res.get("shared.no"))
                        .show();
            } else {
                new Popup().width(900)
                        .warning(Res.get("support.warning.disputesWithInvalidDonationAddress",
                                addressAsString,
                                daoFacade.getAllDonationAddresses(),
                                tradeId,
                                Res.get("support.warning.disputesWithInvalidDonationAddress.refundAgent")))
                        .show();
            }
        } catch (TradeDataValidation.DisputeReplayException exception) {
            if (disputeManager instanceof MediationManager) {
                new Popup().width(900)
                        .warning(exception.getMessage())
                        .onAction(() -> {
                            doClose(closeTicketButton);
                        })
                        .actionButtonText(Res.get("shared.yes"))
                        .closeButtonText(Res.get("shared.no"))
                        .show();
            } else {
                new Popup().width(900)
                        .warning(exception.getMessage())
                        .show();
            }
        }
    }

    private void doClose(Button closeTicketButton) {
        DisputeManager<? extends DisputeList<Dispute>> disputeManager = getDisputeManager(dispute);
        if (disputeManager == null) {
            return;
        }

        boolean isRefundAgent = disputeManager instanceof RefundManager;
        disputeResult.setLoserPublisher(isLoserPublisherCheckBox.isSelected());
        disputeResult.setCloseDate(new Date());
        dispute.setDisputeResult(disputeResult);
        dispute.setIsClosed(true);
        DisputeResult.Reason reason = disputeResult.getReason();

        summaryNotesTextArea.textProperty().unbindBidirectional(disputeResult.summaryNotesProperty());
        String role = isRefundAgent ? Res.get("shared.refundAgent") : Res.get("shared.mediator");
        String agentNodeAddress = checkNotNull(disputeManager.getAgentNodeAddress(dispute)).getFullAddress();
        Contract contract = dispute.getContract();
        String currencyCode = contract.getOfferPayload().getCurrencyCode();
        String amount = formatter.formatCoinWithCode(contract.getTradeAmount());
        String textToSign = Res.get("disputeSummaryWindow.close.msg",
                DisplayUtils.formatDateTime(disputeResult.getCloseDate()),
                role,
                agentNodeAddress,
                dispute.getShortTradeId(),
                currencyCode,
                amount,
                formatter.formatCoinWithCode(disputeResult.getBuyerPayoutAmount()),
                formatter.formatCoinWithCode(disputeResult.getSellerPayoutAmount()),
                Res.get("disputeSummaryWindow.reason." + reason.name()),
                disputeResult.summaryNotesProperty().get()
        );

        if (reason == DisputeResult.Reason.OPTION_TRADE &&
                dispute.getChatMessages().size() > 1 &&
                dispute.getChatMessages().get(1).isSystemMessage()) {
            textToSign += "\n" + dispute.getChatMessages().get(1).getMessage() + "\n";
        }

        String summaryText = DisputeSummaryVerification.signAndApply(disputeManager, disputeResult, textToSign);

        if (isRefundAgent) {
            summaryText += Res.get("disputeSummaryWindow.close.nextStepsForRefundAgentArbitration");
        } else {
            summaryText += Res.get("disputeSummaryWindow.close.nextStepsForMediation");
        }

        disputeManager.sendDisputeResultMessage(disputeResult, dispute, summaryText);

        if (peersDisputeOptional.isPresent() && !peersDisputeOptional.get().isClosed() && !DevEnv.isDevMode()) {
            UserThread.runAfter(() -> new Popup()
                            .attention(Res.get("disputeSummaryWindow.close.closePeer"))
                            .show(),
                    200, TimeUnit.MILLISECONDS);
        }

        finalizeDisputeHandlerOptional.ifPresent(Runnable::run);

<<<<<<< HEAD
        disputeManager.getStorage().requestPersistence();
=======
        disputeManager.requestPersistence();
>>>>>>> 656896d6

        closeTicketButton.disableProperty().unbind();

        hide();
    }

    private DisputeManager<? extends DisputeList<Dispute>> getDisputeManager(Dispute dispute) {
        if (dispute.getSupportType() != null) {
            switch (dispute.getSupportType()) {
                case ARBITRATION:
                    return null;
                case MEDIATION:
                    return mediationManager;
                case TRADE:
                    break;
                case REFUND:
                    return refundManager;
            }
        }
        return null;
    }


    ///////////////////////////////////////////////////////////////////////////////////////////
    // Controller
    ///////////////////////////////////////////////////////////////////////////////////////////

    private void applyPayoutAmounts(Toggle selectedTradeAmountToggle) {
        if (selectedTradeAmountToggle != customRadioButton && selectedTradeAmountToggle != null) {
            applyPayoutAmountsToDisputeResult(selectedTradeAmountToggle);
            applyTradeAmountRadioButtonStates();
        }
    }

    private void applyPayoutAmountsToDisputeResult(Toggle selectedTradeAmountToggle) {
        Contract contract = dispute.getContract();
        Offer offer = new Offer(contract.getOfferPayload());
        Coin buyerSecurityDeposit = offer.getBuyerSecurityDeposit();
        Coin sellerSecurityDeposit = offer.getSellerSecurityDeposit();
        Coin tradeAmount = contract.getTradeAmount();

        boolean isMediationDispute = getDisputeManager(dispute) instanceof MediationManager;
        // At mediation we require a min. payout to the losing party to keep incentive for the trader to accept the
        // mediated payout. For Refund agent cases we do not have that restriction.
        Coin minRefundAtDispute = isMediationDispute ? Restrictions.getMinRefundAtMediatedDispute() : Coin.ZERO;
        Coin maxPayoutAmount = tradeAmount
                .add(buyerSecurityDeposit)
                .add(sellerSecurityDeposit)
                .subtract(minRefundAtDispute);

        if (selectedTradeAmountToggle == buyerGetsTradeAmountRadioButton) {
            disputeResult.setBuyerPayoutAmount(tradeAmount.add(buyerSecurityDeposit));
            disputeResult.setSellerPayoutAmount(sellerSecurityDeposit);
            disputeResult.setWinner(DisputeResult.Winner.BUYER);
        } else if (selectedTradeAmountToggle == buyerGetsAllRadioButton) {
            disputeResult.setBuyerPayoutAmount(maxPayoutAmount);
            disputeResult.setSellerPayoutAmount(minRefundAtDispute);
            disputeResult.setWinner(DisputeResult.Winner.BUYER);
        } else if (selectedTradeAmountToggle == sellerGetsTradeAmountRadioButton) {
            disputeResult.setBuyerPayoutAmount(buyerSecurityDeposit);
            disputeResult.setSellerPayoutAmount(tradeAmount.add(sellerSecurityDeposit));
            disputeResult.setWinner(DisputeResult.Winner.SELLER);
        } else if (selectedTradeAmountToggle == sellerGetsAllRadioButton) {
            disputeResult.setBuyerPayoutAmount(minRefundAtDispute);
            disputeResult.setSellerPayoutAmount(maxPayoutAmount);
            disputeResult.setWinner(DisputeResult.Winner.SELLER);
        }

        buyerPayoutAmountInputTextField.setText(formatter.formatCoin(disputeResult.getBuyerPayoutAmount()));
        sellerPayoutAmountInputTextField.setText(formatter.formatCoin(disputeResult.getSellerPayoutAmount()));
    }

    private void applyTradeAmountRadioButtonStates() {
        Contract contract = dispute.getContract();
        Offer offer = new Offer(contract.getOfferPayload());
        Coin buyerSecurityDeposit = offer.getBuyerSecurityDeposit();
        Coin sellerSecurityDeposit = offer.getSellerSecurityDeposit();
        Coin tradeAmount = contract.getTradeAmount();

        Coin buyerPayoutAmount = disputeResult.getBuyerPayoutAmount();
        Coin sellerPayoutAmount = disputeResult.getSellerPayoutAmount();

        buyerPayoutAmountInputTextField.setText(formatter.formatCoin(buyerPayoutAmount));
        sellerPayoutAmountInputTextField.setText(formatter.formatCoin(sellerPayoutAmount));

        boolean isMediationDispute = getDisputeManager(dispute) instanceof MediationManager;
        // At mediation we require a min. payout to the losing party to keep incentive for the trader to accept the
        // mediated payout. For Refund agent cases we do not have that restriction.
        Coin minRefundAtDispute = isMediationDispute ? Restrictions.getMinRefundAtMediatedDispute() : Coin.ZERO;
        Coin maxPayoutAmount = tradeAmount
                .add(buyerSecurityDeposit)
                .add(sellerSecurityDeposit)
                .subtract(minRefundAtDispute);

        if (buyerPayoutAmount.equals(tradeAmount.add(buyerSecurityDeposit)) &&
                sellerPayoutAmount.equals(sellerSecurityDeposit)) {
            buyerGetsTradeAmountRadioButton.setSelected(true);
        } else if (buyerPayoutAmount.equals(maxPayoutAmount) &&
                sellerPayoutAmount.equals(minRefundAtDispute)) {
            buyerGetsAllRadioButton.setSelected(true);
        } else if (sellerPayoutAmount.equals(tradeAmount.add(sellerSecurityDeposit))
                && buyerPayoutAmount.equals(buyerSecurityDeposit)) {
            sellerGetsTradeAmountRadioButton.setSelected(true);
        } else if (sellerPayoutAmount.equals(maxPayoutAmount)
                && buyerPayoutAmount.equals(minRefundAtDispute)) {
            sellerGetsAllRadioButton.setSelected(true);
        } else {
            customRadioButton.setSelected(true);
        }
    }
}<|MERGE_RESOLUTION|>--- conflicted
+++ resolved
@@ -661,11 +661,7 @@
 
         cancelButton.setOnAction(e -> {
             dispute.setDisputeResult(disputeResult);
-<<<<<<< HEAD
-            checkNotNull(getDisputeManager(dispute)).getStorage().requestPersistence();
-=======
             checkNotNull(getDisputeManager(dispute)).requestPersistence();
->>>>>>> 656896d6
             hide();
         });
     }
@@ -865,11 +861,7 @@
 
         finalizeDisputeHandlerOptional.ifPresent(Runnable::run);
 
-<<<<<<< HEAD
-        disputeManager.getStorage().requestPersistence();
-=======
         disputeManager.requestPersistence();
->>>>>>> 656896d6
 
         closeTicketButton.disableProperty().unbind();
 
