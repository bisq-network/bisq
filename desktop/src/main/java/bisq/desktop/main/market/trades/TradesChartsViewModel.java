/*
 * This file is part of Bisq.
 *
 * Bisq is free software: you can redistribute it and/or modify it
 * under the terms of the GNU Affero General Public License as published by
 * the Free Software Foundation, either version 3 of the License, or (at
 * your option) any later version.
 *
 * Bisq is distributed in the hope that it will be useful, but WITHOUT
 * ANY WARRANTY; without even the implied warranty of MERCHANTABILITY or
 * FITNESS FOR A PARTICULAR PURPOSE. See the GNU Affero General Public
 * License for more details.
 *
 * You should have received a copy of the GNU Affero General Public License
 * along with Bisq. If not, see <http://www.gnu.org/licenses/>.
 */

package bisq.desktop.main.market.trades;

import bisq.desktop.Navigation;
import bisq.desktop.common.model.ActivatableViewModel;
import bisq.desktop.main.MainView;
import bisq.desktop.main.market.trades.charts.CandleData;
import bisq.desktop.main.settings.SettingsView;
import bisq.desktop.main.settings.preferences.PreferencesView;
import bisq.desktop.util.CurrencyList;
import bisq.desktop.util.CurrencyListItem;
import bisq.desktop.util.DisplayUtils;
import bisq.desktop.util.GUIUtil;

import bisq.core.locale.CryptoCurrency;
import bisq.core.locale.CurrencyUtil;
import bisq.core.locale.GlobalSettings;
import bisq.core.locale.TradeCurrency;
import bisq.core.monetary.Altcoin;
import bisq.core.provider.price.PriceFeedService;
import bisq.core.trade.statistics.TradeStatistics2;
import bisq.core.trade.statistics.TradeStatisticsManager;
import bisq.core.user.Preferences;
import bisq.core.util.BSFormatter;

import bisq.common.util.MathUtils;

import org.bitcoinj.core.Coin;

import com.google.inject.Inject;

import com.google.common.annotations.VisibleForTesting;

import javafx.scene.chart.XYChart;

import javafx.beans.property.BooleanProperty;
import javafx.beans.property.ObjectProperty;
import javafx.beans.property.SimpleBooleanProperty;
import javafx.beans.property.SimpleObjectProperty;

import javafx.collections.FXCollections;
import javafx.collections.ObservableList;
import javafx.collections.SetChangeListener;

import javafx.util.Pair;

import java.time.LocalDateTime;
import java.time.ZoneId;
import java.time.ZonedDateTime;
import java.time.temporal.ChronoUnit;

import java.util.ArrayList;
import java.util.Collections;
import java.util.Date;
import java.util.HashMap;
import java.util.HashSet;
import java.util.List;
import java.util.Map;
import java.util.Optional;
import java.util.Set;
import java.util.stream.Collectors;

import javax.annotation.Nullable;

class TradesChartsViewModel extends ActivatableViewModel {

    private static final int TAB_INDEX = 2;

    ///////////////////////////////////////////////////////////////////////////////////////////
    // Enum
    ///////////////////////////////////////////////////////////////////////////////////////////

    public enum TickUnit {
        YEAR,
        MONTH,
        WEEK,
        DAY,
        HOUR,
        MINUTE_10
    }

    private final TradeStatisticsManager tradeStatisticsManager;
    final Preferences preferences;
    private PriceFeedService priceFeedService;
    private Navigation navigation;
    private BSFormatter formatter;

    private final SetChangeListener<TradeStatistics2> setChangeListener;
    final ObjectProperty<TradeCurrency> selectedTradeCurrencyProperty = new SimpleObjectProperty<>();
    final BooleanProperty showAllTradeCurrenciesProperty = new SimpleBooleanProperty(false);
    private final CurrencyList currencyListItems;
    private final CurrencyListItem showAllCurrencyListItem = new CurrencyListItem(new CryptoCurrency(GUIUtil.SHOW_ALL_FLAG, ""), -1);
    final ObservableList<TradeStatistics2> tradeStatisticsByCurrency = FXCollections.observableArrayList();
    final ObservableList<XYChart.Data<Number, Number>> priceItems = FXCollections.observableArrayList();
    final ObservableList<XYChart.Data<Number, Number>> volumeItems = FXCollections.observableArrayList();
    private Map<Long, Pair<Date, Set<TradeStatistics2>>> itemsPerInterval;

    TickUnit tickUnit = TickUnit.DAY;
    final int maxTicks = 30;
    private int selectedTabIndex;

    ///////////////////////////////////////////////////////////////////////////////////////////
    // Constructor, lifecycle
    ///////////////////////////////////////////////////////////////////////////////////////////

    @SuppressWarnings("WeakerAccess")
    @Inject
    public TradesChartsViewModel(TradeStatisticsManager tradeStatisticsManager, Preferences preferences, PriceFeedService priceFeedService, Navigation navigation, BSFormatter formatter) {
        this.tradeStatisticsManager = tradeStatisticsManager;
        this.preferences = preferences;
        this.priceFeedService = priceFeedService;
        this.navigation = navigation;
        this.formatter = formatter;

        setChangeListener = change -> {
            updateChartData();
            fillTradeCurrencies();
        };

        String tradeChartsScreenCurrencyCode = preferences.getTradeChartsScreenCurrencyCode();
        showAllTradeCurrenciesProperty.set(isShowAllEntry(tradeChartsScreenCurrencyCode));

        Optional<TradeCurrency> tradeCurrencyOptional = CurrencyUtil.getTradeCurrency(tradeChartsScreenCurrencyCode);
        if (tradeCurrencyOptional.isPresent())
            selectedTradeCurrencyProperty.set(tradeCurrencyOptional.get());
        else
            selectedTradeCurrencyProperty.set(GlobalSettings.getDefaultTradeCurrency());

        tickUnit = TickUnit.values()[preferences.getTradeStatisticsTickUnitIndex()];

        currencyListItems = new CurrencyList(this.preferences);
    }

    private void fillTradeCurrencies() {
        // Don't use a set as we need all entries
        List<TradeCurrency> tradeCurrencyList = tradeStatisticsManager.getObservableTradeStatisticsSet().stream()
                .map(e -> {
                    Optional<TradeCurrency> tradeCurrencyOptional = CurrencyUtil.getTradeCurrency(e.getCurrencyCode());
                    if (tradeCurrencyOptional.isPresent())
                        return tradeCurrencyOptional.get();
                    else
                        return null;

                })
                .filter(e -> e != null)
                .collect(Collectors.toList());

        currencyListItems.updateWithCurrencies(tradeCurrencyList, showAllCurrencyListItem);
    }

    @Override
    protected void activate() {
        tradeStatisticsManager.getObservableTradeStatisticsSet().addListener(setChangeListener);
        fillTradeCurrencies();
        updateChartData();
        syncPriceFeedCurrency();
        setMarketPriceFeedCurrency();
    }

    @Override
    protected void deactivate() {
        tradeStatisticsManager.getObservableTradeStatisticsSet().removeListener(setChangeListener);
    }

    ///////////////////////////////////////////////////////////////////////////////////////////
    // UI actions
    ///////////////////////////////////////////////////////////////////////////////////////////

    void onSetTradeCurrency(TradeCurrency tradeCurrency) {
        if (tradeCurrency != null) {
            final String code = tradeCurrency.getCode();

            if (isEditEntry(code)) {
                navigation.navigateTo(MainView.class, SettingsView.class, PreferencesView.class);
            } else {
                boolean showAllEntry = isShowAllEntry(code);
                showAllTradeCurrenciesProperty.set(showAllEntry);
                if (!showAllEntry) {
                    selectedTradeCurrencyProperty.set(tradeCurrency);
                }
                preferences.setTradeChartsScreenCurrencyCode(code);

                updateChartData();

                if (showAllEntry)
                    priceFeedService.setCurrencyCode(GlobalSettings.getDefaultTradeCurrency().getCode());
                else
                    priceFeedService.setCurrencyCode(code);
            }
        }
    }

    void setTickUnit(TickUnit tickUnit) {
        this.tickUnit = tickUnit;
        preferences.setTradeStatisticsTickUnitIndex(tickUnit.ordinal());
        updateChartData();
    }

    void setSelectedTabIndex(int selectedTabIndex) {
        this.selectedTabIndex = selectedTabIndex;
        syncPriceFeedCurrency();
        setMarketPriceFeedCurrency();
    }

    ///////////////////////////////////////////////////////////////////////////////////////////
    // Getters
    ///////////////////////////////////////////////////////////////////////////////////////////

    public String getCurrencyCode() {
        return selectedTradeCurrencyProperty.get().getCode();
    }

    public ObservableList<CurrencyListItem> getCurrencyListItems() {
        return currencyListItems.getObservableList();
    }

    public Optional<CurrencyListItem> getSelectedCurrencyListItem() {
        return currencyListItems.getObservableList().stream().filter(e -> e.tradeCurrency.equals(selectedTradeCurrencyProperty.get())).findAny();
    }

    ///////////////////////////////////////////////////////////////////////////////////////////
    // Private
    ///////////////////////////////////////////////////////////////////////////////////////////

    private void setMarketPriceFeedCurrency() {
        if (selectedTabIndex == TAB_INDEX) {
            if (showAllTradeCurrenciesProperty.get())
                priceFeedService.setCurrencyCode(GlobalSettings.getDefaultTradeCurrency().getCode());
            else
                priceFeedService.setCurrencyCode(getCurrencyCode());
        }
    }

    private void syncPriceFeedCurrency() {
        if (selectedTabIndex == TAB_INDEX)
            priceFeedService.setCurrencyCode(selectedTradeCurrencyProperty.get().getCode());
    }

    private void updateChartData() {
        tradeStatisticsByCurrency.setAll(tradeStatisticsManager.getObservableTradeStatisticsSet().stream()
                .filter(e -> showAllTradeCurrenciesProperty.get() || e.getCurrencyCode().equals(getCurrencyCode()))
                .collect(Collectors.toList()));

        // Generate date range and create sets for all ticks
        itemsPerInterval = new HashMap<>();
        Date time = new Date();
        for (long i = maxTicks + 1; i >= 0; --i) {
            Set<TradeStatistics2> set = new HashSet<>();
            Pair<Date, Set<TradeStatistics2>> pair = new Pair<>((Date) time.clone(), set);
            itemsPerInterval.put(i, pair);
            time.setTime(time.getTime() - 1);
            time = roundToTick(time, tickUnit);
        }

        // Get all entries for the defined time interval
        tradeStatisticsByCurrency.stream().forEach(e -> {
            for (long i = maxTicks; i > 0; --i) {
                Pair<Date, Set<TradeStatistics2>> p = itemsPerInterval.get(i);
                if (e.getTradeDate().after(p.getKey())) {
                    p.getValue().add(e);
                    break;
                }
            }
        });

        // create CandleData for defined time interval
        List<CandleData> candleDataList = itemsPerInterval.entrySet().stream()
                .filter(entry -> entry.getKey() >= 0 && !entry.getValue().getValue().isEmpty())
                .map(entry -> getCandleData(entry.getKey(), entry.getValue().getValue()))
                .collect(Collectors.toList());
        candleDataList.sort((o1, o2) -> (o1.tick < o2.tick ? -1 : (o1.tick == o2.tick ? 0 : 1)));

        //noinspection Convert2Diamond
        priceItems.setAll(candleDataList.stream()
                .map(e -> new XYChart.Data<Number, Number>(e.tick, e.open, e))
                .collect(Collectors.toList()));

        //noinspection Convert2Diamond
        volumeItems.setAll(candleDataList.stream()
                .map(e -> new XYChart.Data<Number, Number>(e.tick, e.accumulatedAmount, e))
                .collect(Collectors.toList()));
    }

    @VisibleForTesting
    CandleData getCandleData(long tick, Set<TradeStatistics2> set) {
        long open = 0;
        long close = 0;
        long high = 0;
        long low = 0;
        long accumulatedVolume = 0;
        long accumulatedAmount = 0;
        long numTrades = set.size();
        List<Long> tradePrices = new ArrayList<>(set.size());

        for (TradeStatistics2 item : set) {
            long tradePriceAsLong = item.getTradePrice().getValue();
			// Previously a check was done which inverted the low and high for
			// crytocurrencies.
			low = (low != 0) ? Math.min(low, tradePriceAsLong) : tradePriceAsLong;
			high = (high != 0) ? Math.max(high, tradePriceAsLong) : tradePriceAsLong;

            accumulatedVolume += (item.getTradeVolume() != null) ? item.getTradeVolume().getValue() : 0;
            accumulatedAmount += item.getTradeAmount().getValue();
            tradePrices.add(item.getTradePrice().getValue());
        }
        Collections.sort(tradePrices);

        List<TradeStatistics2> list = new ArrayList<>(set);
        list.sort((o1, o2) -> (o1.getTradeDate().getTime() < o2.getTradeDate().getTime() ? -1 : (o1.getTradeDate().getTime() == o2.getTradeDate().getTime() ? 0 : 1)));
        if (list.size() > 0) {
            open = list.get(0).getTradePrice().getValue();
            close = list.get(list.size() - 1).getTradePrice().getValue();
        }

        long averagePrice;
        Long[] prices = new Long[tradePrices.size()];
        tradePrices.toArray(prices);
        long medianPrice = MathUtils.getMedian(prices);
        boolean isBullish;
        if (CurrencyUtil.isCryptoCurrency(getCurrencyCode())) {
            isBullish = close < open;
            double accumulatedAmountAsDouble = MathUtils.scaleUpByPowerOf10((double) accumulatedAmount, Altcoin.SMALLEST_UNIT_EXPONENT);
            averagePrice = MathUtils.roundDoubleToLong(accumulatedAmountAsDouble / (double) accumulatedVolume);
        } else {
            isBullish = close > open;
            double accumulatedVolumeAsDouble = MathUtils.scaleUpByPowerOf10((double) accumulatedVolume, Coin.SMALLEST_UNIT_EXPONENT);
            averagePrice = MathUtils.roundDoubleToLong(accumulatedVolumeAsDouble / (double) accumulatedAmount);
        }

        final Date dateFrom = new Date(getTimeFromTickIndex(tick));
        final Date dateTo = new Date(getTimeFromTickIndex(tick + 1));
        String dateString = tickUnit.ordinal() > TickUnit.DAY.ordinal() ?
                DisplayUtils.formatDateTimeSpan(dateFrom, dateTo) :
                DisplayUtils.formatDate(dateFrom) + " - " + DisplayUtils.formatDate(dateTo);
        return new CandleData(tick, open, close, high, low, averagePrice, medianPrice, accumulatedAmount, accumulatedVolume,
                numTrades, isBullish, dateString);
    }
<<<<<<< HEAD
=======

	Long findMedian(Long[] prices) {
		int middle = prices.length / 2;
		long median;
		if (prices.length % 2 == 1) {
			median = prices[middle];
		} else {
			median = MathUtils.roundDoubleToLong((prices[middle - 1] + prices[middle]) / 2.0);
		}
		return median;
	}
>>>>>>> 85f9ead9

    Date roundToTick(Date time, TickUnit tickUnit) {
        ZonedDateTime zdt = time.toInstant().atZone(ZoneId.systemDefault());
        LocalDateTime tradeLocal = zdt.toLocalDateTime();

        switch (tickUnit) {
            case YEAR:
                return Date.from(tradeLocal.withMonth(1).withDayOfYear(1).withHour(0).withMinute(0).withSecond(0).withNano(0).atZone(ZoneId.systemDefault()).toInstant());
            case MONTH:
                return Date.from(tradeLocal.withDayOfMonth(1).withHour(0).withMinute(0).withSecond(0).withNano(0).atZone(ZoneId.systemDefault()).toInstant());
            case WEEK:
                int dayOfWeek = tradeLocal.getDayOfWeek().getValue();
                LocalDateTime firstDayOfWeek = ChronoUnit.DAYS.addTo(tradeLocal, 1 - dayOfWeek);
                return Date.from(firstDayOfWeek.withHour(0).withMinute(0).withSecond(0).withNano(0).atZone(ZoneId.systemDefault()).toInstant());
            case DAY:
                return Date.from(tradeLocal.withHour(0).withMinute(0).withSecond(0).withNano(0).atZone(ZoneId.systemDefault()).toInstant());
            case HOUR:
                return Date.from(tradeLocal.withMinute(0).withSecond(0).withNano(0).atZone(ZoneId.systemDefault()).toInstant());
            case MINUTE_10:
                return Date.from(tradeLocal.withMinute(tradeLocal.getMinute() - tradeLocal.getMinute() % 10).withSecond(0).withNano(0).atZone(ZoneId.systemDefault()).toInstant());
            default:
                return Date.from(tradeLocal.atZone(ZoneId.systemDefault()).toInstant());
        }
    }

    private long getTimeFromTick(long tick) {
        if (itemsPerInterval == null || itemsPerInterval.get(tick) == null) return 0;
        return itemsPerInterval.get(tick).getKey().getTime();
    }

    long getTimeFromTickIndex(long index) {
        if (index > maxTicks + 1) return 0;
        return getTimeFromTick(index);
    }

    private boolean isShowAllEntry(@Nullable String id) {
        return id != null && id.equals(GUIUtil.SHOW_ALL_FLAG);
    }

    private boolean isEditEntry(@Nullable String id) {
        return id != null && id.equals(GUIUtil.EDIT_FLAG);
    }
}<|MERGE_RESOLUTION|>--- conflicted
+++ resolved
@@ -351,20 +351,6 @@
         return new CandleData(tick, open, close, high, low, averagePrice, medianPrice, accumulatedAmount, accumulatedVolume,
                 numTrades, isBullish, dateString);
     }
-<<<<<<< HEAD
-=======
-
-	Long findMedian(Long[] prices) {
-		int middle = prices.length / 2;
-		long median;
-		if (prices.length % 2 == 1) {
-			median = prices[middle];
-		} else {
-			median = MathUtils.roundDoubleToLong((prices[middle - 1] + prices[middle]) / 2.0);
-		}
-		return median;
-	}
->>>>>>> 85f9ead9
 
     Date roundToTick(Date time, TickUnit tickUnit) {
         ZonedDateTime zdt = time.toInstant().atZone(ZoneId.systemDefault());
