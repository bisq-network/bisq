/*
 * This file is part of Bisq.
 *
 * Bisq is free software: you can redistribute it and/or modify it
 * under the terms of the GNU Affero General Public License as published by
 * the Free Software Foundation, either version 3 of the License, or (at
 * your option) any later version.
 *
 * Bisq is distributed in the hope that it will be useful, but WITHOUT
 * ANY WARRANTY; without even the implied warranty of MERCHANTABILITY or
 * FITNESS FOR A PARTICULAR PURPOSE. See the GNU Affero General Public
 * License for more details.
 *
 * You should have received a copy of the GNU Affero General Public License
 * along with Bisq. If not, see <http://www.gnu.org/licenses/>.
 */

package bisq.desktop.main.settings.preferences;

import bisq.desktop.app.BisqApp;
import bisq.desktop.common.view.ActivatableViewAndModel;
import bisq.desktop.common.view.FxmlView;
import bisq.desktop.components.AutoTooltipButton;
import bisq.desktop.components.AutoTooltipLabel;
import bisq.desktop.components.InputTextField;
import bisq.desktop.components.TitledGroupBg;
import bisq.desktop.main.overlays.popups.Popup;
import bisq.desktop.util.FormBuilder;
import bisq.desktop.util.ImageUtil;
import bisq.desktop.util.Layout;

import bisq.core.app.BisqEnvironment;
import bisq.core.btc.BaseCurrencyNetwork;
import bisq.core.dao.governance.asset.AssetService;
import bisq.core.locale.Country;
import bisq.core.locale.CountryUtil;
import bisq.core.locale.CryptoCurrency;
import bisq.core.locale.CurrencyUtil;
import bisq.core.locale.FiatCurrency;
import bisq.core.locale.LanguageUtil;
import bisq.core.locale.Res;
import bisq.core.locale.TradeCurrency;
import bisq.core.provider.fee.FeeService;
import bisq.core.trade.statistics.ReferralIdService;
import bisq.core.user.BlockChainExplorer;
import bisq.core.user.Preferences;
import bisq.core.util.BSFormatter;

import bisq.common.UserThread;
import bisq.common.util.Tuple2;
import bisq.common.util.Tuple3;

import org.bitcoinj.core.Coin;

import javax.inject.Inject;

import org.apache.commons.lang3.StringUtils;

import javafx.scene.control.Button;
import javafx.scene.control.CheckBox;
import javafx.scene.control.ComboBox;
import javafx.scene.control.Label;
import javafx.scene.control.ListCell;
import javafx.scene.control.ListView;
import javafx.scene.image.ImageView;
import javafx.scene.layout.AnchorPane;
import javafx.scene.layout.GridPane;

import javafx.geometry.Insets;
import javafx.geometry.VPos;

import javafx.beans.value.ChangeListener;

import javafx.collections.FXCollections;
import javafx.collections.ObservableList;

import javafx.util.Callback;
import javafx.util.StringConverter;

import java.util.Arrays;
import java.util.List;
import java.util.concurrent.TimeUnit;
import java.util.stream.Collectors;

import static bisq.desktop.util.FormBuilder.*;

@FxmlView
public class PreferencesView extends ActivatableViewAndModel<GridPane, PreferencesViewModel> {

    // not supported yet
    //private ComboBox<String> btcDenominationComboBox;
    private ComboBox<BlockChainExplorer> blockChainExplorerComboBox;
    private ComboBox<String> userLanguageComboBox;
    private ComboBox<Country> userCountryComboBox;
    private ComboBox<TradeCurrency> preferredTradeCurrencyComboBox;
    private ComboBox<BaseCurrencyNetwork> selectBaseCurrencyNetworkComboBox;

    private CheckBox useAnimationsCheckBox, avoidStandbyModeCheckBox,
            showOwnOffersInOfferBook, sortMarketCurrenciesNumericallyCheckBox, useCustomFeeCheckbox;
    private int gridRow = 0;
    private InputTextField transactionFeeInputTextField, ignoreTradersListInputTextField, referralIdInputTextField;
    private ChangeListener<Boolean> transactionFeeFocusedListener;
    private final Preferences preferences;
    private final FeeService feeService;
    private final ReferralIdService referralIdService;
    private final BisqEnvironment bisqEnvironment;
    private final AssetService assetService;
    private final BSFormatter formatter;

    private ListView<FiatCurrency> fiatCurrenciesListView;
    private ComboBox<FiatCurrency> fiatCurrenciesComboBox;
    private ListView<CryptoCurrency> cryptoCurrenciesListView;
    private ComboBox<CryptoCurrency> cryptoCurrenciesComboBox;
    private Button resetDontShowAgainButton;
    // private ListChangeListener<TradeCurrency> displayCurrenciesListChangeListener;
    private ObservableList<BlockChainExplorer> blockExplorers;
    private ObservableList<String> languageCodes;
    private ObservableList<Country> countries;
    private ObservableList<FiatCurrency> fiatCurrencies;
    private ObservableList<FiatCurrency> allFiatCurrencies;
    private ObservableList<CryptoCurrency> cryptoCurrencies;
    private ObservableList<CryptoCurrency> allCryptoCurrencies;
    private ObservableList<TradeCurrency> tradeCurrencies;
    private InputTextField deviationInputTextField;
    private ChangeListener<String> deviationListener, ignoreTradersListListener, referralIdListener;
    private ChangeListener<Boolean> deviationFocusedListener;
    private ChangeListener<Boolean> useCustomFeeCheckboxListener;
    private ChangeListener<Number> transactionFeeChangeListener;

    ///////////////////////////////////////////////////////////////////////////////////////////
    // Constructor, initialisation
    ///////////////////////////////////////////////////////////////////////////////////////////

    @Inject
    public PreferencesView(PreferencesViewModel model, Preferences preferences, FeeService feeService,
                           ReferralIdService referralIdService, BisqEnvironment bisqEnvironment,
                           AssetService assetService, BSFormatter formatter) {
        super(model);
        this.preferences = preferences;
        this.feeService = feeService;
        this.referralIdService = referralIdService;
        this.bisqEnvironment = bisqEnvironment;
        this.assetService = assetService;
        this.formatter = formatter;
    }

    @Override
    public void initialize() {
        blockExplorers = FXCollections.observableArrayList(preferences.getBlockChainExplorers());
        languageCodes = FXCollections.observableArrayList(LanguageUtil.getUserLanguageCodes());
        countries = FXCollections.observableArrayList(CountryUtil.getAllCountries());
        fiatCurrencies = preferences.getFiatCurrenciesAsObservable();
        cryptoCurrencies = preferences.getCryptoCurrenciesAsObservable();
        tradeCurrencies = preferences.getTradeCurrenciesAsObservable();

        allFiatCurrencies = FXCollections.observableArrayList(CurrencyUtil.getAllSortedFiatCurrencies());
        allFiatCurrencies.removeAll(fiatCurrencies);

        initializeGeneralOptions();
        initializeDisplayCurrencies();
        initializeDisplayOptions();
    }


    @Override
    protected void activate() {
        // We want to have it updated in case an asset got removed
        allCryptoCurrencies = FXCollections.observableArrayList(CurrencyUtil.getWhiteListedSortedCryptoCurrencies(assetService));
        allCryptoCurrencies.removeAll(cryptoCurrencies);

        activateGeneralOptions();
        activateDisplayCurrencies();
        activateDisplayPreferences();
    }

    @Override
    protected void deactivate() {
        deactivateGeneralOptions();
        deactivateDisplayCurrencies();
        deactivateDisplayPreferences();
    }

    ///////////////////////////////////////////////////////////////////////////////////////////
    // Initialize
    ///////////////////////////////////////////////////////////////////////////////////////////

    private void initializeGeneralOptions() {
        TitledGroupBg titledGroupBg = addTitledGroupBg(root, gridRow, 9, Res.get("setting.preferences.general"));
        GridPane.setColumnSpan(titledGroupBg, 4);

        // selectBaseCurrencyNetwork
        selectBaseCurrencyNetworkComboBox = FormBuilder.addComboBox(root, gridRow,
                Res.get("settings.preferences.selectCurrencyNetwork"), Layout.FIRST_ROW_DISTANCE);
        selectBaseCurrencyNetworkComboBox.setConverter(new StringConverter<>() {
            @Override
            public String toString(BaseCurrencyNetwork baseCurrencyNetwork) {
                return baseCurrencyNetwork != null ?
                        (baseCurrencyNetwork.getCurrencyName() + "_" + baseCurrencyNetwork.getNetwork())
                        : "";
            }

            @Override
            public BaseCurrencyNetwork fromString(String string) {
                return null;
            }
        });

        userLanguageComboBox = FormBuilder.addComboBox(root, ++gridRow,
                Res.get("shared.language"));
        userCountryComboBox = FormBuilder.addComboBox(root, ++gridRow,
                Res.get("shared.country"));
        blockChainExplorerComboBox = FormBuilder.addComboBox(root, ++gridRow,
                Res.get("setting.preferences.explorer"));

        Tuple3<Label, InputTextField, CheckBox> tuple = addTopLabelInputTextFieldCheckBox(root, ++gridRow,
                Res.get("setting.preferences.txFee"), Res.get("setting.preferences.useCustomValue"));
        transactionFeeInputTextField = tuple.second;
        useCustomFeeCheckbox = tuple.third;

        useCustomFeeCheckboxListener = (observable, oldValue, newValue) -> {
            preferences.setUseCustomWithdrawalTxFee(newValue);
            transactionFeeInputTextField.setEditable(newValue);
            if (!newValue) {
                transactionFeeInputTextField.setText(String.valueOf(feeService.getTxFeePerByte().value));
                try {
                    preferences.setWithdrawalTxFeeInBytes(feeService.getTxFeePerByte().value);
                } catch (Exception e) {
                    e.printStackTrace();
                }
            }

            preferences.setUseCustomWithdrawalTxFee(newValue);
        };

        transactionFeeFocusedListener = (o, oldValue, newValue) -> {
            if (oldValue && !newValue) {
                String estimatedFee = String.valueOf(feeService.getTxFeePerByte().value);
                try {
                    int withdrawalTxFeePerByte = Integer.parseInt(transactionFeeInputTextField.getText());
                    final long minFeePerByte = BisqEnvironment.getBaseCurrencyNetwork().getDefaultMinFeePerByte();
                    if (withdrawalTxFeePerByte < minFeePerByte) {
                        new Popup<>().warning(Res.get("setting.preferences.txFeeMin", minFeePerByte)).show();
                        transactionFeeInputTextField.setText(estimatedFee);
                    } else if (withdrawalTxFeePerByte > 5000) {
                        new Popup<>().warning(Res.get("setting.preferences.txFeeTooLarge")).show();
                        transactionFeeInputTextField.setText(estimatedFee);
                    } else {
                        preferences.setWithdrawalTxFeeInBytes(withdrawalTxFeePerByte);
                    }
                } catch (NumberFormatException t) {
                    log.error(t.toString());
                    t.printStackTrace();
                    new Popup<>().warning(Res.get("validation.integerOnly")).show();
                    transactionFeeInputTextField.setText(estimatedFee);
                } catch (Throwable t) {
                    log.error(t.toString());
                    t.printStackTrace();
                    new Popup<>().warning(Res.get("validation.inputError", t.getMessage())).show();
                    transactionFeeInputTextField.setText(estimatedFee);
                }
            }
        };
        transactionFeeChangeListener = (observable, oldValue, newValue) -> transactionFeeInputTextField.setText(String.valueOf(feeService.getTxFeePerByte().value));

        // deviation
        deviationInputTextField = addInputTextField(root, ++gridRow,
                Res.get("setting.preferences.deviation"));

        deviationListener = (observable, oldValue, newValue) -> {
            try {
                double value = formatter.parsePercentStringToDouble(newValue);
                final double maxDeviation = 0.5;
                if (value <= maxDeviation) {
                    preferences.setMaxPriceDistanceInPercent(value);
                } else {
                    new Popup<>().warning(Res.get("setting.preferences.deviationToLarge", maxDeviation * 100)).show();
                    UserThread.runAfter(() -> deviationInputTextField.setText(formatter.formatPercentagePrice(preferences.getMaxPriceDistanceInPercent())), 100, TimeUnit.MILLISECONDS);
                }
            } catch (NumberFormatException t) {
                log.error("Exception at parseDouble deviation: " + t.toString());
                UserThread.runAfter(() -> deviationInputTextField.setText(formatter.formatPercentagePrice(preferences.getMaxPriceDistanceInPercent())), 100, TimeUnit.MILLISECONDS);
            }
        };
        deviationFocusedListener = (observable1, oldValue1, newValue1) -> {
            if (oldValue1 && !newValue1)
                UserThread.runAfter(() -> deviationInputTextField.setText(formatter.formatPercentagePrice(preferences.getMaxPriceDistanceInPercent())), 100, TimeUnit.MILLISECONDS);
        };

<<<<<<< HEAD
        // autoSelectArbitrators
        autoSelectArbitratorsCheckBox = addLabelCheckBox(root, ++gridRow,
                Res.get("setting.preferences.autoSelectArbitrators"));

=======
>>>>>>> 254059b4
        // ignoreTraders
        ignoreTradersListInputTextField = addInputTextField(root, ++gridRow,
                Res.get("setting.preferences.ignorePeers"));
        ignoreTradersListListener = (observable, oldValue, newValue) ->
                preferences.setIgnoreTradersList(Arrays.asList(StringUtils.deleteWhitespace(newValue)
                        .replace(":9999", "").replace(".onion", "")
                        .split(",")));

        // referralId
        referralIdInputTextField = addInputTextField(root, ++gridRow, Res.get("setting.preferences.refererId"));
        referralIdListener = (observable, oldValue, newValue) -> {
            if (!newValue.equals(oldValue))
                referralIdService.setReferralId(newValue);
        };

        // AvoidStandbyModeService
        avoidStandbyModeCheckBox = addLabelCheckBox(root, ++gridRow,
                Res.get("setting.preferences.avoidStandbyMode"));
    }

    private void initializeDisplayCurrencies() {
        TitledGroupBg titledGroupBg = addTitledGroupBg(root, ++gridRow, 3, Res.get("setting.preferences.currenciesInList"),
                Layout.GROUP_DISTANCE);
        GridPane.setColumnSpan(titledGroupBg, 4);


        preferredTradeCurrencyComboBox = FormBuilder.addComboBox(root, gridRow, Res.get("setting.preferences.prefCurrency"),
                Layout.FIRST_ROW_AND_GROUP_DISTANCE);
        preferredTradeCurrencyComboBox.setConverter(new StringConverter<TradeCurrency>() {
            @Override
            public String toString(TradeCurrency tradeCurrency) {
                // http://boschista.deviantart.com/journal/Cool-ASCII-Symbols-214218618
                return tradeCurrency.getDisplayPrefix() + tradeCurrency.getNameAndCode();
            }

            @Override
            public TradeCurrency fromString(String s) {
                return null;
            }
        });

        Tuple2<Label, ListView<FiatCurrency>> fiatTuple = FormBuilder.addLabelListView(root, ++gridRow, Res.get("setting.preferences.displayFiat"));
        GridPane.setValignment(fiatTuple.first, VPos.TOP);
        fiatCurrenciesListView = fiatTuple.second;
        fiatCurrenciesListView.setMinHeight(2 * Layout.LIST_ROW_HEIGHT + 2);
        fiatCurrenciesListView.setPrefHeight(3 * Layout.LIST_ROW_HEIGHT + 2);
        Label placeholder = new AutoTooltipLabel(Res.get("setting.preferences.noFiat"));
        placeholder.setWrapText(true);
        fiatCurrenciesListView.setPlaceholder(placeholder);
        fiatCurrenciesListView.setCellFactory(new Callback<ListView<FiatCurrency>, ListCell<FiatCurrency>>() {
            @Override
            public ListCell<FiatCurrency> call(ListView<FiatCurrency> list) {
                return new ListCell<FiatCurrency>() {
                    final Label label = new AutoTooltipLabel();
                    final ImageView icon = ImageUtil.getImageViewById(ImageUtil.REMOVE_ICON);
                    final Button removeButton = new AutoTooltipButton("", icon);
                    final AnchorPane pane = new AnchorPane(label, removeButton);

                    {
                        label.setLayoutY(5);
                        removeButton.setId("icon-button");
                        AnchorPane.setRightAnchor(removeButton, 0d);
                    }

                    @Override
                    public void updateItem(final FiatCurrency item, boolean empty) {
                        super.updateItem(item, empty);
                        if (item != null && !empty) {
                            label.setText(item.getNameAndCode());
                            removeButton.setOnAction(e -> {
                                if (item.equals(preferences.getPreferredTradeCurrency())) {
                                    new Popup<>().warning(Res.get("setting.preferences.cannotRemovePrefCurrency")).show();
                                } else {
                                    preferences.removeFiatCurrency(item);
                                    if (!allFiatCurrencies.contains(item)) {
                                        allFiatCurrencies.add(item);
                                        allFiatCurrencies.sort(TradeCurrency::compareTo);
                                    }
                                }
                            });
                            setGraphic(pane);
                        } else {
                            setGraphic(null);
                            removeButton.setOnAction(null);
                        }
                    }
                };
            }
        });

        Tuple2<Label, ListView<CryptoCurrency>> cryptoCurrenciesTuple = FormBuilder.addLabelListView(root, gridRow, Res.get("setting.preferences.displayAltcoins"));
        GridPane.setValignment(cryptoCurrenciesTuple.first, VPos.TOP);
        GridPane.setMargin(cryptoCurrenciesTuple.first, new Insets(0, 0, 0, 20));
        cryptoCurrenciesListView = cryptoCurrenciesTuple.second;
        GridPane.setColumnIndex(cryptoCurrenciesTuple.first, 2);
        GridPane.setColumnIndex(cryptoCurrenciesListView, 3);
        cryptoCurrenciesListView.setMinHeight(2 * Layout.LIST_ROW_HEIGHT + 2);
        cryptoCurrenciesListView.setPrefHeight(3 * Layout.LIST_ROW_HEIGHT + 2);
        placeholder = new AutoTooltipLabel(Res.get("setting.preferences.noAltcoins"));
        placeholder.setWrapText(true);
        cryptoCurrenciesListView.setPlaceholder(placeholder);
        cryptoCurrenciesListView.setCellFactory(new Callback<ListView<CryptoCurrency>, ListCell<CryptoCurrency>>() {
            @Override
            public ListCell<CryptoCurrency> call(ListView<CryptoCurrency> list) {
                return new ListCell<CryptoCurrency>() {
                    final Label label = new AutoTooltipLabel();
                    final ImageView icon = ImageUtil.getImageViewById(ImageUtil.REMOVE_ICON);
                    final Button removeButton = new AutoTooltipButton("", icon);
                    final AnchorPane pane = new AnchorPane(label, removeButton);

                    {
                        label.setLayoutY(5);
                        removeButton.setId("icon-button");
                        AnchorPane.setRightAnchor(removeButton, 0d);
                    }

                    @Override
                    public void updateItem(final CryptoCurrency item, boolean empty) {
                        super.updateItem(item, empty);
                        if (item != null && !empty) {
                            label.setText(item.getNameAndCode());
                            removeButton.setOnAction(e -> {
                                if (item.equals(preferences.getPreferredTradeCurrency())) {
                                    new Popup<>().warning(Res.get("setting.preferences.cannotRemovePrefCurrency")).show();
                                } else {
                                    preferences.removeCryptoCurrency(item);
                                    if (!allCryptoCurrencies.contains(item)) {
                                        allCryptoCurrencies.add(item);
                                        allCryptoCurrencies.sort(TradeCurrency::compareTo);
                                    }
                                }
                            });
                            setGraphic(pane);
                        } else {
                            setGraphic(null);
                            removeButton.setOnAction(null);
                        }
                    }
                };
            }
        });

        fiatCurrenciesComboBox = FormBuilder.addComboBox(root, ++gridRow);
        fiatCurrenciesComboBox.setPromptText(Res.get("setting.preferences.addFiat"));
        fiatCurrenciesComboBox.setButtonCell(new ListCell<FiatCurrency>() {
            @Override
            protected void updateItem(final FiatCurrency item, boolean empty) {
                super.updateItem(item, empty);
                this.setVisible(item != null || !empty);

                if (empty || item == null) {
                    setText(Res.get("setting.preferences.addFiat"));
                } else {
                    setText(item.getNameAndCode());
                }
            }
        });
        fiatCurrenciesComboBox.setConverter(new StringConverter<FiatCurrency>() {
            @Override
            public String toString(FiatCurrency tradeCurrency) {
                return tradeCurrency.getNameAndCode();
            }

            @Override
            public FiatCurrency fromString(String s) {
                return null;
            }
        });

        cryptoCurrenciesComboBox = FormBuilder.addComboBox(root, gridRow);
        GridPane.setColumnIndex(cryptoCurrenciesComboBox, 3);
        cryptoCurrenciesComboBox.setPromptText(Res.get("setting.preferences.addAltcoin"));
        cryptoCurrenciesComboBox.setButtonCell(new ListCell<CryptoCurrency>() {
            @Override
            protected void updateItem(final CryptoCurrency item, boolean empty) {
                super.updateItem(item, empty);
                this.setVisible(item != null || !empty);


                if (empty || item == null) {
                    setText(Res.get("setting.preferences.addAltcoin"));
                } else {
                    setText(item.getNameAndCode());
                }
            }
        });
        cryptoCurrenciesComboBox.setConverter(new StringConverter<CryptoCurrency>() {
            @Override
            public String toString(CryptoCurrency tradeCurrency) {
                return tradeCurrency.getNameAndCode();
            }

            @Override
            public CryptoCurrency fromString(String s) {
                return null;
            }
        });
    }


    private void initializeDisplayOptions() {
        TitledGroupBg titledGroupBg = addTitledGroupBg(root, ++gridRow, 4, Res.get("setting.preferences.displayOptions"), Layout.GROUP_DISTANCE);
        GridPane.setColumnSpan(titledGroupBg, 4);

        showOwnOffersInOfferBook = addLabelCheckBox(root, gridRow, Res.get("setting.preferences.showOwnOffers"), Layout.FIRST_ROW_AND_GROUP_DISTANCE);
        useAnimationsCheckBox = addLabelCheckBox(root, ++gridRow, Res.get("setting.preferences.useAnimations"));
        // useStickyMarketPriceCheckBox = addLabelCheckBox(root, ++gridRow, "Use sticky market price:", "").second;
        sortMarketCurrenciesNumericallyCheckBox = addLabelCheckBox(root, ++gridRow, Res.get("setting.preferences.sortWithNumOffers"));
        resetDontShowAgainButton = addLabelButton(root, ++gridRow, Res.get("setting.preferences.resetAllFlags"),
                Res.get("setting.preferences.reset"), 0).second;
    }

    ///////////////////////////////////////////////////////////////////////////////////////////
    // Activate
    ///////////////////////////////////////////////////////////////////////////////////////////

    private void activateGeneralOptions() {
        List<BaseCurrencyNetwork> baseCurrencyNetworks = Arrays.asList(BaseCurrencyNetwork.values());

        // We allow switching to testnet to make it easier for users to test the testnet DAO version
        baseCurrencyNetworks = baseCurrencyNetworks.stream()
                .filter(BaseCurrencyNetwork::isBitcoin)
                .filter(e -> !e.isRegtest())
                .collect(Collectors.toList());
        selectBaseCurrencyNetworkComboBox.setItems(FXCollections.observableArrayList(baseCurrencyNetworks));
        selectBaseCurrencyNetworkComboBox.setOnAction(e -> onSelectNetwork());
        selectBaseCurrencyNetworkComboBox.getSelectionModel().select(BisqEnvironment.getBaseCurrencyNetwork());

        boolean useCustomWithdrawalTxFee = preferences.isUseCustomWithdrawalTxFee();
        useCustomFeeCheckbox.setSelected(useCustomWithdrawalTxFee);

        transactionFeeInputTextField.setEditable(useCustomWithdrawalTxFee);
        if (!useCustomWithdrawalTxFee) {
            transactionFeeInputTextField.setText(String.valueOf(feeService.getTxFeePerByte().value));
            feeService.feeUpdateCounterProperty().addListener(transactionFeeChangeListener);
        }

        transactionFeeInputTextField.setText(String.valueOf(getTxFeeForWithdrawalPerByte()));
        ignoreTradersListInputTextField.setText(preferences.getIgnoreTradersList().stream().collect(Collectors.joining(", ")));
        referralIdService.getOptionalReferralId().ifPresent(referralId -> referralIdInputTextField.setText(referralId));
        referralIdInputTextField.setPromptText(Res.get("setting.preferences.refererId.prompt"));
        userLanguageComboBox.setItems(languageCodes);
        userLanguageComboBox.getSelectionModel().select(preferences.getUserLanguage());
        userLanguageComboBox.setConverter(new StringConverter<String>() {
            @Override
            public String toString(String code) {
                return LanguageUtil.getDisplayName(code);
            }

            @Override
            public String fromString(String string) {
                return null;
            }
        });

        userLanguageComboBox.setOnAction(e -> {
            String selectedItem = userLanguageComboBox.getSelectionModel().getSelectedItem();
            if (selectedItem != null) {
                preferences.setUserLanguage(selectedItem);
                new Popup<>().information(Res.get("settings.preferences.languageChange"))
                        .closeButtonText(Res.get("shared.ok"))
                        .show();

                if (model.needsArbitrationLanguageWarning()) {
                    new Popup<>().warning(Res.get("settings.preferences.arbitrationLanguageWarning",
                            model.getArbitrationLanguages()))
                            .closeButtonText(Res.get("shared.ok"))
                            .show();
                }
            }
            // Should we apply the changed currency immediately to the language list?
            // If so and the user selects a unknown language he might get lost and it is hard to find
            // again the language he understands
           /* if (selectedItem != null && !selectedItem.equals(preferences.getUserLanguage())) {
                preferences.setUserLanguage(selectedItem);
                UserThread.execute(() -> {
                    languageCodes.clear();
                    languageCodes.addAll(LanguageUtil.getAllLanguageCodes());
                    userLanguageComboBox.getSelectionModel().select(preferences.getUserLanguage());
                });
            }*/
        });

        userCountryComboBox.setItems(countries);
        userCountryComboBox.getSelectionModel().select(preferences.getUserCountry());
        userCountryComboBox.setConverter(new StringConverter<Country>() {
            @Override
            public String toString(Country country) {
                return CountryUtil.getNameByCode(country.code);
            }

            @Override
            public Country fromString(String string) {
                return null;
            }
        });
        userCountryComboBox.setOnAction(e -> {
            Country country = userCountryComboBox.getSelectionModel().getSelectedItem();
            if (country != null) {
                preferences.setUserCountry(country);
            }
        });

        blockChainExplorerComboBox.setItems(blockExplorers);
        blockChainExplorerComboBox.getSelectionModel().select(preferences.getBlockChainExplorer());
        blockChainExplorerComboBox.setConverter(new StringConverter<BlockChainExplorer>() {
            @Override
            public String toString(BlockChainExplorer blockChainExplorer) {
                return blockChainExplorer.name;
            }

            @Override
            public BlockChainExplorer fromString(String string) {
                return null;
            }
        });
        blockChainExplorerComboBox.setOnAction(e -> preferences.setBlockChainExplorer(blockChainExplorerComboBox.getSelectionModel().getSelectedItem()));

        deviationInputTextField.setText(formatter.formatPercentagePrice(preferences.getMaxPriceDistanceInPercent()));
        deviationInputTextField.textProperty().addListener(deviationListener);
        deviationInputTextField.focusedProperty().addListener(deviationFocusedListener);

        transactionFeeInputTextField.focusedProperty().addListener(transactionFeeFocusedListener);
        ignoreTradersListInputTextField.textProperty().addListener(ignoreTradersListListener);
        useCustomFeeCheckbox.selectedProperty().addListener(useCustomFeeCheckboxListener);
        referralIdInputTextField.textProperty().addListener(referralIdListener);
    }

    private Coin getTxFeeForWithdrawalPerByte() {
        Coin fee = (preferences.isUseCustomWithdrawalTxFee()) ?
                Coin.valueOf(preferences.getWithdrawalTxFeeInBytes()) :
                feeService.getTxFeePerByte();
        log.info("tx fee = " + fee.toFriendlyString());
        return fee;
    }

    private void activateDisplayCurrencies() {
        preferredTradeCurrencyComboBox.setItems(tradeCurrencies);
        preferredTradeCurrencyComboBox.getSelectionModel().select(preferences.getPreferredTradeCurrency());
        preferredTradeCurrencyComboBox.setVisibleRowCount(25);
        preferredTradeCurrencyComboBox.setOnAction(e -> {
            TradeCurrency selectedItem = preferredTradeCurrencyComboBox.getSelectionModel().getSelectedItem();
            if (selectedItem != null)
                preferences.setPreferredTradeCurrency(selectedItem);
        });

        fiatCurrenciesComboBox.setItems(allFiatCurrencies);
        fiatCurrenciesListView.setItems(fiatCurrencies);
        fiatCurrenciesComboBox.setOnHiding(e -> {
            FiatCurrency selectedItem = fiatCurrenciesComboBox.getSelectionModel().getSelectedItem();
            if (selectedItem != null) {
                preferences.addFiatCurrency(selectedItem);
                if (allFiatCurrencies.contains(selectedItem)) {
                    UserThread.execute(() -> {
                        fiatCurrenciesComboBox.getSelectionModel().clearSelection();
                        allFiatCurrencies.remove(selectedItem);

                    });
                }
            }
        });
        cryptoCurrenciesComboBox.setItems(allCryptoCurrencies);
        cryptoCurrenciesListView.setItems(cryptoCurrencies);
        cryptoCurrenciesComboBox.setOnHiding(e -> {
            CryptoCurrency selectedItem = cryptoCurrenciesComboBox.getSelectionModel().getSelectedItem();
            if (selectedItem != null) {
                preferences.addCryptoCurrency(selectedItem);
                if (allCryptoCurrencies.contains(selectedItem)) {
                    UserThread.execute(() -> {
                        cryptoCurrenciesComboBox.getSelectionModel().clearSelection();
                        allCryptoCurrencies.remove(selectedItem);

                    });
                }
            }
        });
    }

    private void activateDisplayPreferences() {
        showOwnOffersInOfferBook.setSelected(preferences.isShowOwnOffersInOfferBook());
        showOwnOffersInOfferBook.setOnAction(e -> preferences.setShowOwnOffersInOfferBook(showOwnOffersInOfferBook.isSelected()));

        useAnimationsCheckBox.setSelected(preferences.isUseAnimations());
        useAnimationsCheckBox.setOnAction(e -> preferences.setUseAnimations(useAnimationsCheckBox.isSelected()));

        // useStickyMarketPriceCheckBox.setSelected(preferences.isUseStickyMarketPrice());
        // useStickyMarketPriceCheckBox.setOnAction(e -> preferences.setUseStickyMarketPrice(useStickyMarketPriceCheckBox.isSelected()));

        sortMarketCurrenciesNumericallyCheckBox.setSelected(preferences.isSortMarketCurrenciesNumerically());
        sortMarketCurrenciesNumericallyCheckBox.setOnAction(e -> preferences.setSortMarketCurrenciesNumerically(sortMarketCurrenciesNumericallyCheckBox.isSelected()));

        resetDontShowAgainButton.setOnAction(e -> preferences.resetDontShowAgain());

        // We use opposite property (useStandbyMode) in preferences to have the default value (false) set as we want it,
        // so users who update gets set avoidStandbyMode=true (useStandbyMode=false)
        avoidStandbyModeCheckBox.setSelected(!preferences.isUseStandbyMode());
        avoidStandbyModeCheckBox.setOnAction(e -> preferences.setUseStandbyMode(!avoidStandbyModeCheckBox.isSelected()));
    }

    private void onSelectNetwork() {
        if (selectBaseCurrencyNetworkComboBox.getSelectionModel().getSelectedItem() != BisqEnvironment.getBaseCurrencyNetwork())
            selectNetwork();
    }

    private void selectNetwork() {
        new Popup().warning(Res.get("settings.net.needRestart"))
                .onAction(() -> {
                    bisqEnvironment.saveBaseCryptoNetwork(selectBaseCurrencyNetworkComboBox.getSelectionModel().getSelectedItem());
                    UserThread.runAfter(BisqApp.getShutDownHandler(), 500, TimeUnit.MILLISECONDS);
                })
                .actionButtonText(Res.get("shared.shutDown"))
                .closeButtonText(Res.get("shared.cancel"))
                .onClose(() -> selectBaseCurrencyNetworkComboBox.getSelectionModel().select(BisqEnvironment.getBaseCurrencyNetwork()))
                .show();
    }

    ///////////////////////////////////////////////////////////////////////////////////////////
    // Deactivate
    ///////////////////////////////////////////////////////////////////////////////////////////

    private void deactivateGeneralOptions() {
        selectBaseCurrencyNetworkComboBox.setOnAction(null);
        userLanguageComboBox.setOnAction(null);
        userCountryComboBox.setOnAction(null);
        blockChainExplorerComboBox.setOnAction(null);
        deviationInputTextField.textProperty().removeListener(deviationListener);
        deviationInputTextField.focusedProperty().removeListener(deviationFocusedListener);
        transactionFeeInputTextField.focusedProperty().removeListener(transactionFeeFocusedListener);
        if (transactionFeeChangeListener != null)
            feeService.feeUpdateCounterProperty().removeListener(transactionFeeChangeListener);
        ignoreTradersListInputTextField.textProperty().removeListener(ignoreTradersListListener);
        useCustomFeeCheckbox.selectedProperty().removeListener(useCustomFeeCheckboxListener);
        referralIdInputTextField.textProperty().removeListener(referralIdListener);
    }

    private void deactivateDisplayCurrencies() {
        preferredTradeCurrencyComboBox.setOnAction(null);
    }

    private void deactivateDisplayPreferences() {
        useAnimationsCheckBox.setOnAction(null);
        // useStickyMarketPriceCheckBox.setOnAction(null);
        sortMarketCurrenciesNumericallyCheckBox.setOnAction(null);
        showOwnOffersInOfferBook.setOnAction(null);
        resetDontShowAgainButton.setOnAction(null);
        avoidStandbyModeCheckBox.setOnAction(null);
    }
}<|MERGE_RESOLUTION|>--- conflicted
+++ resolved
@@ -286,13 +286,6 @@
                 UserThread.runAfter(() -> deviationInputTextField.setText(formatter.formatPercentagePrice(preferences.getMaxPriceDistanceInPercent())), 100, TimeUnit.MILLISECONDS);
         };
 
-<<<<<<< HEAD
-        // autoSelectArbitrators
-        autoSelectArbitratorsCheckBox = addLabelCheckBox(root, ++gridRow,
-                Res.get("setting.preferences.autoSelectArbitrators"));
-
-=======
->>>>>>> 254059b4
         // ignoreTraders
         ignoreTradersListInputTextField = addInputTextField(root, ++gridRow,
                 Res.get("setting.preferences.ignorePeers"));
