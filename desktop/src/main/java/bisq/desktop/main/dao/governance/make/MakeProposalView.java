/*
 * This file is part of Bisq.
 *
 * Bisq is free software: you can redistribute it and/or modify it
 * under the terms of the GNU Affero General Public License as published by
 * the Free Software Foundation, either version 3 of the License, or (at
 * your option) any later version.
 *
 * Bisq is distributed in the hope that it will be useful, but WITHOUT
 * ANY WARRANTY; without even the implied warranty of MERCHANTABILITY or
 * FITNESS FOR A PARTICULAR PURPOSE. See the GNU Affero General Public
 * License for more details.
 *
 * You should have received a copy of the GNU Affero General Public License
 * along with Bisq. If not, see <http://www.gnu.org/licenses/>.
 */

package bisq.desktop.main.dao.governance.make;

import bisq.desktop.Navigation;
import bisq.desktop.common.view.ActivatableView;
import bisq.desktop.common.view.FxmlView;
import bisq.desktop.components.InputTextField;
import bisq.desktop.components.TitledGroupBg;
import bisq.desktop.main.dao.governance.PhasesView;
import bisq.desktop.main.dao.governance.ProposalDisplay;
import bisq.desktop.main.overlays.popups.Popup;
import bisq.desktop.util.GUIUtil;
import bisq.desktop.util.Layout;

import bisq.core.btc.exceptions.InsufficientBsqException;
import bisq.core.btc.setup.WalletsSetup;
import bisq.core.dao.DaoFacade;
import bisq.core.dao.exceptions.ValidationException;
import bisq.core.dao.governance.bond.Bond;
import bisq.core.dao.governance.param.Param;
import bisq.core.dao.governance.proposal.ProposalType;
import bisq.core.dao.governance.proposal.ProposalWithTransaction;
import bisq.core.dao.governance.proposal.TxException;
import bisq.core.dao.governance.proposal.param.ChangeParamValidator;
import bisq.core.dao.presentation.DaoUtil;
import bisq.core.dao.state.DaoStateListener;
import bisq.core.dao.state.model.blockchain.Block;
import bisq.core.dao.state.model.governance.DaoPhase;
import bisq.core.dao.state.model.governance.Proposal;
import bisq.core.dao.state.model.governance.Role;
import bisq.core.locale.Res;
import bisq.core.util.BSFormatter;
import bisq.core.util.BsqFormatter;

import bisq.asset.Asset;

import bisq.network.p2p.P2PService;

import bisq.common.app.DevEnv;
import bisq.common.util.Tuple3;

import org.bitcoinj.core.Coin;
import org.bitcoinj.core.InsufficientMoneyException;
import org.bitcoinj.core.Transaction;

import javax.inject.Inject;

import javafx.scene.control.Button;
import javafx.scene.control.ComboBox;
import javafx.scene.control.Label;
import javafx.scene.control.TextField;
import javafx.scene.layout.GridPane;
import javafx.scene.layout.VBox;

import javafx.beans.property.BooleanProperty;
import javafx.beans.property.SimpleBooleanProperty;
import javafx.beans.property.SimpleStringProperty;
import javafx.beans.property.StringProperty;
import javafx.beans.value.ChangeListener;

import javafx.collections.FXCollections;

import javafx.util.StringConverter;

import java.util.Arrays;
import java.util.List;
import java.util.Objects;
import java.util.concurrent.atomic.AtomicBoolean;

import javax.annotation.Nullable;

import static bisq.desktop.util.FormBuilder.addButtonAfterGroup;
import static bisq.desktop.util.FormBuilder.addComboBox;
import static bisq.desktop.util.FormBuilder.addTitledGroupBg;
import static bisq.desktop.util.FormBuilder.addTopLabelReadOnlyTextField;
import static com.google.common.base.Preconditions.checkNotNull;

@FxmlView
public class MakeProposalView extends ActivatableView<GridPane, Void> implements DaoStateListener {
    private final DaoFacade daoFacade;
    private final WalletsSetup walletsSetup;
    private final P2PService p2PService;
    private final PhasesView phasesView;
    private final ChangeParamValidator changeParamValidator;
    private final BSFormatter btcFormatter;
    private final BsqFormatter bsqFormatter;
    private final Navigation navigation;

    @Nullable
    private ProposalDisplay proposalDisplay;
    private Button makeProposalButton;
    private ComboBox<ProposalType> proposalTypeComboBox;
    private ChangeListener<ProposalType> proposalTypeChangeListener;
    private TextField nextProposalTextField;
    private TitledGroupBg proposalTitledGroup;
    private VBox nextProposalBox;

    private BooleanProperty isProposalPhase = new SimpleBooleanProperty(false);
    private StringProperty proposalGroupTitle = new SimpleStringProperty(Res.get("dao.proposal.create.phase.inactive"));

    @Nullable
    private ProposalType selectedProposalType;
    private int gridRow;
    private int alwaysVisibleGridRowIndex;


    ///////////////////////////////////////////////////////////////////////////////////////////
    // Constructor, lifecycle
    ///////////////////////////////////////////////////////////////////////////////////////////

    @Inject
    private MakeProposalView(DaoFacade daoFacade,
                             WalletsSetup walletsSetup,
                             P2PService p2PService,
                             PhasesView phasesView,
                             ChangeParamValidator changeParamValidator,
                             BSFormatter btcFormatter,
                             BsqFormatter bsqFormatter,
                             Navigation navigation) {
        this.daoFacade = daoFacade;
        this.walletsSetup = walletsSetup;
        this.p2PService = p2PService;
        this.phasesView = phasesView;
        this.changeParamValidator = changeParamValidator;
        this.btcFormatter = btcFormatter;
        this.bsqFormatter = bsqFormatter;
        this.navigation = navigation;
    }

    @Override
    public void initialize() {
        gridRow = phasesView.addGroup(root, gridRow);

        proposalTitledGroup = addTitledGroupBg(root, ++gridRow, 2, proposalGroupTitle.get(), Layout.GROUP_DISTANCE);
        final Tuple3<Label, TextField, VBox> nextProposalPhaseTuple = addTopLabelReadOnlyTextField(root, gridRow,
                Res.get("dao.cycle.proposal.next"),
                Layout.FIRST_ROW_AND_GROUP_DISTANCE);
        nextProposalBox = nextProposalPhaseTuple.third;
        nextProposalTextField = nextProposalPhaseTuple.second;
        proposalTypeComboBox = addComboBox(root, gridRow,
                Res.get("dao.proposal.create.proposalType"), Layout.FIRST_ROW_AND_GROUP_DISTANCE);
        proposalTypeComboBox.setMaxWidth(300);
        proposalTypeComboBox.setConverter(new StringConverter<>() {
            @Override
            public String toString(ProposalType proposalType) {
                return proposalType.getDisplayName();
            }

            @Override
            public ProposalType fromString(String string) {
                return null;
            }
        });
        proposalTypeChangeListener = (observable, oldValue, newValue) -> {
            selectedProposalType = newValue;
            removeProposalDisplay();
            addProposalDisplay();
        };
        alwaysVisibleGridRowIndex = gridRow + 1;

        List<ProposalType> proposalTypes = Arrays.asList(ProposalType.values());
        proposalTypeComboBox.setItems(FXCollections.observableArrayList(proposalTypes));
    }

    @Override
    protected void activate() {
        addBindings();

        phasesView.activate();

        daoFacade.addBsqStateListener(this);

        proposalTypeComboBox.getSelectionModel().selectedItemProperty().addListener(proposalTypeChangeListener);
        if (makeProposalButton != null)
            setMakeProposalButtonHandler();

        onNewBlockHeight(daoFacade.getChainHeight());
    }

    @Override
    protected void deactivate() {
        removeBindings();

        phasesView.deactivate();

        daoFacade.removeBsqStateListener(this);

        proposalTypeComboBox.getSelectionModel().selectedItemProperty().removeListener(proposalTypeChangeListener);
        if (makeProposalButton != null)
            makeProposalButton.setOnAction(null);
    }

    ///////////////////////////////////////////////////////////////////////////////////////////
    // Bindings, Listeners
    ///////////////////////////////////////////////////////////////////////////////////////////

    private void addBindings() {
        proposalTypeComboBox.managedProperty().bind(isProposalPhase);
        proposalTypeComboBox.visibleProperty().bind(isProposalPhase);
        nextProposalBox.managedProperty().bind(isProposalPhase.not());
        nextProposalBox.visibleProperty().bind(isProposalPhase.not());
        proposalTitledGroup.textProperty().bind(proposalGroupTitle);
    }

    private void removeBindings() {
        proposalTypeComboBox.managedProperty().unbind();
        proposalTypeComboBox.visibleProperty().unbind();
        nextProposalBox.managedProperty().unbind();
        nextProposalBox.visibleProperty().unbind();
        proposalTitledGroup.textProperty().unbind();
    }

    ///////////////////////////////////////////////////////////////////////////////////////////
    // DaoStateListener
    ///////////////////////////////////////////////////////////////////////////////////////////

    @Override
<<<<<<< HEAD
    public void onParseTxsCompleteAfterBatchProcessing(Block block) {
        boolean isProposalPhase = daoFacade.isInPhaseButNotLastBlock(DaoPhase.Phase.PROPOSAL);
        proposalTypeComboBox.setDisable(!isProposalPhase);
        if (!isProposalPhase)
=======
    public void onNewBlockHeight(int height) {
        isProposalPhase.set(daoFacade.isInPhaseButNotLastBlock(DaoPhase.Phase.PROPOSAL));
        if (isProposalPhase.get()) {
            proposalGroupTitle.set(Res.get("dao.proposal.create.selectProposalType"));
        } else {
            proposalGroupTitle.set(Res.get("dao.proposal.create.phase.inactive"));
>>>>>>> 0b81095c
            proposalTypeComboBox.getSelectionModel().clearSelection();
            updateTimeUntilNextProposalPhase(height);
        }

    }

<<<<<<< HEAD
=======

    @Override
    public void onParseBlockChainComplete() {
    }

>>>>>>> 0b81095c

    ///////////////////////////////////////////////////////////////////////////////////////////
    // Private
    ///////////////////////////////////////////////////////////////////////////////////////////

    private void updateTimeUntilNextProposalPhase(int height) {
        nextProposalTextField.setText(DaoUtil.getNextPhaseDuration(height, DaoPhase.Phase.PROPOSAL, daoFacade, btcFormatter));
    }

    private void publishMyProposal(ProposalType type) {
        try {
            ProposalWithTransaction proposalWithTransaction = getProposalWithTransaction(type);
            if (proposalWithTransaction == null)
                return;

            Proposal proposal = proposalWithTransaction.getProposal();
            Transaction transaction = proposalWithTransaction.getTransaction();
            Coin miningFee = transaction.getFee();
            int txSize = transaction.bitcoinSerialize().length;
            Coin fee = daoFacade.getProposalFee(daoFacade.getChainHeight());

            if (!DevEnv.isDevMode()) {
                GUIUtil.showBsqFeeInfoPopup(fee, miningFee, txSize, bsqFormatter, btcFormatter,
                        Res.get("dao.proposal"), () -> doPublishMyProposal(proposal, transaction));
            } else {
                doPublishMyProposal(proposal, transaction);
            }
        } catch (InsufficientMoneyException e) {
            if (e instanceof InsufficientBsqException) {
                new Popup<>().warning(Res.get("dao.proposal.create.missingBsqFunds",
                        bsqFormatter.formatCoinWithCode(e.missing))).show();
            } else {
                new Popup<>().warning(Res.get("dao.proposal.create.missingMinerFeeFunds",
                        btcFormatter.formatCoinWithCode(e.missing))).show();
            }

        } catch (ValidationException e) {
            String message;
            if (e.getMinRequestAmount() != null) {
                message = Res.get("validation.bsq.amountBelowMinAmount",
                        bsqFormatter.formatCoinWithCode(e.getMinRequestAmount()));
            } else {
                message = e.getMessage();
            }
            new Popup<>().warning(message).show();
        } catch (TxException e) {
            log.error(e.toString());
            e.printStackTrace();
            new Popup<>().warning(e.toString()).show();
        }
    }

    private void doPublishMyProposal(Proposal proposal, Transaction transaction) {
        daoFacade.publishMyProposal(proposal,
                transaction,
                () -> {
                    if (!DevEnv.isDevMode())
                        new Popup<>().feedback(Res.get("dao.tx.published.success")).show();
                },
                errorMessage -> new Popup<>().warning(errorMessage).show());

        // We reset UI without waiting for callback as callback might be slow and then the user could create multiple
        // proposals.
        if (proposalDisplay != null)
            proposalDisplay.clearForm();
        proposalTypeComboBox.getSelectionModel().clearSelection();
    }

    @Nullable
    private ProposalWithTransaction getProposalWithTransaction(ProposalType type)
            throws InsufficientMoneyException, ValidationException, TxException {

        checkNotNull(proposalDisplay, "proposalDisplay must not be null");

        String link = proposalDisplay.linkInputTextField.getText();
        String name = proposalDisplay.nameTextField.getText();
        switch (type) {
            case COMPENSATION_REQUEST:
                checkNotNull(proposalDisplay.requestedBsqTextField,
                        "proposalDisplay.requestedBsqTextField must not be null");
                return daoFacade.getCompensationProposalWithTransaction(name,
                        link,
                        bsqFormatter.parseToCoin(proposalDisplay.requestedBsqTextField.getText()));
            case REIMBURSEMENT_REQUEST:
                checkNotNull(proposalDisplay.requestedBsqTextField,
                        "proposalDisplay.requestedBsqTextField must not be null");
                return daoFacade.getReimbursementProposalWithTransaction(name,
                        link,
                        bsqFormatter.parseToCoin(proposalDisplay.requestedBsqTextField.getText()));
            case CHANGE_PARAM:
                checkNotNull(proposalDisplay.paramComboBox,
                        "proposalDisplay.paramComboBox must no tbe null");
                checkNotNull(proposalDisplay.paramValueTextField,
                        "proposalDisplay.paramValueTextField must no tbe null");
                Param selectedParam = proposalDisplay.paramComboBox.getSelectionModel().getSelectedItem();
                if (selectedParam == null)
                    throw new ValidationException("selectedParam is null");
                String paramValueAsString = proposalDisplay.paramValueTextField.getText();
                if (paramValueAsString == null || paramValueAsString.isEmpty())
                    throw new ValidationException("paramValue is null or empty");

                try {
                    String paramValue = bsqFormatter.parseParamValueToString(selectedParam, paramValueAsString);
                    proposalDisplay.paramValueTextField.setText(paramValue);
                    log.info("Change param: paramValue={}, paramValueAsString={}", paramValue, paramValueAsString);

                    changeParamValidator.validateParamValue(selectedParam, paramValue);
                    return daoFacade.getParamProposalWithTransaction(name,
                            link,
                            selectedParam,
                            paramValue);
                } catch (Throwable e) {
                    new Popup<>().warning(e.getMessage()).show();
                    return null;
                }
            case BONDED_ROLE:
                checkNotNull(proposalDisplay.bondedRoleTypeComboBox,
                        "proposalDisplay.bondedRoleTypeComboBox must not be null");
                Role role = new Role(name,
                        link,
                        proposalDisplay.bondedRoleTypeComboBox.getSelectionModel().getSelectedItem());
                return daoFacade.getBondedRoleProposalWithTransaction(role);
            case CONFISCATE_BOND:
                checkNotNull(proposalDisplay.confiscateBondComboBox,
                        "proposalDisplay.confiscateBondComboBox must not be null");
                Bond bond = proposalDisplay.confiscateBondComboBox.getSelectionModel().getSelectedItem();
                return daoFacade.getConfiscateBondProposalWithTransaction(name, link, bond.getLockupTxId());
            case GENERIC:
                return daoFacade.getGenericProposalWithTransaction(name, link);
            case REMOVE_ASSET:
                checkNotNull(proposalDisplay.assetComboBox,
                        "proposalDisplay.assetComboBox must not be null");
                Asset asset = proposalDisplay.assetComboBox.getSelectionModel().getSelectedItem();
                return daoFacade.getRemoveAssetProposalWithTransaction(name, link, asset);
            default:
                final String msg = "Undefined ProposalType " + selectedProposalType;
                log.error(msg);
                throw new RuntimeException(msg);
        }
    }

    private void addProposalDisplay() {
        if (selectedProposalType != null) {
            proposalDisplay = new ProposalDisplay(root, bsqFormatter, daoFacade, changeParamValidator, navigation);
            proposalDisplay.createAllFields(Res.get("dao.proposal.create.createNew"), alwaysVisibleGridRowIndex, Layout.GROUP_DISTANCE,
                    selectedProposalType, true);

            makeProposalButton = addButtonAfterGroup(root, proposalDisplay.incrementAndGetGridRow(), Res.get("dao.proposal.create.create.button"));
            setMakeProposalButtonHandler();
            proposalDisplay.addInputChangedListener(this::updateButtonState);
            updateButtonState();
        }
    }

    private void removeProposalDisplay() {
        if (proposalDisplay != null) {
            proposalDisplay.removeAllFields();
            GUIUtil.removeChildrenFromGridPaneRows(root, alwaysVisibleGridRowIndex, proposalDisplay.getGridRow());
            proposalDisplay.removeInputChangedListener(this::updateButtonState);
            proposalDisplay.removeListeners();
            proposalDisplay = null;
        }
    }

    private void setMakeProposalButtonHandler() {
        makeProposalButton.setOnAction(event -> {
            if (GUIUtil.isReadyForTxBroadcast(p2PService, walletsSetup)) {
                publishMyProposal(selectedProposalType);
            } else {
                GUIUtil.showNotReadyForTxBroadcastPopups(p2PService, walletsSetup);
            }
        });
    }

    private void updateButtonState() {
        AtomicBoolean inputsValid = new AtomicBoolean(true);
        if (proposalDisplay != null) {
            proposalDisplay.getInputControls().stream()
                    .filter(Objects::nonNull).forEach(e -> {
                if (e instanceof InputTextField) {
                    InputTextField inputTextField = (InputTextField) e;
                    inputsValid.set(inputsValid.get() &&
                            inputTextField.getValidator() != null &&
                            inputTextField.getValidator().validate(e.getText()).isValid);
                }
            });
            proposalDisplay.getComboBoxes().stream()
                    .filter(Objects::nonNull).forEach(comboBox -> inputsValid.set(inputsValid.get() &&
                    comboBox.getSelectionModel().getSelectedItem() != null));

            InputTextField linkInputTextField = proposalDisplay.linkInputTextField;
            inputsValid.set(inputsValid.get() &&
                    linkInputTextField.getValidator().validate(linkInputTextField.getText()).isValid);
        }

        makeProposalButton.setDisable(!inputsValid.get());
    }
}<|MERGE_RESOLUTION|>--- conflicted
+++ resolved
@@ -231,33 +231,19 @@
     ///////////////////////////////////////////////////////////////////////////////////////////
 
     @Override
-<<<<<<< HEAD
     public void onParseTxsCompleteAfterBatchProcessing(Block block) {
-        boolean isProposalPhase = daoFacade.isInPhaseButNotLastBlock(DaoPhase.Phase.PROPOSAL);
-        proposalTypeComboBox.setDisable(!isProposalPhase);
-        if (!isProposalPhase)
-=======
-    public void onNewBlockHeight(int height) {
         isProposalPhase.set(daoFacade.isInPhaseButNotLastBlock(DaoPhase.Phase.PROPOSAL));
         if (isProposalPhase.get()) {
             proposalGroupTitle.set(Res.get("dao.proposal.create.selectProposalType"));
         } else {
             proposalGroupTitle.set(Res.get("dao.proposal.create.phase.inactive"));
->>>>>>> 0b81095c
             proposalTypeComboBox.getSelectionModel().clearSelection();
-            updateTimeUntilNextProposalPhase(height);
-        }
-
-    }
-
-<<<<<<< HEAD
-=======
-
-    @Override
-    public void onParseBlockChainComplete() {
-    }
-
->>>>>>> 0b81095c
+            updateTimeUntilNextProposalPhase(block.getHeight());
+        }
+
+    }
+
+
 
     ///////////////////////////////////////////////////////////////////////////////////////////
     // Private
