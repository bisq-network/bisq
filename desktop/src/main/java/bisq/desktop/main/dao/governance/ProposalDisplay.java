--- conflicted
+++ resolved
@@ -84,8 +84,8 @@
 
 import javax.annotation.Nullable;
 
+import static bisq.desktop.util.FormBuilder.addInputTextField;
 import static bisq.desktop.util.FormBuilder.addLabelHyperlinkWithIcon;
-import static bisq.desktop.util.FormBuilder.addLabelInputTextField;
 import static bisq.desktop.util.FormBuilder.addLabelTextField;
 import static bisq.desktop.util.FormBuilder.addTitledGroupBg;
 import static com.google.common.base.Preconditions.checkNotNull;
@@ -182,14 +182,7 @@
         proposalTypeTextField = addLabelTextField(gridPane, gridRow,
                 Res.getWithCol("dao.proposal.display.type"), proposalType.getDisplayName(), proposalTypeTop).second;
 
-<<<<<<< HEAD
-        if (!isMakeProposalScreen)
-            uidTextField = addLabelTextField(gridPane, ++gridRow, Res.getWithCol("shared.id")).second;
-
         nameTextField = addInputTextField(gridPane, ++gridRow, Res.get("dao.proposal.display.name"));
-=======
-        nameTextField = addLabelInputTextField(gridPane, ++gridRow, Res.get("dao.proposal.display.name")).second;
->>>>>>> 1ee8578f
         nameTextField.setValidator(new InputValidator());
         inputControls.add(nameTextField);
 
@@ -215,28 +208,12 @@
                 checkNotNull(requestedBsqTextField, "requestedBsqTextField must not be null");
                 requestedBsqTextField.setValidator(bsqValidator);
                 inputControls.add(requestedBsqTextField);
-<<<<<<< HEAD
-
-                // TODO validator, addressTF
-                bsqAddressTextField = addInputTextField(gridPane, ++gridRow,
-                        Res.get("dao.proposal.display.bsqAddress"));
-                checkNotNull(bsqAddressTextField, "bsqAddressTextField must not be null");
-                bsqAddressTextField.setText("B" + bsqWalletService.getUnusedAddress().toBase58());
-                bsqAddressTextField.setValidator(new BsqAddressValidator(bsqFormatter));
-                inputControls.add(bsqAddressTextField);
                 break;
             case CHANGE_PARAM:
                 checkNotNull(gridPane, "gridPane must not be null");
                 paramComboBox = FormBuilder.<Param>addComboBox(gridPane, ++gridRow,
                         Res.getWithCol("dao.proposal.display.paramComboBox.label"));
-=======
-                break;
-            case CHANGE_PARAM:
-                checkNotNull(gridPane, "gridPane must not be null");
-                paramComboBox = FormBuilder.<Param>addLabelComboBox(gridPane, ++gridRow,
-                        Res.getWithCol("dao.proposal.display.paramComboBox.label")).second;
                 comboBoxValueTextFieldIndex = gridRow;
->>>>>>> 1ee8578f
                 checkNotNull(paramComboBox, "paramComboBox must not be null");
                 List<Param> list = Arrays.stream(Param.values())
                         .filter(e -> e != Param.UNDEFINED && e != Param.PHASE_UNDEFINED)
@@ -254,14 +231,8 @@
                     }
                 });
                 comboBoxes.add(paramComboBox);
-<<<<<<< HEAD
                 paramValueTextField = addInputTextField(gridPane, ++gridRow,
                         Res.get("dao.proposal.display.paramValue"));
-                //noinspection ConstantConditions
-=======
-                paramValueTextField = addLabelInputTextField(gridPane, ++gridRow,
-                        Res.get("dao.proposal.display.paramValue")).second;
->>>>>>> 1ee8578f
 
                 //TODO use custom param validator
                 paramValueTextField.setValidator(new InputValidator());
@@ -278,14 +249,9 @@
                 paramComboBox.getSelectionModel().selectedItemProperty().addListener(paramChangeListener);
                 break;
             case BONDED_ROLE:
-<<<<<<< HEAD
                 bondedRoleTypeComboBox = FormBuilder.<BondedRoleType>addComboBox(gridPane, ++gridRow,
                         Res.getWithCol("dao.proposal.display.bondedRoleComboBox.label"));
-=======
-                bondedRoleTypeComboBox = FormBuilder.<BondedRoleType>addLabelComboBox(gridPane, ++gridRow,
-                        Res.getWithCol("dao.proposal.display.bondedRoleComboBox.label")).second;
                 comboBoxValueTextFieldIndex = gridRow;
->>>>>>> 1ee8578f
                 checkNotNull(bondedRoleTypeComboBox, "bondedRoleTypeComboBox must not be null");
                 bondedRoleTypeComboBox.setItems(FXCollections.observableArrayList(BondedRoleType.values()));
                 bondedRoleTypeComboBox.setConverter(new StringConverter<>() {
@@ -312,14 +278,9 @@
 
                 break;
             case CONFISCATE_BOND:
-<<<<<<< HEAD
                 confiscateBondComboBox = FormBuilder.<BondedRole>addComboBox(gridPane, ++gridRow,
                         Res.getWithCol("dao.proposal.display.confiscateBondComboBox.label"));
-=======
-                confiscateBondComboBox = FormBuilder.<BondedRole>addLabelComboBox(gridPane, ++gridRow,
-                        Res.getWithCol("dao.proposal.display.confiscateBondComboBox.label")).second;
                 comboBoxValueTextFieldIndex = gridRow;
->>>>>>> 1ee8578f
                 checkNotNull(confiscateBondComboBox, "confiscateBondComboBox must not be null");
                 confiscateBondComboBox.setItems(FXCollections.observableArrayList(daoFacade.getValidBondedRoleList()));
                 confiscateBondComboBox.setConverter(new StringConverter<>() {
@@ -338,14 +299,9 @@
             case GENERIC:
                 break;
             case REMOVE_ASSET:
-<<<<<<< HEAD
                 assetComboBox = FormBuilder.<Asset>addComboBox(gridPane, ++gridRow,
                         Res.getWithCol("dao.proposal.display.assetComboBox.label"));
-=======
-                assetComboBox = FormBuilder.<Asset>addLabelComboBox(gridPane, ++gridRow,
-                        Res.getWithCol("dao.proposal.display.assetComboBox.label")).second;
                 comboBoxValueTextFieldIndex = gridRow;
->>>>>>> 1ee8578f
                 checkNotNull(assetComboBox, "assetComboBox must not be null");
                 List<Asset> assetList = CurrencyUtil.getAssetRegistry().stream()
                         .filter(e -> !e.getTickerSymbol().equals("BSQ"))
