/*
 * This file is part of Bisq.
 *
 * Bisq is free software: you can redistribute it and/or modify it
 * under the terms of the GNU Affero General Public License as published by
 * the Free Software Foundation, either version 3 of the License, or (at
 * your option) any later version.
 *
 * Bisq is distributed in the hope that it will be useful, but WITHOUT
 * ANY WARRANTY; without even the implied warranty of MERCHANTABILITY or
 * FITNESS FOR A PARTICULAR PURPOSE. See the GNU Affero General Public
 * License for more details.
 *
 * You should have received a copy of the GNU Affero General Public License
 * along with Bisq. If not, see <http://www.gnu.org/licenses/>.
 */

package bisq.desktop.main.support.dispute;

import bisq.desktop.common.view.ActivatableView;
import bisq.desktop.components.AutoTooltipButton;
import bisq.desktop.components.AutoTooltipLabel;
import bisq.desktop.components.AutoTooltipTableColumn;
import bisq.desktop.components.HyperlinkWithIcon;
import bisq.desktop.components.InputTextField;
import bisq.desktop.main.overlays.popups.Popup;
import bisq.desktop.main.overlays.windows.ContractWindow;
import bisq.desktop.main.overlays.windows.DisputeSummaryWindow;
import bisq.desktop.main.overlays.windows.SendPrivateNotificationWindow;
import bisq.desktop.main.overlays.windows.TradeDetailsWindow;
import bisq.desktop.main.overlays.windows.VerifyDisputeResultSignatureWindow;
import bisq.desktop.main.shared.ChatView;
import bisq.desktop.util.DisplayUtils;
import bisq.desktop.util.GUIUtil;

import bisq.core.account.witness.AccountAgeWitnessService;
import bisq.core.alert.PrivateNotificationManager;
import bisq.core.dao.DaoFacade;
import bisq.core.locale.CurrencyUtil;
import bisq.core.locale.Res;
import bisq.core.support.SupportType;
import bisq.core.support.dispute.Dispute;
import bisq.core.support.dispute.DisputeList;
import bisq.core.support.dispute.DisputeManager;
import bisq.core.support.dispute.DisputeResult;
import bisq.core.support.dispute.DisputeSession;
import bisq.core.support.dispute.mediation.mediator.MediatorManager;
import bisq.core.support.dispute.refund.refundagent.RefundAgentManager;
import bisq.core.support.messages.ChatMessage;
import bisq.core.trade.Contract;
import bisq.core.trade.Trade;
import bisq.core.trade.TradeManager;
import bisq.core.util.FormattingUtils;
import bisq.core.util.coin.CoinFormatter;

import bisq.network.p2p.NodeAddress;

import bisq.common.app.Version;
import bisq.common.crypto.KeyRing;
import bisq.common.crypto.PubKeyRing;
import bisq.common.util.Utilities;

import org.bitcoinj.core.Coin;

import de.jensd.fx.glyphs.materialdesignicons.MaterialDesignIcon;

import javafx.scene.control.Button;
import javafx.scene.control.Label;
import javafx.scene.control.TableCell;
import javafx.scene.control.TableColumn;
import javafx.scene.control.TableView;
import javafx.scene.control.Tooltip;
import javafx.scene.layout.HBox;
import javafx.scene.layout.Pane;
import javafx.scene.layout.Priority;
import javafx.scene.layout.VBox;
import javafx.scene.text.Text;

import javafx.geometry.Insets;

import org.fxmisc.easybind.EasyBind;
import org.fxmisc.easybind.Subscription;

import javafx.beans.property.ReadOnlyBooleanProperty;
import javafx.beans.property.ReadOnlyObjectWrapper;
import javafx.beans.value.ChangeListener;

import javafx.collections.ListChangeListener;
import javafx.collections.ObservableList;
import javafx.collections.transformation.FilteredList;
import javafx.collections.transformation.SortedList;

import javafx.util.Callback;
import javafx.util.Duration;

import java.text.SimpleDateFormat;

import java.util.ArrayList;
import java.util.Comparator;
import java.util.Date;
import java.util.HashMap;
import java.util.List;
import java.util.Map;
import java.util.Optional;
import java.util.concurrent.atomic.AtomicInteger;
import java.util.concurrent.atomic.AtomicReference;

import lombok.Getter;

import javax.annotation.Nullable;

import static bisq.desktop.util.FormBuilder.getIconForLabel;

public abstract class DisputeView extends ActivatableView<VBox, Void> {
    public enum FilterResult {
        NO_MATCH("No Match"),
        NO_FILTER("No filter text"),
        OPEN_DISPUTES("Open disputes"),
        TRADE_ID("Trade ID"),
        OPENING_DATE("Opening date"),
        BUYER_NODE_ADDRESS("Buyer node address"),
        SELLER_NODE_ADDRESS("Seller node address"),
        BUYER_ACCOUNT_DETAILS("Buyer account details"),
        SELLER_ACCOUNT_DETAILS("Seller account details"),
        DEPOSIT_TX("Deposit tx ID"),
        PAYOUT_TX("Payout tx ID"),
        DEL_PAYOUT_TX("Delayed payout tx ID"),
        RESULT_MESSAGE("Result message"),
        REASON("Reason"),
        JSON("Contract as json");

        // Used in tooltip at search string to show where the match was found
        @Getter
        private final String displayString;

        FilterResult(String displayString) {

            this.displayString = displayString;
        }
    }

    protected final DisputeManager<? extends DisputeList<Dispute>> disputeManager;
    protected final KeyRing keyRing;
    private final TradeManager tradeManager;
    protected final CoinFormatter formatter;
    protected final DisputeSummaryWindow disputeSummaryWindow;
    private final PrivateNotificationManager privateNotificationManager;
    private final ContractWindow contractWindow;
    private final TradeDetailsWindow tradeDetailsWindow;

    private final AccountAgeWitnessService accountAgeWitnessService;
    private final MediatorManager mediatorManager;
    private final RefundAgentManager refundAgentManager;
    protected final DaoFacade daoFacade;
    private final boolean useDevPrivilegeKeys;

    protected TableView<Dispute> tableView;
    private SortedList<Dispute> sortedList;

    @Getter
    protected Dispute selectedDispute;

    protected ChatView chatView;

    private ChangeListener<Boolean> selectedDisputeClosedPropertyListener;
    private Subscription selectedDisputeSubscription;
    protected FilteredList<Dispute> filteredList;
    protected InputTextField filterTextField;
    private ChangeListener<String> filterTextFieldListener;
    protected AutoTooltipButton sigCheckButton, reOpenButton, sendPrivateNotificationButton, reportButton, fullReportButton;
    private Map<String, ListChangeListener<ChatMessage>> disputeChatMessagesListeners = new HashMap<>();
    @Nullable
    private ListChangeListener<Dispute> disputesListener; // Only set in mediation cases
    protected Label alertIconLabel;
    protected TableColumn<Dispute, Dispute> stateColumn;


    ///////////////////////////////////////////////////////////////////////////////////////////
    // Constructor, lifecycle
    ///////////////////////////////////////////////////////////////////////////////////////////

    public DisputeView(DisputeManager<? extends DisputeList<Dispute>> disputeManager,
                       KeyRing keyRing,
                       TradeManager tradeManager,
                       CoinFormatter formatter,
                       DisputeSummaryWindow disputeSummaryWindow,
                       PrivateNotificationManager privateNotificationManager,
                       ContractWindow contractWindow,
                       TradeDetailsWindow tradeDetailsWindow,
                       AccountAgeWitnessService accountAgeWitnessService,
                       MediatorManager mediatorManager,
                       RefundAgentManager refundAgentManager,
                       DaoFacade daoFacade,
                       boolean useDevPrivilegeKeys) {
        this.disputeManager = disputeManager;
        this.keyRing = keyRing;
        this.tradeManager = tradeManager;
        this.formatter = formatter;
        this.disputeSummaryWindow = disputeSummaryWindow;
        this.privateNotificationManager = privateNotificationManager;
        this.contractWindow = contractWindow;
        this.tradeDetailsWindow = tradeDetailsWindow;
        this.accountAgeWitnessService = accountAgeWitnessService;
        this.mediatorManager = mediatorManager;
        this.refundAgentManager = refundAgentManager;
        this.daoFacade = daoFacade;
        this.useDevPrivilegeKeys = useDevPrivilegeKeys;
    }

    @Override
    public void initialize() {
        Label label = new AutoTooltipLabel(Res.get("support.filter"));
        HBox.setMargin(label, new Insets(5, 0, 0, 0));
        HBox.setHgrow(label, Priority.NEVER);

        filterTextField = new InputTextField();
        Tooltip tooltip = new Tooltip();
        tooltip.setShowDelay(Duration.millis(100));
        tooltip.setShowDuration(Duration.seconds(10));
        filterTextField.setTooltip(tooltip);
        filterTextFieldListener = (observable, oldValue, newValue) -> applyFilteredListPredicate(filterTextField.getText());
        HBox.setHgrow(filterTextField, Priority.NEVER);

        alertIconLabel = new Label();
        Text icon = getIconForLabel(MaterialDesignIcon.ALERT_CIRCLE_OUTLINE, "2em", alertIconLabel);
        icon.getStyleClass().add("alert-icon");
        HBox.setMargin(alertIconLabel, new Insets(4, 0, 0, 10));
        alertIconLabel.setMouseTransparent(false);
        alertIconLabel.setVisible(false);
        alertIconLabel.setManaged(false);

        reOpenButton = new AutoTooltipButton(Res.get("support.reOpenButton.label"));
        reOpenButton.setDisable(true);
        reOpenButton.setVisible(false);
        reOpenButton.setManaged(false);
        HBox.setHgrow(reOpenButton, Priority.NEVER);
        reOpenButton.setOnAction(e -> {
            reOpenDisputeFromButton();
        });

        sendPrivateNotificationButton = new AutoTooltipButton(Res.get("support.sendNotificationButton.label"));
        sendPrivateNotificationButton.setDisable(true);
        sendPrivateNotificationButton.setVisible(false);
        sendPrivateNotificationButton.setManaged(false);
        HBox.setHgrow(sendPrivateNotificationButton, Priority.NEVER);
        sendPrivateNotificationButton.setOnAction(e -> {
            sendPrivateNotification();
        });

        reportButton = new AutoTooltipButton(Res.get("support.reportButton.label"));
        reportButton.setVisible(false);
        reportButton.setManaged(false);
        HBox.setHgrow(reportButton, Priority.NEVER);
        reportButton.setOnAction(e -> {
            showCompactReport();
        });

        fullReportButton = new AutoTooltipButton(Res.get("support.fullReportButton.label"));
        fullReportButton.setVisible(false);
        fullReportButton.setManaged(false);
        HBox.setHgrow(fullReportButton, Priority.NEVER);
        fullReportButton.setOnAction(e -> {
            showFullReport();
        });

        sigCheckButton = new AutoTooltipButton(Res.get("support.sigCheck.button"));
        HBox.setHgrow(sigCheckButton, Priority.NEVER);
        sigCheckButton.setOnAction(e -> {
            new VerifyDisputeResultSignatureWindow(mediatorManager, refundAgentManager).show();
        });

        Pane spacer = new Pane();
        HBox.setHgrow(spacer, Priority.ALWAYS);

        HBox filterBox = new HBox();
        filterBox.setSpacing(5);
        filterBox.getChildren().addAll(label,
                filterTextField,
                alertIconLabel,
                spacer,
                reOpenButton,
                sendPrivateNotificationButton,
                reportButton,
                fullReportButton,
                sigCheckButton);
        VBox.setVgrow(filterBox, Priority.NEVER);

        tableView = new TableView<>();
        VBox.setVgrow(tableView, Priority.SOMETIMES);
        tableView.setMinHeight(150);

        root.getChildren().addAll(filterBox, tableView);

        setupTable();

        selectedDisputeClosedPropertyListener = (observable, oldValue, newValue) -> chatView.setInputBoxVisible(!newValue);

        chatView = new ChatView(disputeManager, formatter);
        chatView.initialize();
    }

    @Override
    protected void activate() {
        filterTextField.textProperty().addListener(filterTextFieldListener);

        ObservableList<Dispute> disputesAsObservableList = disputeManager.getDisputesAsObservableList();
        filteredList = new FilteredList<>(disputesAsObservableList);
        applyFilteredListPredicate(filterTextField.getText());

        sortedList = new SortedList<>(filteredList);
        sortedList.comparatorProperty().bind(tableView.comparatorProperty());
        tableView.setItems(sortedList);

        // sortedList.setComparator((o1, o2) -> o2.getOpeningDate().compareTo(o1.getOpeningDate()));
        selectedDisputeSubscription = EasyBind.subscribe(tableView.getSelectionModel().selectedItemProperty(), this::onSelectDispute);

        Dispute selectedItem = tableView.getSelectionModel().getSelectedItem();
        if (selectedItem != null)
            tableView.getSelectionModel().select(selectedItem);
        else if (sortedList.size() > 0)
            tableView.getSelectionModel().select(0);

        if (chatView != null) {
            chatView.activate();
            chatView.scrollToBottom();
        }

        GUIUtil.requestFocus(filterTextField);
    }

    @Override
    protected void deactivate() {
        filterTextField.textProperty().removeListener(filterTextFieldListener);
        sortedList.comparatorProperty().unbind();
        selectedDisputeSubscription.unsubscribe();
        removeListenersOnSelectDispute();

        if (chatView != null)
            chatView.deactivate();
    }


    ///////////////////////////////////////////////////////////////////////////////////////////
    // Protected
    ///////////////////////////////////////////////////////////////////////////////////////////

    // Reopen feature is only use in mediation from both mediator and traders
    protected void setupReOpenDisputeListener() {
        disputesListener = c -> {
            c.next();
            if (c.wasAdded()) {
                onDisputesAdded(c.getAddedSubList());
            } else if (c.wasRemoved()) {
                onDisputesRemoved(c.getRemoved());
            }
        };
    }

    // Reopen feature is only use in mediation from both mediator and traders
    protected void activateReOpenDisputeListener() {
        // Register listeners on all disputes for potential re-opening
        onDisputesAdded(disputeManager.getDisputesAsObservableList());
        disputeManager.getDisputesAsObservableList().addListener(disputesListener);

        disputeManager.getDisputesAsObservableList().forEach(dispute -> {
            if (dispute.isClosed()) {
                ObservableList<ChatMessage> chatMessages = dispute.getChatMessages();
                // If last message is not a result message we re-open as we might have received a new message from the
                // trader/mediator/arbitrator who has reopened the case
                if (!chatMessages.isEmpty() && !chatMessages.get(chatMessages.size() - 1).isResultMessage(dispute)) {
                    onSelectDispute(dispute);
                    reOpenDispute();
                }
            }
        });
    }

    // Reopen feature is only use in mediation from both mediator and traders
    protected void deactivateReOpenDisputeListener() {
        onDisputesRemoved(disputeManager.getDisputesAsObservableList());
        disputeManager.getDisputesAsObservableList().removeListener(disputesListener);
    }

    protected abstract SupportType getType();

    protected abstract DisputeSession getConcreteDisputeChatSession(Dispute dispute);

    protected void applyFilteredListPredicate(String filterString) {
        AtomicReference<FilterResult> filterResult = new AtomicReference<>(FilterResult.NO_FILTER);
        filteredList.setPredicate(dispute -> {
            filterResult.set(getFilterResult(dispute, filterString));
            return filterResult.get() != FilterResult.NO_MATCH;
        });

        if (filterResult.get() == FilterResult.NO_MATCH) {
            filterTextField.getTooltip().setText("No matches found");
        } else if (filterResult.get() == FilterResult.NO_FILTER) {
            filterTextField.getTooltip().setText("No filter applied");
        } else if (filterResult.get() == FilterResult.OPEN_DISPUTES) {
            filterTextField.getTooltip().setText("Show all open disputes");
        } else {
            filterTextField.getTooltip().setText("Data matching filter string: " + filterResult.get().getDisplayString());
        }
    }

    protected FilterResult getFilterResult(Dispute dispute, String filterTerm) {
        String filter = filterTerm.toLowerCase();
        if (filter.isEmpty()) {
            return FilterResult.NO_FILTER;
        }

        // For open filter we do not want to continue further as json data would cause a match
        if (filter.equalsIgnoreCase("open")) {
            return !dispute.isClosed() ? FilterResult.OPEN_DISPUTES : FilterResult.NO_MATCH;
        }

        if (dispute.getTradeId().toLowerCase().contains(filter)) {
            return FilterResult.TRADE_ID;
        }

        if (DisplayUtils.formatDate(dispute.getOpeningDate()).toLowerCase().contains(filter)) {
            return FilterResult.OPENING_DATE;
        }

        if (dispute.getContract().getBuyerNodeAddress().getFullAddress().contains(filter)) {
            return FilterResult.BUYER_NODE_ADDRESS;
        }

        if (dispute.getContract().getSellerNodeAddress().getFullAddress().contains(filter)) {
            return FilterResult.SELLER_NODE_ADDRESS;
        }

        if (dispute.getContract().getBuyerPaymentAccountPayload().getPaymentDetails().toLowerCase().contains(filter)) {
            return FilterResult.BUYER_ACCOUNT_DETAILS;
        }

        if (dispute.getContract().getSellerPaymentAccountPayload().getPaymentDetails().toLowerCase().contains(filter)) {
            return FilterResult.SELLER_ACCOUNT_DETAILS;
        }

        if (dispute.getDepositTxId() != null && dispute.getDepositTxId().contains(filter)) {
            return FilterResult.DEPOSIT_TX;
        }
        if (dispute.getPayoutTxId() != null && dispute.getPayoutTxId().contains(filter)) {
            return FilterResult.PAYOUT_TX;
        }

        if (dispute.getDelayedPayoutTxId() != null && dispute.getDelayedPayoutTxId().contains(filter)) {
            return FilterResult.DEL_PAYOUT_TX;
        }

        DisputeResult disputeResult = dispute.getDisputeResultProperty().get();
        if (disputeResult != null) {
            ChatMessage chatMessage = disputeResult.getChatMessage();
            if (chatMessage != null && chatMessage.getMessage().toLowerCase().contains(filter)) {
                return FilterResult.RESULT_MESSAGE;
            }

            if (disputeResult.getReason().name().toLowerCase().contains(filter)) {
                return FilterResult.REASON;
            }
        }

        if (dispute.getContractAsJson().toLowerCase().contains(filter)) {
            return FilterResult.JSON;
        }

        return FilterResult.NO_MATCH;
    }


    protected void reOpenDisputeFromButton() {
        reOpenDispute();
    }

    protected abstract void handleOnSelectDispute(Dispute dispute);

    protected void onCloseDispute(Dispute dispute) {
        long protocolVersion = dispute.getContract().getOfferPayload().getProtocolVersion();
        if (protocolVersion == Version.TRADE_PROTOCOL_VERSION) {
            disputeSummaryWindow.onFinalizeDispute(() -> chatView.removeInputBox())
                    .show(dispute);
        } else {
            new Popup().warning(Res.get("support.wrongVersion", protocolVersion)).show();
        }
    }

    protected void reOpenDispute() {
        if (selectedDispute != null) {
            selectedDispute.setIsClosed(false);
            handleOnSelectDispute(selectedDispute);
<<<<<<< HEAD
            disputeManager.getStorage().requestPersistence();
=======
            disputeManager.requestPersistence();
>>>>>>> 656896d6
        }
    }


    ///////////////////////////////////////////////////////////////////////////////////////////
    // UI actions
    ///////////////////////////////////////////////////////////////////////////////////////////

    private void onOpenContract(Dispute dispute) {
        contractWindow.show(dispute);
    }

    private void removeListenersOnSelectDispute() {
        if (selectedDispute != null) {
            if (selectedDisputeClosedPropertyListener != null)
                selectedDispute.isClosedProperty().removeListener(selectedDisputeClosedPropertyListener);
        }
    }

    private void addListenersOnSelectDispute() {
        if (selectedDispute != null)
            selectedDispute.isClosedProperty().addListener(selectedDisputeClosedPropertyListener);
    }

    private void onSelectDispute(Dispute dispute) {
        removeListenersOnSelectDispute();
        if (dispute == null) {
            if (root.getChildren().size() > 2) {
                root.getChildren().remove(2);
            }

            selectedDispute = null;
        } else if (selectedDispute != dispute) {
            selectedDispute = dispute;
            if (chatView != null) {
                handleOnSelectDispute(dispute);
            }

            if (root.getChildren().size() > 2) {
                root.getChildren().remove(2);
            }
            root.getChildren().add(2, chatView);
        }

        reOpenButton.setDisable(selectedDispute == null || !selectedDispute.isClosed());
        sendPrivateNotificationButton.setDisable(selectedDispute == null);

        addListenersOnSelectDispute();
    }


    ///////////////////////////////////////////////////////////////////////////////////////////
    // Private
    ///////////////////////////////////////////////////////////////////////////////////////////

    // Reopen feature is only use in mediation from both mediator and traders
    private void onDisputesAdded(List<? extends Dispute> addedDisputes) {
        addedDisputes.forEach(dispute -> {
            ListChangeListener<ChatMessage> listener = c -> {
                c.next();
                if (c.wasAdded()) {
                    c.getAddedSubList().forEach(chatMessage -> {
                        if (dispute.isClosed()) {
                            if (chatMessage.isResultMessage(dispute)) {
                                onSelectDispute(null);
                            } else {
                                onSelectDispute(dispute);
                                reOpenDispute();
                            }
                        }
                    });
                }
                // We never remove chat messages so no remove listener
            };
            dispute.getChatMessages().addListener(listener);
            disputeChatMessagesListeners.put(dispute.getId(), listener);
        });
    }

    // Reopen feature is only use in mediation from both mediator and traders
    private void onDisputesRemoved(List<? extends Dispute> removedDisputes) {
        removedDisputes.forEach(dispute -> {
            String id = dispute.getId();
            if (disputeChatMessagesListeners.containsKey(id)) {
                ListChangeListener<ChatMessage> listener = disputeChatMessagesListeners.get(id);
                dispute.getChatMessages().removeListener(listener);
                disputeChatMessagesListeners.remove(id);
            }
        });
    }

    private void sendPrivateNotification() {
        if (selectedDispute != null) {
            PubKeyRing pubKeyRing = selectedDispute.getTraderPubKeyRing();
            NodeAddress nodeAddress;
            Contract contract = selectedDispute.getContract();
            if (pubKeyRing.equals(contract.getBuyerPubKeyRing())) {
                nodeAddress = contract.getBuyerNodeAddress();
            } else {
                nodeAddress = contract.getSellerNodeAddress();
            }

            new SendPrivateNotificationWindow(
                    privateNotificationManager,
                    pubKeyRing,
                    nodeAddress,
                    useDevPrivilegeKeys
            ).show();
        }
    }

    private void showCompactReport() {
        Map<String, List<Dispute>> map = new HashMap<>();
        Map<String, List<Dispute>> disputesByReason = new HashMap<>();
        disputeManager.getDisputesAsObservableList().forEach(dispute -> {
            String tradeId = dispute.getTradeId();
            List<Dispute> list;
            if (!map.containsKey(tradeId))
                map.put(tradeId, new ArrayList<>());

            list = map.get(tradeId);
            list.add(dispute);
        });

        List<List<Dispute>> allDisputes = new ArrayList<>();
        map.forEach((key, value) -> allDisputes.add(value));
        allDisputes.sort(Comparator.comparing(o -> !o.isEmpty() ? o.get(0).getOpeningDate() : new Date(0)));
        StringBuilder stringBuilder = new StringBuilder();
        StringBuilder csvStringBuilder = new StringBuilder();
        csvStringBuilder.append("Dispute nr").append(";")
                .append("Closed during cycle").append(";")
                .append("Status").append(";")
                .append("Trade date").append(";")
                .append("Trade ID").append(";")
                .append("Offer version").append(";")
                .append("Opening date").append(";")
                .append("Close date").append(";")
                .append("Duration").append(";")
                .append("Currency").append(";")
                .append("Trade amount").append(";")
                .append("Payment method").append(";")
                .append("Buyer account details").append(";")
                .append("Seller account details").append(";")
                .append("Buyer address").append(";")
                .append("Seller address").append(";")
                .append("Buyer security deposit").append(";")
                .append("Seller security deposit").append(";")
                .append("Dispute opened by").append(";")
                .append("Payout to buyer").append(";")
                .append("Payout to seller").append(";")
                .append("Winner").append(";")
                .append("Reason").append(";")
                .append("Summary notes").append(";")
                .append("Summary notes (other trader)");

        Map<Integer, Date> blockStartDateByCycleIndex = daoFacade.getBlockStartDateByCycleIndex();

        SimpleDateFormat dateFormatter = new SimpleDateFormat("yyyy MM dd HH:mm:ss");
        AtomicInteger disputeIndex = new AtomicInteger();
        allDisputes.forEach(disputesPerTrade -> {
            if (disputesPerTrade.size() > 0) {
                Dispute firstDispute = disputesPerTrade.get(0);
                Date openingDate = firstDispute.getOpeningDate();
                Contract contract = firstDispute.getContract();
                String buyersRole = contract.isBuyerMakerAndSellerTaker() ? "Buyer as maker" : "Buyer as taker";
                String sellersRole = contract.isBuyerMakerAndSellerTaker() ? "Seller as taker" : "Seller as maker";
                String opener = firstDispute.isDisputeOpenerIsBuyer() ? buyersRole : sellersRole;
                DisputeResult disputeResult = firstDispute.getDisputeResultProperty().get();
                String winner = disputeResult != null &&
                        disputeResult.getWinner() == DisputeResult.Winner.BUYER ? "Buyer" : "Seller";
                String buyerPayoutAmount = disputeResult != null ? disputeResult.getBuyerPayoutAmount().toFriendlyString() : "";
                String sellerPayoutAmount = disputeResult != null ? disputeResult.getSellerPayoutAmount().toFriendlyString() : "";

                int index = disputeIndex.incrementAndGet();
                String tradeDateString = dateFormatter.format(firstDispute.getTradeDate());
                String openingDateString = dateFormatter.format(openingDate);

                // Index we display starts with 1 not with 0
                int cycleIndex = 0;
                if (disputeResult != null) {
                    Date closeDate = disputeResult.getCloseDate();
                    cycleIndex = blockStartDateByCycleIndex.entrySet().stream()
                            .filter(e -> e.getValue().after(closeDate))
                            .findFirst()
                            .map(Map.Entry::getKey)
                            .orElse(0);
                }
                stringBuilder.append("\n").append("Dispute nr.: ").append(index).append("\n");

                if (cycleIndex > 0) {
                    stringBuilder.append("Closed during cycle: ").append(cycleIndex).append("\n");
                }
                stringBuilder.append("Trade date: ").append(tradeDateString)
                        .append("\n")
                        .append("Opening date: ").append(openingDateString)
                        .append("\n");
                String tradeId = firstDispute.getTradeId();
                csvStringBuilder.append("\n").append(index).append(";");
                if (cycleIndex > 0) {
                    csvStringBuilder.append(cycleIndex).append(";");
                } else {
                    csvStringBuilder.append(";");
                }
                csvStringBuilder.append(firstDispute.isClosed() ? "Closed" : "Open").append(";")
                        .append(tradeDateString).append(";")
                        .append(firstDispute.getShortTradeId()).append(";")
                        .append(tradeId, tradeId.length() - 3, tradeId.length()).append(";")
                        .append(openingDateString).append(";");

                String summaryNotes = "";
                if (disputeResult != null) {
                    Date closeDate = disputeResult.getCloseDate();
                    long duration = closeDate.getTime() - openingDate.getTime();

                    String closeDateString = dateFormatter.format(closeDate);
                    String durationAsWords = FormattingUtils.formatDurationAsWords(duration);
                    stringBuilder.append("Close date: ").append(closeDateString).append("\n")
                            .append("Dispute duration: ").append(durationAsWords).append("\n");
                    csvStringBuilder.append(closeDateString).append(";")
                            .append(durationAsWords).append(";");
                } else {
                    csvStringBuilder.append(";").append(";");
                }

                String paymentMethod = Res.get(contract.getPaymentMethodId());
                String currency = CurrencyUtil.getNameAndCode(contract.getOfferPayload().getCurrencyCode());
                String tradeAmount = contract.getTradeAmount().toFriendlyString();
                String buyerDeposit = Coin.valueOf(contract.getOfferPayload().getBuyerSecurityDeposit()).toFriendlyString();
                String sellerDeposit = Coin.valueOf(contract.getOfferPayload().getSellerSecurityDeposit()).toFriendlyString();
                stringBuilder.append("Payment method: ")
                        .append(paymentMethod)
                        .append("\n")
                        .append("Currency: ")
                        .append(currency)
                        .append("\n")
                        .append("Trade amount: ")
                        .append(tradeAmount)
                        .append("\n")
                        .append("Buyer/seller security deposit: ")
                        .append(buyerDeposit)
                        .append("/")
                        .append(sellerDeposit)
                        .append("\n")
                        .append("Dispute opened by: ")
                        .append(opener)
                        .append("\n")
                        .append("Payout to buyer/seller (winner): ")
                        .append(buyerPayoutAmount).append("/")
                        .append(sellerPayoutAmount).append(" (")
                        .append(winner)
                        .append(")\n");

                String buyerPaymentAccountPayload = Utilities.toTruncatedString(
                        contract.getBuyerPaymentAccountPayload().getPaymentDetails().
                                replace("\n", " ").replace(";", "."), 100);
                String sellerPaymentAccountPayload = Utilities.toTruncatedString(
                        contract.getSellerPaymentAccountPayload().getPaymentDetails()
                                .replace("\n", " ").replace(";", "."), 100);
                String buyerNodeAddress = contract.getBuyerNodeAddress().getFullAddress();
                String sellerNodeAddress = contract.getSellerNodeAddress().getFullAddress();
                csvStringBuilder.append(currency).append(";")
                        .append(tradeAmount.replace(" BTC", "")).append(";")
                        .append(paymentMethod).append(";")
                        .append(buyerPaymentAccountPayload).append(";")
                        .append(sellerPaymentAccountPayload).append(";")
                        .append(buyerNodeAddress.replace(".onion:9999", "")).append(";")
                        .append(sellerNodeAddress.replace(".onion:9999", "")).append(";")
                        .append(buyerDeposit.replace(" BTC", "")).append(";")
                        .append(sellerDeposit.replace(" BTC", "")).append(";")
                        .append(opener).append(";")
                        .append(buyerPayoutAmount.replace(" BTC", "")).append(";")
                        .append(sellerPayoutAmount.replace(" BTC", "")).append(";")
                        .append(winner).append(";");

                if (disputeResult != null) {
                    DisputeResult.Reason reason = disputeResult.getReason();
                    if (firstDispute.disputeResultProperty().get().getReason() != null) {
                        disputesByReason.putIfAbsent(reason.name(), new ArrayList<>());
                        disputesByReason.get(reason.name()).add(firstDispute);
                        stringBuilder.append("Reason: ")
                                .append(reason.name())
                                .append("\n");

                        csvStringBuilder.append(reason.name()).append(";");
                    } else {
                        csvStringBuilder.append(";");
                    }

                    summaryNotes = disputeResult.getSummaryNotesProperty().get();
                    stringBuilder.append("Summary notes: ").append(summaryNotes).append("\n");

                    csvStringBuilder.append(summaryNotes).append(";");
                } else {
                    csvStringBuilder.append(";");
                }

                // We might have a different summary notes at second trader. Only if it
                // is different we show it.
                if (disputesPerTrade.size() > 1) {
                    Dispute dispute1 = disputesPerTrade.get(1);
                    DisputeResult disputeResult1 = dispute1.getDisputeResultProperty().get();
                    if (disputeResult1 != null) {
                        String summaryNotes1 = disputeResult1.getSummaryNotesProperty().get();
                        if (!summaryNotes1.equals(summaryNotes)) {
                            stringBuilder.append("Summary notes (different message to other trader was used): ").append(summaryNotes1).append("\n");

                            csvStringBuilder.append(summaryNotes1).append(";");
                        } else {
                            csvStringBuilder.append(";");
                        }
                    }
                }
            }
        });
        stringBuilder.append("\n").append("Summary of reasons for disputes: ").append("\n");
        disputesByReason.forEach((k, v) -> {
            stringBuilder.append(k).append(": ").append(v.size()).append("\n");
        });

        String message = stringBuilder.toString();
        new Popup().headLine("Report for " + allDisputes.size() + " disputes")
                .maxMessageLength(500)
                .information(message)
                .width(1200)
                .actionButtonText("Copy to clipboard")
                .onAction(() -> Utilities.copyToClipboard(message))
                .secondaryActionButtonText("Copy as csv data")
                .onSecondaryAction(() -> Utilities.copyToClipboard(csvStringBuilder.toString()))
                .show();
    }

    private void showFullReport() {
        Map<String, List<Dispute>> map = new HashMap<>();
        disputeManager.getDisputesAsObservableList().forEach(dispute -> {
            String tradeId = dispute.getTradeId();
            List<Dispute> list;
            if (!map.containsKey(tradeId))
                map.put(tradeId, new ArrayList<>());

            list = map.get(tradeId);
            list.add(dispute);
        });
        List<List<Dispute>> disputeGroups = new ArrayList<>();
        map.forEach((key, value) -> disputeGroups.add(value));
        disputeGroups.sort(Comparator.comparing(o -> !o.isEmpty() ? o.get(0).getOpeningDate() : new Date(0)));
        StringBuilder stringBuilder = new StringBuilder();

        // We don't translate that as it is not intended for the public
        disputeGroups.forEach(disputeGroup -> {
            Dispute dispute0 = disputeGroup.get(0);
            stringBuilder.append("##########################################################################################/\n")
                    .append("## Trade ID: ")
                    .append(dispute0.getTradeId())
                    .append("\n")
                    .append("## Date: ")
                    .append(DisplayUtils.formatDateTime(dispute0.getOpeningDate()))
                    .append("\n")
                    .append("## Is support ticket: ")
                    .append(dispute0.isSupportTicket())
                    .append("\n");
            if (dispute0.disputeResultProperty().get() != null && dispute0.disputeResultProperty().get().getReason() != null) {
                stringBuilder.append("## Reason: ")
                        .append(dispute0.disputeResultProperty().get().getReason())
                        .append("\n");
            }
            stringBuilder.append("##########################################################################################/\n")
                    .append("\n");
            disputeGroup.forEach(dispute -> {
                stringBuilder
                        .append("*******************************************************************************************\n")
                        .append("** Trader's ID: ")
                        .append(dispute.getTraderId())
                        .append("\n*******************************************************************************************\n")
                        .append("\n");
                dispute.getChatMessages().forEach(m -> {
                    String role = m.isSenderIsTrader() ? ">> Trader's msg: " : "<< Arbitrator's msg: ";
                    stringBuilder.append(role)
                            .append(m.getMessage())
                            .append("\n");
                });
                stringBuilder.append("\n");
            });
            stringBuilder.append("\n");
        });
        String message = stringBuilder.toString();
        // We don't translate that as it is not intended for the public
        new Popup().headLine("Detailed text dump for " + disputeGroups.size() + " disputes")
                .maxMessageLength(1000)
                .information(message)
                .width(1200)
                .actionButtonText("Copy to clipboard")
                .onAction(() -> Utilities.copyToClipboard(message))
                .show();
    }


    ///////////////////////////////////////////////////////////////////////////////////////////
    // Table
    ///////////////////////////////////////////////////////////////////////////////////////////

    protected void setupTable() {
        tableView.setColumnResizePolicy(TableView.CONSTRAINED_RESIZE_POLICY);
        Label placeholder = new AutoTooltipLabel(Res.get("support.noTickets"));
        placeholder.setWrapText(true);
        tableView.setPlaceholder(placeholder);
        tableView.getSelectionModel().clearSelection();

        tableView.getColumns().add(getSelectColumn());

        TableColumn<Dispute, Dispute> contractColumn = getContractColumn();
        tableView.getColumns().add(contractColumn);

        TableColumn<Dispute, Dispute> dateColumn = getDateColumn();
        tableView.getColumns().add(dateColumn);

        TableColumn<Dispute, Dispute> tradeIdColumn = getTradeIdColumn();
        tableView.getColumns().add(tradeIdColumn);

        TableColumn<Dispute, Dispute> buyerOnionAddressColumn = getBuyerOnionAddressColumn();
        tableView.getColumns().add(buyerOnionAddressColumn);

        TableColumn<Dispute, Dispute> sellerOnionAddressColumn = getSellerOnionAddressColumn();
        tableView.getColumns().add(sellerOnionAddressColumn);


        TableColumn<Dispute, Dispute> marketColumn = getMarketColumn();
        tableView.getColumns().add(marketColumn);

        TableColumn<Dispute, Dispute> roleColumn = getRoleColumn();
        tableView.getColumns().add(roleColumn);

        stateColumn = getStateColumn();
        tableView.getColumns().add(stateColumn);

        tradeIdColumn.setComparator(Comparator.comparing(Dispute::getTradeId));
        dateColumn.setComparator(Comparator.comparing(Dispute::getOpeningDate));
        buyerOnionAddressColumn.setComparator(Comparator.comparing(this::getBuyerOnionAddressColumnLabel));
        sellerOnionAddressColumn.setComparator(Comparator.comparing(this::getSellerOnionAddressColumnLabel));
        marketColumn.setComparator((o1, o2) -> CurrencyUtil.getCurrencyPair(o1.getContract().getOfferPayload().getCurrencyCode()).compareTo(o2.getContract().getOfferPayload().getCurrencyCode()));

        dateColumn.setSortType(TableColumn.SortType.DESCENDING);
        tableView.getSortOrder().add(dateColumn);
    }

    private TableColumn<Dispute, Dispute> getSelectColumn() {
        TableColumn<Dispute, Dispute> column = new AutoTooltipTableColumn<>(Res.get("shared.select"));
        column.setMinWidth(80);
        column.setMaxWidth(80);
        column.setSortable(false);
        column.getStyleClass().add("first-column");

        column.setCellValueFactory((addressListItem) ->
                new ReadOnlyObjectWrapper<>(addressListItem.getValue()));
        column.setCellFactory(
                new Callback<>() {

                    @Override
                    public TableCell<Dispute, Dispute> call(TableColumn<Dispute,
                            Dispute> column) {
                        return new TableCell<>() {

                            Button button;

                            @Override
                            public void updateItem(final Dispute item, boolean empty) {
                                super.updateItem(item, empty);

                                if (item != null && !empty) {
                                    if (button == null) {
                                        button = new AutoTooltipButton(Res.get("shared.select"));
                                        setGraphic(button);
                                    }
                                    button.setOnAction(e -> tableView.getSelectionModel().select(item));
                                } else {
                                    setGraphic(null);
                                    if (button != null) {
                                        button.setOnAction(null);
                                        button = null;
                                    }
                                }
                            }
                        };
                    }
                });
        return column;
    }

    private TableColumn<Dispute, Dispute> getContractColumn() {
        TableColumn<Dispute, Dispute> column = new AutoTooltipTableColumn<>(Res.get("shared.details")) {
            {
                setMinWidth(80);
                setSortable(false);
            }
        };
        column.setCellValueFactory((dispute) -> new ReadOnlyObjectWrapper<>(dispute.getValue()));
        column.setCellFactory(
                new Callback<>() {

                    @Override
                    public TableCell<Dispute, Dispute> call(TableColumn<Dispute, Dispute> column) {
                        return new TableCell<>() {
                            Button button;

                            @Override
                            public void updateItem(final Dispute item, boolean empty) {
                                super.updateItem(item, empty);

                                if (item != null && !empty) {
                                    if (button == null) {
                                        button = new AutoTooltipButton(Res.get("shared.details"));
                                        setGraphic(button);
                                    }
                                    button.setOnAction(e -> onOpenContract(item));
                                } else {
                                    setGraphic(null);
                                    if (button != null) {
                                        button.setOnAction(null);
                                        button = null;
                                    }
                                }
                            }
                        };
                    }
                });
        return column;
    }

    private TableColumn<Dispute, Dispute> getDateColumn() {
        TableColumn<Dispute, Dispute> column = new AutoTooltipTableColumn<>(Res.get("shared.date")) {
            {
                setMinWidth(180);
            }
        };
        column.setCellValueFactory((dispute) -> new ReadOnlyObjectWrapper<>(dispute.getValue()));
        column.setCellFactory(
                new Callback<>() {
                    @Override
                    public TableCell<Dispute, Dispute> call(TableColumn<Dispute, Dispute> column) {
                        return new TableCell<>() {
                            @Override
                            public void updateItem(final Dispute item, boolean empty) {
                                super.updateItem(item, empty);
                                if (item != null && !empty)
                                    setText(DisplayUtils.formatDateTime(item.getOpeningDate()));
                                else
                                    setText("");
                            }
                        };
                    }
                });
        return column;
    }

    private TableColumn<Dispute, Dispute> getTradeIdColumn() {
        TableColumn<Dispute, Dispute> column = new AutoTooltipTableColumn<>(Res.get("shared.tradeId")) {
            {
                setMinWidth(110);
            }
        };
        column.setCellValueFactory((dispute) -> new ReadOnlyObjectWrapper<>(dispute.getValue()));
        column.setCellFactory(
                new Callback<>() {
                    @Override
                    public TableCell<Dispute, Dispute> call(TableColumn<Dispute, Dispute> column) {
                        return new TableCell<>() {
                            private HyperlinkWithIcon field;

                            @Override
                            public void updateItem(final Dispute item, boolean empty) {
                                super.updateItem(item, empty);

                                if (item != null && !empty) {
                                    field = new HyperlinkWithIcon(item.getShortTradeId());
                                    Optional<Trade> tradeOptional = tradeManager.getTradeById(item.getTradeId());
                                    if (tradeOptional.isPresent()) {
                                        field.setMouseTransparent(false);
                                        field.setTooltip(new Tooltip(Res.get("tooltip.openPopupForDetails")));
                                        field.setOnAction(event -> tradeDetailsWindow.show(tradeOptional.get()));
                                    } else {
                                        field.setMouseTransparent(true);
                                    }
                                    setGraphic(field);
                                } else {
                                    setGraphic(null);
                                    if (field != null)
                                        field.setOnAction(null);
                                }
                            }
                        };
                    }
                });
        return column;
    }

    private TableColumn<Dispute, Dispute> getBuyerOnionAddressColumn() {
        TableColumn<Dispute, Dispute> column = new AutoTooltipTableColumn<>(Res.get("support.buyerAddress")) {
            {
                setMinWidth(190);
            }
        };
        column.setCellValueFactory((dispute) -> new ReadOnlyObjectWrapper<>(dispute.getValue()));
        column.setCellFactory(
                new Callback<>() {
                    @Override
                    public TableCell<Dispute, Dispute> call(TableColumn<Dispute, Dispute> column) {
                        return new TableCell<>() {
                            @Override
                            public void updateItem(final Dispute item, boolean empty) {
                                super.updateItem(item, empty);
                                if (item != null && !empty)
                                    setText(getBuyerOnionAddressColumnLabel(item));
                                else
                                    setText("");
                            }
                        };
                    }
                });
        return column;
    }

    private TableColumn<Dispute, Dispute> getSellerOnionAddressColumn() {
        TableColumn<Dispute, Dispute> column = new AutoTooltipTableColumn<>(Res.get("support.sellerAddress")) {
            {
                setMinWidth(190);
            }
        };
        column.setCellValueFactory((dispute) -> new ReadOnlyObjectWrapper<>(dispute.getValue()));
        column.setCellFactory(
                new Callback<>() {
                    @Override
                    public TableCell<Dispute, Dispute> call(TableColumn<Dispute, Dispute> column) {
                        return new TableCell<>() {
                            @Override
                            public void updateItem(final Dispute item, boolean empty) {
                                super.updateItem(item, empty);
                                if (item != null && !empty)
                                    setText(getSellerOnionAddressColumnLabel(item));
                                else
                                    setText("");
                            }
                        };
                    }
                });
        return column;
    }


    private String getBuyerOnionAddressColumnLabel(Dispute item) {
        Contract contract = item.getContract();
        if (contract != null) {
            NodeAddress buyerNodeAddress = contract.getBuyerNodeAddress();
            if (buyerNodeAddress != null) {
                String nrOfDisputes = disputeManager.getNrOfDisputes(true, contract);
                long accountAge = accountAgeWitnessService.getAccountAge(contract.getBuyerPaymentAccountPayload(), contract.getBuyerPubKeyRing());
                String age = DisplayUtils.formatAccountAge(accountAge);
                String postFix = CurrencyUtil.isFiatCurrency(item.getContract().getOfferPayload().getCurrencyCode()) ? " / " + age : "";
                return buyerNodeAddress.getHostNameWithoutPostFix() + " (" + nrOfDisputes + postFix + ")";
            } else
                return Res.get("shared.na");
        } else {
            return Res.get("shared.na");
        }
    }

    private String getSellerOnionAddressColumnLabel(Dispute item) {
        Contract contract = item.getContract();
        if (contract != null) {
            NodeAddress sellerNodeAddress = contract.getSellerNodeAddress();
            if (sellerNodeAddress != null) {
                String nrOfDisputes = disputeManager.getNrOfDisputes(false, contract);
                long accountAge = accountAgeWitnessService.getAccountAge(contract.getSellerPaymentAccountPayload(), contract.getSellerPubKeyRing());
                String age = DisplayUtils.formatAccountAge(accountAge);
                String postFix = CurrencyUtil.isFiatCurrency(item.getContract().getOfferPayload().getCurrencyCode()) ? " / " + age : "";
                return sellerNodeAddress.getHostNameWithoutPostFix() + " (" + nrOfDisputes + postFix + ")";
            } else
                return Res.get("shared.na");
        } else {
            return Res.get("shared.na");
        }
    }

    private TableColumn<Dispute, Dispute> getMarketColumn() {
        TableColumn<Dispute, Dispute> column = new AutoTooltipTableColumn<>(Res.get("shared.market")) {
            {
                setMinWidth(80);
            }
        };
        column.setCellValueFactory((dispute) -> new ReadOnlyObjectWrapper<>(dispute.getValue()));
        column.setCellFactory(
                new Callback<>() {
                    @Override
                    public TableCell<Dispute, Dispute> call(TableColumn<Dispute, Dispute> column) {
                        return new TableCell<>() {
                            @Override
                            public void updateItem(final Dispute item, boolean empty) {
                                super.updateItem(item, empty);
                                if (item != null && !empty)
                                    setText(CurrencyUtil.getCurrencyPair(item.getContract().getOfferPayload().getCurrencyCode()));
                                else
                                    setText("");
                            }
                        };
                    }
                });
        return column;
    }

    private TableColumn<Dispute, Dispute> getRoleColumn() {
        TableColumn<Dispute, Dispute> column = new AutoTooltipTableColumn<>(Res.get("support.role")) {
            {
                setMinWidth(130);
            }
        };
        column.setCellValueFactory((dispute) -> new ReadOnlyObjectWrapper<>(dispute.getValue()));
        column.setCellFactory(
                new Callback<>() {
                    @Override
                    public TableCell<Dispute, Dispute> call(TableColumn<Dispute, Dispute> column) {
                        return new TableCell<>() {
                            @Override
                            public void updateItem(final Dispute item, boolean empty) {
                                super.updateItem(item, empty);
                                if (item != null && !empty) {
                                    if (item.isDisputeOpenerIsMaker())
                                        setText(item.isDisputeOpenerIsBuyer() ? Res.get("support.buyerOfferer") : Res.get("support.sellerOfferer"));
                                    else
                                        setText(item.isDisputeOpenerIsBuyer() ? Res.get("support.buyerTaker") : Res.get("support.sellerTaker"));
                                } else {
                                    setText("");
                                }
                            }
                        };
                    }
                });
        return column;
    }

    private TableColumn<Dispute, Dispute> getStateColumn() {
        TableColumn<Dispute, Dispute> column = new AutoTooltipTableColumn<>(Res.get("support.state")) {
            {
                setMinWidth(50);
            }
        };
        column.getStyleClass().add("last-column");
        column.setCellValueFactory((dispute) -> new ReadOnlyObjectWrapper<>(dispute.getValue()));
        column.setCellFactory(
                new Callback<>() {
                    @Override
                    public TableCell<Dispute, Dispute> call(TableColumn<Dispute, Dispute> column) {
                        return new TableCell<>() {


                            ReadOnlyBooleanProperty closedProperty;
                            ChangeListener<Boolean> listener;

                            @Override
                            public void updateItem(final Dispute item, boolean empty) {
                                super.updateItem(item, empty);
                                if (item != null && !empty) {
                                    if (closedProperty != null) {
                                        closedProperty.removeListener(listener);
                                    }

                                    listener = (observable, oldValue, newValue) -> {
                                        setText(newValue ? Res.get("support.closed") : Res.get("support.open"));
                                        if (getTableRow() != null)
                                            getTableRow().setOpacity(newValue ? 0.4 : 1);
                                    };
                                    closedProperty = item.isClosedProperty();
                                    closedProperty.addListener(listener);
                                    boolean isClosed = item.isClosed();
                                    setText(isClosed ? Res.get("support.closed") : Res.get("support.open"));
                                    if (getTableRow() != null)
                                        getTableRow().setOpacity(isClosed ? 0.4 : 1);
                                } else {
                                    if (closedProperty != null) {
                                        closedProperty.removeListener(listener);
                                        closedProperty = null;
                                    }
                                    setText("");
                                }
                            }
                        };
                    }
                });
        return column;
    }
}

<|MERGE_RESOLUTION|>--- conflicted
+++ resolved
@@ -489,11 +489,7 @@
         if (selectedDispute != null) {
             selectedDispute.setIsClosed(false);
             handleOnSelectDispute(selectedDispute);
-<<<<<<< HEAD
-            disputeManager.getStorage().requestPersistence();
-=======
             disputeManager.requestPersistence();
->>>>>>> 656896d6
         }
     }
 
