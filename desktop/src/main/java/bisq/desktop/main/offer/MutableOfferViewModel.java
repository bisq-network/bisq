--- conflicted
+++ resolved
@@ -231,11 +231,7 @@
         if (DevEnv.isDevMode()) {
             UserThread.runAfter(() -> {
                 amount.set("0.001");
-<<<<<<< HEAD
-                price.set("79000");
-=======
                 price.set("70000");
->>>>>>> 468a16f2
                 minAmount.set(amount.get());
                 onFocusOutPriceAsPercentageTextField(true, false);
                 applyMakerFee();
