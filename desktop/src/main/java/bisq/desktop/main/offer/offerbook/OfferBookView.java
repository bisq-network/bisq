/*
 * This file is part of Bisq.
 *
 * Bisq is free software: you can redistribute it and/or modify it
 * under the terms of the GNU Affero General Public License as published by
 * the Free Software Foundation, either version 3 of the License, or (at
 * your option) any later version.
 *
 * Bisq is distributed in the hope that it will be useful, but WITHOUT
 * ANY WARRANTY; without even the implied warranty of MERCHANTABILITY or
 * FITNESS FOR A PARTICULAR PURPOSE. See the GNU Affero General Public
 * License for more details.
 *
 * You should have received a copy of the GNU Affero General Public License
 * along with Bisq. If not, see <http://www.gnu.org/licenses/>.
 */

package bisq.desktop.main.offer.offerbook;

import bisq.desktop.Navigation;
import bisq.desktop.common.view.ActivatableViewAndModel;
import bisq.desktop.common.view.FxmlView;
import bisq.desktop.components.AutoTooltipButton;
import bisq.desktop.components.AutoTooltipLabel;
import bisq.desktop.components.AutoTooltipTableColumn;
import bisq.desktop.components.AutocompleteComboBox;
import bisq.desktop.components.ColoredDecimalPlacesWithZerosText;
import bisq.desktop.components.HyperlinkWithIcon;
import bisq.desktop.components.InfoAutoTooltipLabel;
import bisq.desktop.components.PeerInfoIcon;
import bisq.desktop.components.TitledGroupBg;
import bisq.desktop.main.MainView;
import bisq.desktop.main.account.AccountView;
import bisq.desktop.main.account.content.fiataccounts.FiatAccountsView;
import bisq.desktop.main.funds.FundsView;
import bisq.desktop.main.funds.withdrawal.WithdrawalView;
import bisq.desktop.main.offer.OfferView;
import bisq.desktop.main.overlays.popups.Popup;
import bisq.desktop.main.overlays.windows.OfferDetailsWindow;
import bisq.desktop.util.DisplayUtils;
import bisq.desktop.util.FormBuilder;
import bisq.desktop.util.GUIUtil;
import bisq.desktop.util.Layout;

import bisq.core.account.sign.SignedWitnessService;
import bisq.core.account.witness.AccountAgeWitnessService;
import bisq.core.alert.PrivateNotificationManager;
import bisq.core.app.AppOptionKeys;
import bisq.core.locale.CurrencyUtil;
import bisq.core.locale.FiatCurrency;
import bisq.core.locale.Res;
import bisq.core.locale.TradeCurrency;
import bisq.core.monetary.Price;
import bisq.core.monetary.Volume;
import bisq.core.offer.Offer;
import bisq.core.offer.OfferPayload;
import bisq.core.offer.OfferRestrictions;
import bisq.core.payment.PaymentAccount;
import bisq.core.payment.payload.PaymentMethod;
import bisq.core.user.DontShowAgainLookup;
import bisq.core.util.BSFormatter;

import bisq.network.p2p.NodeAddress;

import bisq.common.util.Tuple3;

import org.bitcoinj.core.Coin;

import com.google.inject.name.Named;

import javax.inject.Inject;

import de.jensd.fx.glyphs.GlyphIcons;
import de.jensd.fx.glyphs.materialdesignicons.MaterialDesignIcon;

import javafx.scene.Scene;
import javafx.scene.canvas.Canvas;
import javafx.scene.control.ComboBox;
import javafx.scene.control.ContentDisplay;
import javafx.scene.control.Label;
import javafx.scene.control.TableCell;
import javafx.scene.control.TableColumn;
import javafx.scene.control.TableRow;
import javafx.scene.control.TableView;
import javafx.scene.control.Tooltip;
import javafx.scene.image.ImageView;
import javafx.scene.layout.AnchorPane;
import javafx.scene.layout.GridPane;
import javafx.scene.layout.HBox;
import javafx.scene.layout.Priority;
import javafx.scene.layout.VBox;

import javafx.geometry.HPos;
import javafx.geometry.Insets;
import javafx.geometry.Pos;
import javafx.geometry.VPos;

import org.fxmisc.easybind.EasyBind;
import org.fxmisc.easybind.Subscription;
import org.fxmisc.easybind.monadic.MonadicBinding;

import javafx.beans.property.ReadOnlyObjectWrapper;
import javafx.beans.value.ChangeListener;
import javafx.beans.value.ObservableValue;

import javafx.collections.ListChangeListener;

import javafx.util.Callback;
import javafx.util.StringConverter;

import java.util.Comparator;
import java.util.Date;
import java.util.Optional;
import java.util.concurrent.TimeUnit;

import org.jetbrains.annotations.NotNull;

import static bisq.desktop.util.FormBuilder.addTitledGroupBg;

@FxmlView
public class OfferBookView extends ActivatableViewAndModel<GridPane, OfferBookViewModel> {

    private final Navigation navigation;
    private final OfferDetailsWindow offerDetailsWindow;
    private final BSFormatter formatter;
    private final PrivateNotificationManager privateNotificationManager;
    private final boolean useDevPrivilegeKeys;
    private final AccountAgeWitnessService accountAgeWitnessService;

    private AutocompleteComboBox<TradeCurrency> currencyComboBox;
    private AutocompleteComboBox<PaymentMethod> paymentMethodComboBox;
    private AutoTooltipButton createOfferButton;
    private AutoTooltipTableColumn<OfferBookListItem, OfferBookListItem> amountColumn, volumeColumn, marketColumn,
            priceColumn, paymentMethodColumn, signingStateColumn, avatarColumn;
    private TableView<OfferBookListItem> tableView;

    private OfferView.OfferActionHandler offerActionHandler;
    private int gridRow = 0;
    private Label nrOfOffersLabel;
    private ListChangeListener<OfferBookListItem> offerListListener;
    private ChangeListener<Number> priceFeedUpdateCounterListener;
    private Subscription currencySelectionSubscriber;
    private static final int SHOW_ALL = 0;

    ///////////////////////////////////////////////////////////////////////////////////////////
    // Constructor, lifecycle
    ///////////////////////////////////////////////////////////////////////////////////////////

    @Inject
    OfferBookView(OfferBookViewModel model,
                  Navigation navigation,
                  OfferDetailsWindow offerDetailsWindow,
                  BSFormatter formatter,
                  PrivateNotificationManager privateNotificationManager,
                  @Named(AppOptionKeys.USE_DEV_PRIVILEGE_KEYS) boolean useDevPrivilegeKeys,
                  AccountAgeWitnessService accountAgeWitnessService) {
        super(model);

        this.navigation = navigation;
        this.offerDetailsWindow = offerDetailsWindow;
        this.formatter = formatter;
        this.privateNotificationManager = privateNotificationManager;
        this.useDevPrivilegeKeys = useDevPrivilegeKeys;
        this.accountAgeWitnessService = accountAgeWitnessService;
    }

    @Override
    public void initialize() {
        root.setPadding(new Insets(15, 15, 5, 15));

        final TitledGroupBg titledGroupBg = addTitledGroupBg(root, gridRow, 2, Res.get("offerbook.availableOffers"));
        titledGroupBg.getStyleClass().add("last");

        HBox hBox = new HBox();
        hBox.setAlignment(Pos.CENTER_LEFT);
        hBox.setSpacing(35);
        hBox.setPadding(new Insets(10, 0, 0, 0));

        final Tuple3<VBox, Label, AutocompleteComboBox<TradeCurrency>> currencyBoxTuple = FormBuilder.addTopLabelAutocompleteComboBox(
                Res.get("offerbook.filterByCurrency"));
        final Tuple3<VBox, Label, AutocompleteComboBox<PaymentMethod>> paymentBoxTuple = FormBuilder.addTopLabelAutocompleteComboBox(
                Res.get("offerbook.filterByPaymentMethod"));

        createOfferButton = new AutoTooltipButton();
        createOfferButton.setMinHeight(40);
        createOfferButton.setGraphicTextGap(10);
        AnchorPane.setRightAnchor(createOfferButton, 0d);
        AnchorPane.setBottomAnchor(createOfferButton, 0d);

        hBox.getChildren().addAll(currencyBoxTuple.first, paymentBoxTuple.first, createOfferButton);
        AnchorPane.setLeftAnchor(hBox, 0d);
        AnchorPane.setTopAnchor(hBox, 0d);
        AnchorPane.setBottomAnchor(hBox, 0d);

        AnchorPane anchorPane = new AnchorPane();
        anchorPane.getChildren().addAll(hBox, createOfferButton);

        GridPane.setHgrow(anchorPane, Priority.ALWAYS);
        GridPane.setRowIndex(anchorPane, gridRow);
        GridPane.setColumnSpan(anchorPane, 2);
        GridPane.setMargin(anchorPane, new Insets(Layout.FIRST_ROW_DISTANCE, 0, 0, 0));
        root.getChildren().add(anchorPane);

        currencyComboBox = currencyBoxTuple.third;

        paymentMethodComboBox = paymentBoxTuple.third;
        paymentMethodComboBox.setCellFactory(GUIUtil.getPaymentMethodCellFactory());

        tableView = new TableView<>();

        GridPane.setRowIndex(tableView, ++gridRow);
        GridPane.setColumnIndex(tableView, 0);
        GridPane.setColumnSpan(tableView, 2);
        GridPane.setMargin(tableView, new Insets(10, 0, -10, 0));
        GridPane.setVgrow(tableView, Priority.ALWAYS);
        root.getChildren().add(tableView);

        marketColumn = getMarketColumn();

        priceColumn = getPriceColumn();
        tableView.getColumns().add(priceColumn);
        amountColumn = getAmountColumn();
        tableView.getColumns().add(amountColumn);
        volumeColumn = getVolumeColumn();
        tableView.getColumns().add(volumeColumn);
        paymentMethodColumn = getPaymentMethodColumn();
        tableView.getColumns().add(paymentMethodColumn);
        signingStateColumn = getSigningStateColumn();
        tableView.getColumns().add(signingStateColumn);
        avatarColumn = getAvatarColumn();
        tableView.getColumns().add(getActionColumn());
        tableView.getColumns().add(avatarColumn);

        tableView.getSortOrder().add(priceColumn);
        tableView.setColumnResizePolicy(TableView.CONSTRAINED_RESIZE_POLICY);
        Label placeholder = new AutoTooltipLabel(Res.get("table.placeholder.noItems", Res.get("shared.multipleOffers")));
        placeholder.setWrapText(true);
        tableView.setPlaceholder(placeholder);

        marketColumn.setComparator((o1, o2) -> {
            String str1 = BSFormatter.getCurrencyPair(o1.getOffer().getCurrencyCode());
            String str2 = BSFormatter.getCurrencyPair(o2.getOffer().getCurrencyCode());
            return str1 != null && str2 != null ? str1.compareTo(str2) : 0;
        });
        priceColumn.setComparator((o1, o2) -> {
            Price price1 = o1.getOffer().getPrice();
            Price price2 = o2.getOffer().getPrice();
            return price1 != null && price2 != null ? price1.compareTo(price2) : 0;
        });
        amountColumn.setComparator(Comparator.comparing(o -> o.getOffer().getAmount()));
        volumeColumn.setComparator((o1, o2) -> {
            Volume offerVolume1 = o1.getOffer().getVolume();
            Volume offerVolume2 = o2.getOffer().getVolume();
            return offerVolume1 != null && offerVolume2 != null ? offerVolume1.compareTo(offerVolume2) : 0;
        });
        paymentMethodColumn.setComparator(Comparator.comparing(o -> o.getOffer().getPaymentMethod()));
        avatarColumn.setComparator(Comparator.comparing(o -> o.getOffer().getOwnerNodeAddress().getFullAddress()));

        nrOfOffersLabel = new AutoTooltipLabel("");
        nrOfOffersLabel.setId("num-offers");
        GridPane.setHalignment(nrOfOffersLabel, HPos.LEFT);
        GridPane.setVgrow(nrOfOffersLabel, Priority.NEVER);
        GridPane.setValignment(nrOfOffersLabel, VPos.TOP);
        GridPane.setRowIndex(nrOfOffersLabel, ++gridRow);
        GridPane.setColumnIndex(nrOfOffersLabel, 0);
        GridPane.setMargin(nrOfOffersLabel, new Insets(10, 0, 0, 0));
        root.getChildren().add(nrOfOffersLabel);

        offerListListener = c -> nrOfOffersLabel.setText(Res.get("offerbook.nrOffers", model.getOfferList().size()));

        // Fixes incorrect ordering of Available offers:
        // https://github.com/bisq-network/bisq-desktop/issues/588
        priceFeedUpdateCounterListener = (observable, oldValue, newValue) -> tableView.sort();
    }

    @Override
    protected void activate() {
        currencyComboBox.setCellFactory(GUIUtil.getTradeCurrencyCellFactory(Res.get("shared.oneOffer"),
                Res.get("shared.multipleOffers"),
                (model.getDirection() == OfferPayload.Direction.BUY ? model.getSellOfferCounts() : model.getBuyOfferCounts())));

        currencyComboBox.setConverter(new CurrencyStringConverter(currencyComboBox));
        currencyComboBox.getEditor().getStyleClass().add("combo-box-editor-bold");

        currencyComboBox.setAutocompleteItems(model.getTradeCurrencies());
        currencyComboBox.setVisibleRowCount(Math.min(currencyComboBox.getItems().size(), 10));

        currencyComboBox.setOnChangeConfirmed(e -> {
            if (currencyComboBox.getEditor().getText().isEmpty())
                currencyComboBox.getSelectionModel().select(SHOW_ALL);
            model.onSetTradeCurrency(currencyComboBox.getSelectionModel().getSelectedItem());
        });

        if (model.showAllTradeCurrenciesProperty.get())
            currencyComboBox.getSelectionModel().select(SHOW_ALL);
        else
            currencyComboBox.getSelectionModel().select(model.getSelectedTradeCurrency());
        currencyComboBox.getEditor().setText(new CurrencyStringConverter(currencyComboBox).toString(currencyComboBox.getSelectionModel().getSelectedItem()));

        volumeColumn.sortableProperty().bind(model.showAllTradeCurrenciesProperty.not());
        priceColumn.sortableProperty().bind(model.showAllTradeCurrenciesProperty.not());
        model.getOfferList().comparatorProperty().bind(tableView.comparatorProperty());
        model.priceSortTypeProperty.addListener((observable, oldValue, newValue) -> priceColumn.setSortType(newValue));
        priceColumn.setSortType(model.priceSortTypeProperty.get());

        paymentMethodComboBox.setConverter(new PaymentMethodStringConverter(paymentMethodComboBox));
        paymentMethodComboBox.getEditor().getStyleClass().add("combo-box-editor-bold");

        paymentMethodComboBox.setAutocompleteItems(model.getPaymentMethods());
        paymentMethodComboBox.setVisibleRowCount(Math.min(paymentMethodComboBox.getItems().size(), 10));

        paymentMethodComboBox.setOnChangeConfirmed(e -> {
            if (paymentMethodComboBox.getEditor().getText().isEmpty())
                paymentMethodComboBox.getSelectionModel().select(SHOW_ALL);
            model.onSetPaymentMethod(paymentMethodComboBox.getSelectionModel().getSelectedItem());
            updateSigningStateColumn();
        });

        if (model.showAllPaymentMethods)
            paymentMethodComboBox.getSelectionModel().select(SHOW_ALL);
        else
            paymentMethodComboBox.getSelectionModel().select(model.selectedPaymentMethod);
        paymentMethodComboBox.getEditor().setText(new PaymentMethodStringConverter(paymentMethodComboBox).toString(paymentMethodComboBox.getSelectionModel().getSelectedItem()));

        createOfferButton.setOnAction(e -> onCreateOffer());

        MonadicBinding<Void> currencySelectionBinding = EasyBind.combine(
                model.showAllTradeCurrenciesProperty, model.tradeCurrencyCode,
                (showAll, code) -> {
                    setDirectionTitles();
                    if (showAll) {
                        volumeColumn.setTitleWithHelpText(Res.get("shared.amountMinMax"), Res.get("shared.amountHelp"));
                        priceColumn.setTitle(Res.get("shared.price"));
                        priceColumn.getStyleClass().remove("first-column");

                        if (!tableView.getColumns().contains(marketColumn))
                            tableView.getColumns().add(0, marketColumn);
                    } else {
                        volumeColumn.setTitleWithHelpText(Res.get("offerbook.volume", code), Res.get("shared.amountHelp"));
                        priceColumn.setTitle(BSFormatter.getPriceWithCurrencyCode(code));
                        priceColumn.getStyleClass().add("first-column");

                        tableView.getColumns().remove(marketColumn);
                    }

                    updateSigningStateColumn();

                    return null;
                });

        currencySelectionSubscriber = currencySelectionBinding.subscribe((observable, oldValue, newValue) -> {
        });

        tableView.setItems(model.getOfferList());

        model.getOfferList().addListener(offerListListener);
        nrOfOffersLabel.setText(Res.get("offerbook.nrOffers", model.getOfferList().size()));

        model.priceFeedService.updateCounterProperty().addListener(priceFeedUpdateCounterListener);
    }

    private void updateSigningStateColumn() {
        if (model.hasSelectionAccountSigning()) {
            if (!tableView.getColumns().contains(signingStateColumn)) {
                tableView.getColumns().add(tableView.getColumns().indexOf(paymentMethodColumn) + 1, signingStateColumn);
            }
        } else {
            tableView.getColumns().remove(signingStateColumn);
        }
    }

    @Override
    protected void deactivate() {
        createOfferButton.setOnAction(null);
        model.getOfferList().comparatorProperty().unbind();

        volumeColumn.sortableProperty().unbind();
        priceColumn.sortableProperty().unbind();
        amountColumn.sortableProperty().unbind();
        model.getOfferList().comparatorProperty().unbind();

        model.getOfferList().removeListener(offerListListener);
        model.priceFeedService.updateCounterProperty().removeListener(priceFeedUpdateCounterListener);

        currencySelectionSubscriber.unsubscribe();
    }

    static class CurrencyStringConverter extends StringConverter<TradeCurrency> {
        private ComboBox<TradeCurrency> comboBox;

        CurrencyStringConverter(ComboBox<TradeCurrency> comboBox) {
            this.comboBox = comboBox;
        }

        @Override
        public String toString(TradeCurrency item) {
            return item != null ? asString(item) : "";
        }

        @Override
        public TradeCurrency fromString(String query) {
            if (comboBox.getItems().isEmpty())
                return null;
            if (query.isEmpty())
                return specialShowAllItem();
            return comboBox.getItems().stream().
                    filter(item -> asString(item).equals(query)).
                    findAny().orElse(null);
        }

        private String asString(TradeCurrency item) {
            if (isSpecialShowAllItem(item))
                return Res.get(GUIUtil.SHOW_ALL_FLAG);
            if (isSpecialEditItem(item))
                return Res.get(GUIUtil.EDIT_FLAG);
            return item.getCode() + "  -  " + item.getName();
        }

        private boolean isSpecialShowAllItem(TradeCurrency item) {
            return item.getCode().equals(GUIUtil.SHOW_ALL_FLAG);
        }

        private boolean isSpecialEditItem(TradeCurrency item) {
            return item.getCode().equals(GUIUtil.EDIT_FLAG);
        }

        private TradeCurrency specialShowAllItem() {
            return comboBox.getItems().get(SHOW_ALL);
        }
    }

    static class PaymentMethodStringConverter extends StringConverter<PaymentMethod> {
        private ComboBox<PaymentMethod> comboBox;

        PaymentMethodStringConverter(ComboBox<PaymentMethod> comboBox) {
            this.comboBox = comboBox;
        }

        @Override
        public String toString(PaymentMethod item) {
            return item != null ? asString(item) : "";
        }

        @Override
        public PaymentMethod fromString(String query) {
            if (comboBox.getItems().isEmpty())
                return null;
            if (query.isEmpty())
                return specialShowAllItem();
            return comboBox.getItems().stream().
                    filter(item -> asString(item).equals(query)).
                    findAny().orElse(null);
        }

        private String asString(PaymentMethod item) {
            if (isSpecialShowAllItem(item))
                return Res.get(GUIUtil.SHOW_ALL_FLAG);
            return Res.get(item.getId());
        }

        private boolean isSpecialShowAllItem(PaymentMethod item) {
            return item.getId().equals(GUIUtil.SHOW_ALL_FLAG);
        }

        private PaymentMethod specialShowAllItem() {
            return comboBox.getItems().get(SHOW_ALL);
        }
    }

    ///////////////////////////////////////////////////////////////////////////////////////////
    // API
    ///////////////////////////////////////////////////////////////////////////////////////////

    public void enableCreateOfferButton() {
        createOfferButton.setDisable(false);
    }

    public void setDirection(OfferPayload.Direction direction) {
        model.initWithDirection(direction);
        ImageView iconView = new ImageView();

        createOfferButton.setGraphic(iconView);
        iconView.setId(direction == OfferPayload.Direction.SELL ? "image-sell-white" : "image-buy-white");
        createOfferButton.setId(direction == OfferPayload.Direction.SELL ? "sell-button-big" : "buy-button-big");
        avatarColumn.setTitle(direction == OfferPayload.Direction.SELL ? Res.get("shared.buyerUpperCase") : Res.get("shared.sellerUpperCase"));
        setDirectionTitles();
    }

    private void setDirectionTitles() {
        TradeCurrency selectedTradeCurrency = model.getSelectedTradeCurrency();
        if (selectedTradeCurrency != null) {
            OfferPayload.Direction direction = model.getDirection();
            String offerButtonText;
            String code = selectedTradeCurrency.getCode();

            if (model.showAllTradeCurrenciesProperty.get()) {
                offerButtonText = direction == OfferPayload.Direction.BUY ?
                        Res.get("offerbook.createOfferToBuy",
                                Res.getBaseCurrencyCode()) :
                        Res.get("offerbook.createOfferToSell",
                                Res.getBaseCurrencyCode());
            } else if (selectedTradeCurrency instanceof FiatCurrency) {
                offerButtonText = direction == OfferPayload.Direction.BUY ?
                        Res.get("offerbook.createOfferToBuy.withFiat",
                                Res.getBaseCurrencyCode(), code) :
                        Res.get("offerbook.createOfferToSell.forFiat", Res.getBaseCurrencyCode(), code);

            } else {
                offerButtonText = direction == OfferPayload.Direction.BUY ?
                        Res.get("offerbook.createOfferToBuy.withCrypto",
                                code, Res.getBaseCurrencyCode()) :
                        Res.get("offerbook.createOfferToSell.forCrypto", code, Res.getBaseCurrencyCode());
            }
            createOfferButton.updateText(offerButtonText);
        }
    }

    public void setOfferActionHandler(OfferView.OfferActionHandler offerActionHandler) {
        this.offerActionHandler = offerActionHandler;
    }

    public void onTabSelected(boolean isSelected) {
        model.onTabSelected(isSelected);
    }

    ///////////////////////////////////////////////////////////////////////////////////////////
    // UI actions
    ///////////////////////////////////////////////////////////////////////////////////////////

    private void onCreateOffer() {
        if (model.canCreateOrTakeOffer()) {
            if (!model.hasPaymentAccountForCurrency()) {
                new Popup<>().headLine(Res.get("offerbook.warning.noTradingAccountForCurrency.headline"))
                        .instruction(Res.get("offerbook.warning.noTradingAccountForCurrency.msg"))
                        .actionButtonText(Res.get("offerbook.yesCreateOffer"))
                        .onAction(() -> {
                            createOfferButton.setDisable(true);
                            offerActionHandler.onCreateOffer(model.getSelectedTradeCurrency());
                        })
                        .secondaryActionButtonText(Res.get("offerbook.setupNewAccount"))
                        .onSecondaryAction(() -> {
                            navigation.setReturnPath(navigation.getCurrentPath());
                            navigation.navigateTo(MainView.class, AccountView.class, FiatAccountsView.class);
                        })
                        .width(725)
                        .show();
                return;
            }

            createOfferButton.setDisable(true);
            offerActionHandler.onCreateOffer(model.getSelectedTradeCurrency());
        }
    }

    private void onShowInfo(Offer offer,
                            boolean isPaymentAccountValidForOffer,
                            boolean isInsufficientCounterpartyTradeLimit,
                            boolean hasSameProtocolVersion,
                            boolean isIgnored,
                            boolean isOfferBanned,
                            boolean isCurrencyBanned,
                            boolean isPaymentMethodBanned,
                            boolean isNodeAddressBanned,
                            boolean requireUpdateToNewVersion,
                            boolean isInsufficientTradeLimit) {
        if (!isPaymentAccountValidForOffer) {
            openPopupForMissingAccountSetup(Res.get("offerbook.warning.noMatchingAccount.headline"),
                    Res.get("offerbook.warning.noMatchingAccount.msg"),
                    FiatAccountsView.class,
                    "navigation.account");
        } else if (isInsufficientCounterpartyTradeLimit) {
            new Popup<>().warning(Res.get("offerbook.warning.counterpartyTradeRestrictions")).show();
        } else if (!hasSameProtocolVersion) {
            new Popup<>().warning(Res.get("offerbook.warning.wrongTradeProtocol")).show();
        } else if (isIgnored) {
            new Popup<>().warning(Res.get("offerbook.warning.userIgnored")).show();
        } else if (isOfferBanned) {
            new Popup<>().warning(Res.get("offerbook.warning.offerBlocked")).show();
        } else if (isCurrencyBanned) {
            new Popup<>().warning(Res.get("offerbook.warning.currencyBanned")).show();
        } else if (isPaymentMethodBanned) {
            new Popup<>().warning(Res.get("offerbook.warning.paymentMethodBanned")).show();
        } else if (isNodeAddressBanned) {
            new Popup<>().warning(Res.get("offerbook.warning.nodeBlocked")).show();
        } else if (requireUpdateToNewVersion) {
            new Popup<>().warning(Res.get("offerbook.warning.requireUpdateToNewVersion")).show();
        } else if (isInsufficientTradeLimit) {
            final Optional<PaymentAccount> account = model.getMostMaturePaymentAccountForOffer(offer);
            if (account.isPresent()) {
                final long tradeLimit = model.accountAgeWitnessService.getMyTradeLimit(account.get(),
                        offer.getCurrencyCode(), offer.getMirroredDirection());
                new Popup<>()
                        .warning(Res.get("offerbook.warning.tradeLimitNotMatching",
                                DisplayUtils.formatAccountAge(model.accountAgeWitnessService.getMyAccountAge(account.get().getPaymentAccountPayload())),
                                formatter.formatCoinWithCode(Coin.valueOf(tradeLimit)),
                                formatter.formatCoinWithCode(offer.getMinAmount())))
                        .show();
            } else {
                log.warn("We don't found a payment account but got called the isInsufficientTradeLimit case. That must not happen.");
            }
        }
    }

    private void onTakeOffer(Offer offer) {
        if (model.canCreateOrTakeOffer()) {
            if (offer.getDirection() == OfferPayload.Direction.SELL &&
                    offer.getPaymentMethod().getId().equals(PaymentMethod.CASH_DEPOSIT.getId())) {
                new Popup<>().confirmation(Res.get("popup.info.cashDepositInfo", offer.getBankId()))
                        .actionButtonText(Res.get("popup.info.cashDepositInfo.confirm"))
                        .onAction(() -> offerActionHandler.onTakeOffer(offer))
                        .show();
            } else {
                offerActionHandler.onTakeOffer(offer);
            }
        }
    }

    private void onRemoveOpenOffer(Offer offer) {
        if (model.isBootstrappedOrShowPopup()) {
            String key = "RemoveOfferWarning";
            if (DontShowAgainLookup.showAgain(key)) {
                new Popup<>().warning(Res.get("popup.warning.removeOffer", model.getMakerFeeAsString(offer)))
                        .actionButtonText(Res.get("shared.removeOffer"))
                        .onAction(() -> doRemoveOffer(offer))
                        .closeButtonText(Res.get("shared.dontRemoveOffer"))
                        .dontShowAgainId(key)
                        .show();
            } else {
                doRemoveOffer(offer);
            }
        }
    }

    private void doRemoveOffer(Offer offer) {
        String key = "WithdrawFundsAfterRemoveOfferInfo";
        model.onRemoveOpenOffer(offer,
                () -> {
                    log.debug(Res.get("offerbook.removeOffer.success"));
                    if (DontShowAgainLookup.showAgain(key))
                        new Popup<>().instruction(Res.get("offerbook.withdrawFundsHint", Res.get("navigation.funds.availableForWithdrawal")))
                                .actionButtonTextWithGoTo("navigation.funds.availableForWithdrawal")
                                .onAction(() -> navigation.navigateTo(MainView.class, FundsView.class, WithdrawalView.class))
                                .dontShowAgainId(key)
                                .show();
                },
                (message) -> {
                    log.error(message);
                    new Popup<>().warning(Res.get("offerbook.removeOffer.failed", message)).show();
                });
    }

    private void openPopupForMissingAccountSetup(String headLine, String message, Class target, String targetAsString) {
        new Popup<>().headLine(headLine)
                .instruction(message)
                .actionButtonTextWithGoTo(targetAsString)
                .onAction(() -> {
                    navigation.setReturnPath(navigation.getCurrentPath());
                    navigation.navigateTo(MainView.class, AccountView.class, target);
                }).show();
    }

    ///////////////////////////////////////////////////////////////////////////////////////////
    // Table
    ///////////////////////////////////////////////////////////////////////////////////////////

    private AutoTooltipTableColumn<OfferBookListItem, OfferBookListItem> getAmountColumn() {
        AutoTooltipTableColumn<OfferBookListItem, OfferBookListItem> column = new AutoTooltipTableColumn<>(Res.get("shared.BTCMinMax"), Res.get("shared.amountHelp"));
        column.setMinWidth(100);
        column.getStyleClass().add("number-column");
        column.setCellValueFactory((offer) -> new ReadOnlyObjectWrapper<>(offer.getValue()));
        column.setCellFactory(
                new Callback<>() {
                    @Override
                    public TableCell<OfferBookListItem, OfferBookListItem> call(
                            TableColumn<OfferBookListItem, OfferBookListItem> column) {
                        return new TableCell<>() {
                            @Override
                            public void updateItem(final OfferBookListItem item, boolean empty) {
                                super.updateItem(item, empty);
                                if (item != null && !empty)
                                    setGraphic(new ColoredDecimalPlacesWithZerosText(model.getAmount(item), GUIUtil.AMOUNT_DECIMALS_WITH_ZEROS));
                                else
                                    setGraphic(null);
                            }
                        };
                    }
                });
        return column;
    }

    private AutoTooltipTableColumn<OfferBookListItem, OfferBookListItem> getMarketColumn() {
        AutoTooltipTableColumn<OfferBookListItem, OfferBookListItem> column = new AutoTooltipTableColumn<>(Res.get("shared.market")) {
            {
                setMinWidth(40);
            }
        };
        column.getStyleClass().addAll("number-column", "first-column");
        column.setCellValueFactory((offer) -> new ReadOnlyObjectWrapper<>(offer.getValue()));
        column.setCellFactory(
                new Callback<>() {
                    @Override
                    public TableCell<OfferBookListItem, OfferBookListItem> call(
                            TableColumn<OfferBookListItem, OfferBookListItem> column) {
                        return new TableCell<>() {

                            @Override
                            public void updateItem(final OfferBookListItem item, boolean empty) {
                                super.updateItem(item, empty);

                                if (item != null && !empty)
                                    setText(BSFormatter.getCurrencyPair(item.getOffer().getCurrencyCode()));
                                else
                                    setText("");
                            }
                        };
                    }
                });
        return column;
    }

    private AutoTooltipTableColumn<OfferBookListItem, OfferBookListItem> getPriceColumn() {
        AutoTooltipTableColumn<OfferBookListItem, OfferBookListItem> column = new AutoTooltipTableColumn<>("") {
            {
                setMinWidth(100);
            }
        };
        column.getStyleClass().add("number-column");
        column.setCellValueFactory((offer) -> new ReadOnlyObjectWrapper<>(offer.getValue()));
        column.setCellFactory(
                new Callback<>() {
                    @Override
                    public TableCell<OfferBookListItem, OfferBookListItem> call(
                            TableColumn<OfferBookListItem, OfferBookListItem> column) {
                        return new TableCell<>() {
                            private OfferBookListItem offerBookListItem;
                            private ChangeListener<Number> priceChangedListener;
                            ChangeListener<Scene> sceneChangeListener;

                            @Override
                            public void updateItem(final OfferBookListItem item, boolean empty) {
                                super.updateItem(item, empty);

                                if (item != null && !empty) {
                                    if (getTableView().getScene() != null && sceneChangeListener == null) {
                                        sceneChangeListener = (observable, oldValue, newValue) -> {
                                            if (newValue == null) {
                                                if (priceChangedListener != null) {
                                                    model.priceFeedService.updateCounterProperty().removeListener(priceChangedListener);
                                                    priceChangedListener = null;
                                                }
                                                offerBookListItem = null;
                                                setGraphic(null);
                                                getTableView().sceneProperty().removeListener(sceneChangeListener);
                                                sceneChangeListener = null;
                                            }
                                        };
                                        getTableView().sceneProperty().addListener(sceneChangeListener);
                                    }

                                    this.offerBookListItem = item;

                                    if (priceChangedListener == null) {
                                        priceChangedListener = (observable, oldValue, newValue) -> {
                                            if (offerBookListItem != null && offerBookListItem.getOffer().getPrice() != null) {
                                                setGraphic(getPriceLabel(model.getPrice(offerBookListItem), offerBookListItem));
                                            }
                                        };
                                        model.priceFeedService.updateCounterProperty().addListener(priceChangedListener);
                                    }
                                    setGraphic(getPriceLabel(item.getOffer().getPrice() == null ? Res.get("shared.na") : model.getPrice(item), item));
                                } else {
                                    if (priceChangedListener != null) {
                                        model.priceFeedService.updateCounterProperty().removeListener(priceChangedListener);
                                        priceChangedListener = null;
                                    }
                                    if (sceneChangeListener != null) {
                                        getTableView().sceneProperty().removeListener(sceneChangeListener);
                                        sceneChangeListener = null;
                                    }
                                    this.offerBookListItem = null;
                                    setGraphic(null);
                                }
                            }

                            @NotNull
                            private AutoTooltipLabel getPriceLabel(String priceString, OfferBookListItem item) {
                                final Offer offer = item.getOffer();
                                final MaterialDesignIcon icon = offer.isUseMarketBasedPrice() ? MaterialDesignIcon.CHART_LINE : MaterialDesignIcon.LOCK;

                                String info;

                                if (offer.isUseMarketBasedPrice()) {
                                    if (offer.getMarketPriceMargin() == 0) {
                                        if (offer.isBuyOffer()) {
                                            info = Res.get("offerbook.info.sellAtMarketPrice");
                                        } else {
                                            info = Res.get("offerbook.info.buyAtMarketPrice");
                                        }
                                    } else if (offer.getMarketPriceMargin() > 0) {
                                        if (offer.isBuyOffer()) {
                                            info = Res.get("offerbook.info.sellBelowMarketPrice", model.getAbsolutePriceMargin(offer));
                                        } else {
                                            info = Res.get("offerbook.info.buyAboveMarketPrice", model.getAbsolutePriceMargin(offer));
                                        }
                                    } else {
                                        if (offer.isBuyOffer()) {
                                            info = Res.get("offerbook.info.sellAboveMarketPrice", model.getAbsolutePriceMargin(offer));
                                        } else {
                                            info = Res.get("offerbook.info.buyBelowMarketPrice", model.getAbsolutePriceMargin(offer));
                                        }
                                    }
                                } else {
                                    if (offer.isBuyOffer()) {
                                        info = Res.get("offerbook.info.sellAtFixedPrice");
                                    } else {
                                        info = Res.get("offerbook.info.buyAtFixedPrice");
                                    }
                                }

                                return new InfoAutoTooltipLabel(priceString, icon, ContentDisplay.RIGHT, info);
                            }
                        };
                    }
                });
        return column;
    }

    private AutoTooltipTableColumn<OfferBookListItem, OfferBookListItem> getVolumeColumn() {
        AutoTooltipTableColumn<OfferBookListItem, OfferBookListItem> column = new AutoTooltipTableColumn<>("") {
            {
                setMinWidth(125);
            }
        };
        column.getStyleClass().add("number-column");
        column.setCellValueFactory((offer) -> new ReadOnlyObjectWrapper<>(offer.getValue()));
        column.setCellFactory(
                new Callback<>() {
                    @Override
                    public TableCell<OfferBookListItem, OfferBookListItem> call(
                            TableColumn<OfferBookListItem, OfferBookListItem> column) {
                        return new TableCell<>() {
                            private OfferBookListItem offerBookListItem;
                            final ChangeListener<Number> listener = new ChangeListener<>() {
                                @Override
                                public void changed(ObservableValue<? extends Number> observable,
                                                    Number oldValue,
                                                    Number newValue) {
                                    if (offerBookListItem != null && offerBookListItem.getOffer().getVolume() != null) {
                                        setText("");
                                        setGraphic(new ColoredDecimalPlacesWithZerosText(model.getVolume(offerBookListItem),
                                                model.getNumberOfDecimalsForVolume(offerBookListItem)));
                                        model.priceFeedService.updateCounterProperty().removeListener(listener);
                                    }
                                }
                            };

                            @Override
                            public void updateItem(final OfferBookListItem item, boolean empty) {
                                super.updateItem(item, empty);
                                if (item != null && !empty) {
                                    if (item.getOffer().getPrice() == null) {
                                        this.offerBookListItem = item;
                                        model.priceFeedService.updateCounterProperty().addListener(listener);
                                        setText(Res.get("shared.na"));
                                        setGraphic(null);
                                    } else {
                                        setText("");
                                        setGraphic(new ColoredDecimalPlacesWithZerosText(model.getVolume(item),
                                                model.getNumberOfDecimalsForVolume(item)));
                                    }
                                } else {
                                    model.priceFeedService.updateCounterProperty().removeListener(listener);
                                    this.offerBookListItem = null;
                                    setText("");
                                    setGraphic(null);
                                }
                            }
                        };
                    }
                });
        return column;
    }

    private AutoTooltipTableColumn<OfferBookListItem, OfferBookListItem> getPaymentMethodColumn() {
        AutoTooltipTableColumn<OfferBookListItem, OfferBookListItem> column = new AutoTooltipTableColumn<>(Res.get("shared.paymentMethod")) {
            {
                setMinWidth(80);
            }
        };

        column.getStyleClass().add("number-column");
        column.setCellValueFactory((offer) -> new ReadOnlyObjectWrapper<>(offer.getValue()));
        column.setCellFactory(
                new Callback<>() {
                    @Override
                    public TableCell<OfferBookListItem, OfferBookListItem> call(TableColumn<OfferBookListItem, OfferBookListItem> column) {
                        return new TableCell<>() {
                            private HyperlinkWithIcon field;

                            @Override
                            public void updateItem(final OfferBookListItem item, boolean empty) {
                                super.updateItem(item, empty);

                                if (item != null && !empty) {
<<<<<<< HEAD
                                    field = new HyperlinkWithIcon(model.getPaymentMethod(item));
                                    field.setOnAction(event -> offerDetailsWindow.show(item.getOffer()));
                                    field.setTooltip(new Tooltip(model.getPaymentMethodToolTip(item)));

                                    setGraphic(field);
=======

                                    if (model.isOfferBanned(item.getOffer())) {
                                        setGraphic(new AutoTooltipLabel(model.getPaymentMethod(item)));
                                    } else {
                                        field = new HyperlinkWithIcon(model.getPaymentMethod(item));
                                        field.setOnAction(event -> offerDetailsWindow.show(item.getOffer()));
                                        field.setTooltip(new Tooltip(model.getPaymentMethodToolTip(item)));
                                        setGraphic(field);
                                    }
>>>>>>> 2967702d
                                } else {
                                    setGraphic(null);
                                    if (field != null)
                                        field.setOnAction(null);
                                }
                            }
                        };
                    }
                });
        return column;
    }

    private TableColumn<OfferBookListItem, OfferBookListItem> getActionColumn() {
        TableColumn<OfferBookListItem, OfferBookListItem> column = new AutoTooltipTableColumn<>(Res.get("shared.actions")) {
            {
                setMinWidth(200);
                setSortable(false);
            }
        };
        column.setCellValueFactory((offer) -> new ReadOnlyObjectWrapper<>(offer.getValue()));
        column.setCellFactory(
                new Callback<>() {

                    @Override
                    public TableCell<OfferBookListItem, OfferBookListItem> call(TableColumn<OfferBookListItem, OfferBookListItem> column) {
                        return new TableCell<>() {
                            final ImageView iconView = new ImageView();
                            final AutoTooltipButton button = new AutoTooltipButton();
                            boolean isTradable, isPaymentAccountValidForOffer,
                                    isInsufficientCounterpartyTradeLimit,
                                    hasSameProtocolVersion, isIgnored, isOfferBanned, isCurrencyBanned,
                                    isPaymentMethodBanned, isNodeAddressBanned, isMyInsufficientTradeLimit,
                                    requireUpdateToNewVersion;

                            {
                                button.setGraphic(iconView);
                                button.setMinWidth(200);
                                button.setMaxWidth(200);
                                button.setGraphicTextGap(10);
                            }

                            @Override
                            public void updateItem(final OfferBookListItem newItem, boolean empty) {
                                super.updateItem(newItem, empty);

                                TableRow tableRow = getTableRow();
                                if (newItem != null && !empty) {
                                    final Offer offer = newItem.getOffer();
                                    boolean myOffer = model.isMyOffer(offer);
                                    if (tableRow != null) {
                                        isPaymentAccountValidForOffer = model.isAnyPaymentAccountValidForOffer(offer);
                                        isInsufficientCounterpartyTradeLimit = model.isInsufficientCounterpartyTradeLimit(offer);
                                        hasSameProtocolVersion = model.hasSameProtocolVersion(offer);
                                        isIgnored = model.isIgnored(offer);
                                        isOfferBanned = model.isOfferBanned(offer);
                                        isCurrencyBanned = model.isCurrencyBanned(offer);
                                        isPaymentMethodBanned = model.isPaymentMethodBanned(offer);
                                        isNodeAddressBanned = model.isNodeAddressBanned(offer);
                                        requireUpdateToNewVersion = model.requireUpdateToNewVersion();
                                        isMyInsufficientTradeLimit = model.isMyInsufficientTradeLimit(offer);
                                        isTradable = isPaymentAccountValidForOffer &&
                                                !isInsufficientCounterpartyTradeLimit &&
                                                hasSameProtocolVersion &&
                                                !isIgnored &&
                                                !isOfferBanned &&
                                                !isCurrencyBanned &&
                                                !isPaymentMethodBanned &&
                                                !isNodeAddressBanned &&
                                                !requireUpdateToNewVersion &&
                                                !isMyInsufficientTradeLimit;

                                        tableRow.setOpacity(isTradable || myOffer ? 1 : 0.4);

                                        if (isTradable) {
                                            // set first row button as default
                                            button.setDefaultButton(getIndex() == 0);
                                            tableRow.setOnMousePressed(null);
                                        } else {
                                            button.setDefaultButton(false);
                                            tableRow.setOnMousePressed(e -> {
                                                // ugly hack to get the icon clickable when deactivated
                                                if (!(e.getTarget() instanceof ImageView || e.getTarget() instanceof Canvas))
                                                    onShowInfo(offer,
                                                            isPaymentAccountValidForOffer,
                                                            isInsufficientCounterpartyTradeLimit,
                                                            hasSameProtocolVersion,
                                                            isIgnored,
                                                            isOfferBanned,
                                                            isCurrencyBanned,
                                                            isPaymentMethodBanned,
                                                            isNodeAddressBanned,
                                                            requireUpdateToNewVersion,
                                                            isMyInsufficientTradeLimit);
                                            });
                                        }
                                    }

                                    String title;
                                    if (myOffer) {
                                        iconView.setId("image-remove");
                                        title = Res.get("shared.remove");
                                        button.setId("cancel-button");
                                        button.setStyle("-fx-text-fill: #444;"); // does not take the font colors sometimes from the style
                                        button.setOnAction(e -> onRemoveOpenOffer(offer));
                                    } else {
                                        boolean isSellOffer = offer.getDirection() == OfferPayload.Direction.SELL;
                                        iconView.setId(isSellOffer ? "image-buy-white" : "image-sell-white");
                                        button.setId(isSellOffer ? "buy-button" : "sell-button");
                                        button.setStyle("-fx-text-fill: white;"); // does not take the font colors sometimes from the style
                                        if (isSellOffer) {
                                            title = CurrencyUtil.isFiatCurrency(offer.getCurrencyCode()) ?
                                                    Res.get("offerbook.takeOfferToBuy", offer.getOfferPayload().getBaseCurrencyCode()) :
                                                    Res.get("offerbook.takeOfferToSell", offer.getCurrencyCode());
                                        } else {
                                            title = CurrencyUtil.isFiatCurrency(offer.getCurrencyCode()) ?
                                                    Res.get("offerbook.takeOfferToSell", offer.getOfferPayload().getBaseCurrencyCode()) :
                                                    Res.get("offerbook.takeOfferToBuy", offer.getCurrencyCode());
                                        }
                                        button.setTooltip(new Tooltip(Res.get("offerbook.takeOfferButton.tooltip", model.getDirectionLabelTooltip(offer))));
                                        button.setOnAction(e -> onTakeOffer(offer));
                                    }

                                    if (!myOffer && !isTradable)
                                        button.setOnAction(e -> onShowInfo(offer,
                                                isPaymentAccountValidForOffer,
                                                isInsufficientCounterpartyTradeLimit,
                                                hasSameProtocolVersion,
                                                isIgnored,
                                                isOfferBanned,
                                                isCurrencyBanned,
                                                isPaymentMethodBanned,
                                                isNodeAddressBanned,
                                                requireUpdateToNewVersion,
                                                isMyInsufficientTradeLimit));

                                    button.updateText(title);
                                    setPadding(new Insets(0, 15, 0, 0));
                                    setGraphic(button);
                                } else {
                                    setGraphic(null);
                                    button.setOnAction(null);
                                    if (tableRow != null) {
                                        tableRow.setOpacity(1);
                                        tableRow.setOnMousePressed(null);
                                    }
                                }
                            }
                        };
                    }
                });
        return column;
    }

    private AutoTooltipTableColumn<OfferBookListItem, OfferBookListItem> getSigningStateColumn() {
        AutoTooltipTableColumn<OfferBookListItem, OfferBookListItem> column = new AutoTooltipTableColumn<>(
                Res.get("offerbook.timeSinceSigning"),
                Res.get("offerbook.timeSinceSigning.help",
                        SignedWitnessService.SIGNER_AGE_DAYS,
                        formatter.formatCoinWithCode(OfferRestrictions.TOLERATED_SMALL_TRADE_AMOUNT))) {
            {
                setMinWidth(60);
                setSortable(true);
            }
        };

        column.getStyleClass().add("number-column");
        column.setCellValueFactory((offer) -> new ReadOnlyObjectWrapper<>(offer.getValue()));
        column.setCellFactory(new Callback<>() {
            @Override
            public TableCell<OfferBookListItem, OfferBookListItem> call(TableColumn<OfferBookListItem, OfferBookListItem> column) {
                return new TableCell<>() {
                    private HyperlinkWithIcon field;

                    @Override
                    public void updateItem(final OfferBookListItem item, boolean empty) {
                        super.updateItem(item, empty);

                        if (item != null && !empty) {

                            GlyphIcons icon;
                            String info;
                            String timeSinceSigning;

                            if (accountAgeWitnessService.hasSignedWitness(item.getOffer())) {
                                icon = MaterialDesignIcon.APPROVAL;
                                info = Res.get("offerbook.timeSinceSigning.info",
                                        accountAgeWitnessService.getSignState(item.getOffer()).getPresentation());
                                long daysSinceSigning = TimeUnit.MILLISECONDS.toDays(
                                        accountAgeWitnessService.getWitnessSignAge(item.getOffer(), new Date()));
                                timeSinceSigning = Res.get("offerbook.timeSinceSigning.daysSinceSigning",
                                        daysSinceSigning);
                            } else {
                                boolean needsSigning = PaymentMethod.hasChargebackRisk(
                                        item.getOffer().getPaymentMethod(), item.getOffer().getCurrencyCode());
                                if (needsSigning) {
                                    icon = MaterialDesignIcon.ALERT_CIRCLE_OUTLINE;

                                    AccountAgeWitnessService.SignState signState = accountAgeWitnessService.getSignState(item.getOffer());

                                    if (!signState.equals(AccountAgeWitnessService.SignState.UNSIGNED)) {
                                        info = Res.get("offerbook.timeSinceSigning.info", signState.getPresentation());
                                        long daysSinceSigning = TimeUnit.MILLISECONDS.toDays(
                                                accountAgeWitnessService.getWitnessSignAge(item.getOffer(), new Date()));
                                        timeSinceSigning = Res.get("offerbook.timeSinceSigning.daysSinceSigning",
                                                daysSinceSigning);
                                    } else {
                                        info = Res.get("shared.notSigned");
                                        timeSinceSigning = Res.get("offerbook.timeSinceSigning.notSigned");
                                    }
                                } else {
                                    icon = MaterialDesignIcon.INFORMATION_OUTLINE;
                                    info = Res.get("shared.notSigned.noNeed");
                                    timeSinceSigning = Res.get("offerbook.timeSinceSigning.notSigned.noNeed");
                                }
                            }

                            InfoAutoTooltipLabel label = new InfoAutoTooltipLabel(timeSinceSigning, icon, ContentDisplay.RIGHT, info);
                            setGraphic(label);
                        } else {
                            setGraphic(null);
                        }
                    }
                };
            }
        });
        return column;
    }

    private AutoTooltipTableColumn<OfferBookListItem, OfferBookListItem> getAvatarColumn() {
        AutoTooltipTableColumn<OfferBookListItem, OfferBookListItem> column = new AutoTooltipTableColumn<>(Res.get("offerbook.trader")) {
            {
                setMinWidth(80);
                setMaxWidth(80);
                setSortable(true);
            }
        };
        column.getStyleClass().addAll("last-column", "avatar-column");
        column.setCellValueFactory((offer) -> new ReadOnlyObjectWrapper<>(offer.getValue()));
        column.setCellFactory(
                new Callback<>() {

                    @Override
                    public TableCell<OfferBookListItem, OfferBookListItem> call(TableColumn<OfferBookListItem, OfferBookListItem> column) {
                        return new TableCell<>() {
                            @Override
                            public void updateItem(final OfferBookListItem newItem, boolean empty) {
                                super.updateItem(newItem, empty);
                                if (newItem != null && !empty) {
                                    final Offer offer = newItem.getOffer();
                                    final NodeAddress makersNodeAddress = offer.getOwnerNodeAddress();
                                    String role = Res.get("peerInfoIcon.tooltip.maker");
                                    int numTrades = model.getNumTrades(offer);
                                    PeerInfoIcon peerInfoIcon = new PeerInfoIcon(makersNodeAddress,
                                            role,
                                            numTrades,
                                            privateNotificationManager,
                                            offer,
                                            model.preferences,
                                            model.accountAgeWitnessService,
                                            formatter,
                                            useDevPrivilegeKeys);
                                    setGraphic(peerInfoIcon);
                                } else {
                                    setGraphic(null);
                                }
                            }
                        };
                    }
                });
        return column;
    }
}<|MERGE_RESOLUTION|>--- conflicted
+++ resolved
@@ -902,13 +902,6 @@
                                 super.updateItem(item, empty);
 
                                 if (item != null && !empty) {
-<<<<<<< HEAD
-                                    field = new HyperlinkWithIcon(model.getPaymentMethod(item));
-                                    field.setOnAction(event -> offerDetailsWindow.show(item.getOffer()));
-                                    field.setTooltip(new Tooltip(model.getPaymentMethodToolTip(item)));
-
-                                    setGraphic(field);
-=======
 
                                     if (model.isOfferBanned(item.getOffer())) {
                                         setGraphic(new AutoTooltipLabel(model.getPaymentMethod(item)));
@@ -918,7 +911,6 @@
                                         field.setTooltip(new Tooltip(model.getPaymentMethodToolTip(item)));
                                         setGraphic(field);
                                     }
->>>>>>> 2967702d
                                 } else {
                                     setGraphic(null);
                                     if (field != null)
