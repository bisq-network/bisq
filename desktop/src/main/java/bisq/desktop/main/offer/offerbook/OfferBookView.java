--- conflicted
+++ resolved
@@ -805,13 +805,8 @@
                     public TableCell<OfferBookListItem, OfferBookListItem> call(TableColumn<OfferBookListItem, OfferBookListItem> column) {
                         return new TableCell<OfferBookListItem, OfferBookListItem>() {
                             final ImageView iconView = new ImageView();
-<<<<<<< HEAD
-                            final AutoTooltipButton button = new AutoTooltipButton();
-                            boolean isTradable, isPaymentAccountValidForOffer, hasMatchingArbitrator,
-=======
                             final Button button = new AutoTooltipButton();
                             boolean isTradable, isPaymentAccountValidForOffer,
->>>>>>> 254059b4
                                     hasSameProtocolVersion, isIgnored, isOfferBanned, isCurrencyBanned,
                                     isPaymentMethodBanned, isNodeAddressBanned, isInsufficientTradeLimit;
 
