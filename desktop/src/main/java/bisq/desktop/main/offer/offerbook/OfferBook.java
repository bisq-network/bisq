/*
 * This file is part of Bisq.
 *
 * Bisq is free software: you can redistribute it and/or modify it
 * under the terms of the GNU Affero General Public License as published by
 * the Free Software Foundation, either version 3 of the License, or (at
 * your option) any later version.
 *
 * Bisq is distributed in the hope that it will be useful, but WITHOUT
 * ANY WARRANTY; without even the implied warranty of MERCHANTABILITY or
 * FITNESS FOR A PARTICULAR PURPOSE. See the GNU Affero General Public
 * License for more details.
 *
 * You should have received a copy of the GNU Affero General Public License
 * along with Bisq. If not, see <http://www.gnu.org/licenses/>.
 */

package bisq.desktop.main.offer.offerbook;

import bisq.core.filter.FilterManager;
import bisq.core.offer.Offer;
import bisq.core.offer.OfferBookService;
import bisq.core.offer.OfferRestrictions;

import bisq.network.p2p.storage.P2PDataStorage;
import bisq.network.utils.Utils;

import javax.inject.Inject;
import javax.inject.Singleton;

import javafx.collections.FXCollections;
import javafx.collections.ObservableList;

import java.util.HashMap;
import java.util.List;
import java.util.Map;
import java.util.Optional;
import java.util.stream.Collectors;

import lombok.extern.slf4j.Slf4j;

<<<<<<< HEAD
import static bisq.core.offer.bisq_v1.OfferPayload.Direction.BUY;
=======
import static bisq.core.offer.bisq_v1.OfferDirection.BUY;
>>>>>>> 75072ebc

/**
 * Holds and manages the unsorted and unfiltered offerbook list (except for banned offers) of both buy and sell offers.
 * It is handled as singleton by Guice and is used by 2 instances of OfferBookDataModel (one for Buy one for Sell).
 * As it is used only by the Buy and Sell UIs we treat it as local UI model.
 * It also use OfferRepository.Listener as the lists items class and we don't want to get any dependency out of the
 * package for that.
 */
@Singleton
@Slf4j
public class OfferBook {
    private final OfferBookService offerBookService;
    private final ObservableList<OfferBookListItem> offerBookListItems = FXCollections.observableArrayList();
    private final Map<String, Integer> buyOfferCountMap = new HashMap<>();
    private final Map<String, Integer> sellOfferCountMap = new HashMap<>();
    private final FilterManager filterManager;


    ///////////////////////////////////////////////////////////////////////////////////////////
    // Constructor
    ///////////////////////////////////////////////////////////////////////////////////////////

    @Inject
    OfferBook(OfferBookService offerBookService, FilterManager filterManager) {
        this.offerBookService = offerBookService;
        this.filterManager = filterManager;

        offerBookService.addOfferBookChangedListener(new OfferBookService.OfferBookChangedListener() {
            @Override
            public void onAdded(Offer offer) {
                printOfferBookListItems("Before onAdded");
                // We get onAdded called every time a new ProtectedStorageEntry is received.
                // Mostly it is the same OfferPayload but the ProtectedStorageEntry is different.
                // We filter here to only add new offers if the same offer (using equals) was not already added and it
                // is not banned.

                if (filterManager.isOfferIdBanned(offer.getId())) {
                    log.debug("Ignored banned offer. ID={}", offer.getId());
                    return;
                }

                if (OfferRestrictions.requiresNodeAddressUpdate() && !Utils.isV3Address(offer.getMakerNodeAddress().getHostName())) {
                    log.debug("Ignored offer with Tor v2 node address. ID={}", offer.getId());
                    return;
                }

                // Use offer.equals(offer) to see if the OfferBook list contains an exact
                // match -- offer.equals(offer) includes comparisons of payload, state
                // and errorMessage.
                boolean hasSameOffer = offerBookListItems.stream().anyMatch(item -> item.getOffer().equals(offer));
                if (!hasSameOffer) {
                    OfferBookListItem newOfferBookListItem = new OfferBookListItem(offer);
                    removeDuplicateItem(newOfferBookListItem);
                    offerBookListItems.add(newOfferBookListItem);  // Add replacement.
                    if (log.isDebugEnabled()) {  // TODO delete debug stmt in future PR.
                        log.debug("onAdded: Added new offer {}\n"
                                        + "\twith newItem.payloadHash: {}",
                                offer.getId(),
                                newOfferBookListItem.hashOfPayload.getHex());
                    }
                } else {
                    log.debug("We have the exact same offer already in our list and ignore the onAdded call. ID={}", offer.getId());
                }
                printOfferBookListItems("After onAdded");
            }

            @Override
            public void onRemoved(Offer offer) {
                printOfferBookListItems("Before onRemoved");
                removeOffer(offer);
                printOfferBookListItems("After onRemoved");
            }
        });
    }

    private void removeDuplicateItem(OfferBookListItem newOfferBookListItem) {
        String offerId = newOfferBookListItem.getOffer().getId();
        // We need to remove any view items with a matching offerId before
        // a newOfferBookListItem is added to the view.
        List<OfferBookListItem> duplicateItems = offerBookListItems.stream()
                .filter(item -> item.getOffer().getId().equals(offerId))
                .collect(Collectors.toList());
        duplicateItems.forEach(oldOfferItem -> {
            offerBookListItems.remove(oldOfferItem);
            if (log.isDebugEnabled()) {  // TODO delete debug stmt in future PR.
                log.debug("onAdded: Removed old offer {}\n"
                                + "\twith payload hash {} from list.\n"
                                + "\tThis may make a subsequent onRemoved( {} ) call redundant.",
                        offerId,
                        oldOfferItem.getHashOfPayload().getHex(),
                        oldOfferItem.getOffer().getId());
            }
        });
    }

    public void removeOffer(Offer offer) {
        // Update state in case that that offer is used in the take offer screen, so it gets updated correctly
        offer.setState(Offer.State.REMOVED);
        offer.cancelAvailabilityRequest();

        P2PDataStorage.ByteArray hashOfPayload = new P2PDataStorage.ByteArray(offer.getOfferPayloadHash());

        if (log.isDebugEnabled()) {  // TODO delete debug stmt in future PR.
            log.debug("onRemoved: id = {}\n"
                            + "\twith payload-hash = {}",
                    offer.getId(),
                    hashOfPayload.getHex());
        }

        // Find the removal candidate in the OfferBook list with matching offerId and payload-hash.
        Optional<OfferBookListItem> candidateWithMatchingPayloadHash = offerBookListItems.stream()
                .filter(item -> item.getOffer().getId().equals(offer.getId())
                        && item.hashOfPayload.equals(hashOfPayload))
                .findAny();

        if (!candidateWithMatchingPayloadHash.isPresent()) {
            if (log.isDebugEnabled()) {  // TODO delete debug stmt in future PR.
                log.debug("UI view list does not contain offer with id {} and payload-hash {}",
                        offer.getId(),
                        hashOfPayload.getHex());
            }
            return;
        }

        OfferBookListItem candidate = candidateWithMatchingPayloadHash.get();

        // Remove the candidate only if the candidate's offer payload the hash matches the
        // onRemoved hashOfPayload parameter.  We may receive add/remove messages out of
        // order from the API's 'editoffer' method, and use the offer payload hash to
        // ensure we do not remove an edited offer immediately after it was added.
        if (candidate.getHashOfPayload().equals(hashOfPayload)) {
            // The payload-hash test passed, remove the candidate and print reason.
            offerBookListItems.remove(candidate);

            if (log.isDebugEnabled()) {  // TODO delete debug stmt in future PR.
                log.debug("Candidate.payload-hash: {} == onRemoved.payload-hash: {} ?"
                                + " Yes, removed old offer",
                        candidate.hashOfPayload.getHex(),
                        hashOfPayload.getHex());
            }
        } else {
            if (log.isDebugEnabled()) {  // TODO delete debug stmt in future PR.
                // Candidate's payload-hash test failed:  payload-hash != onRemoved.payload-hash.
                // Print reason for not removing candidate.
                log.debug("Candidate.payload-hash: {} == onRemoved.payload-hash: {} ?"
                                + " No, old offer not removed",
                        candidate.hashOfPayload.getHex(),
                        hashOfPayload.getHex());
            }
        }
    }

    public ObservableList<OfferBookListItem> getOfferBookListItems() {
        return offerBookListItems;
    }

    public void fillOfferBookListItems() {
        try {
            // setAll causes sometimes an UnsupportedOperationException
            // Investigate why....
            offerBookListItems.clear();
            offerBookListItems.addAll(offerBookService.getOffers().stream()
                    .filter(this::isOfferAllowed)
                    .map(OfferBookListItem::new)
                    .collect(Collectors.toList()));

            log.debug("offerBookListItems.size {}", offerBookListItems.size());
            fillOfferCountMaps();
        } catch (Throwable t) {
            log.error("Error at fillOfferBookListItems: " + t);
        }
    }

    public void printOfferBookListItems(String msg) {
        if (log.isDebugEnabled()) {
            if (offerBookListItems.size() == 0) {
                log.debug("{} -> OfferBookListItems:  none", msg);
                return;
            }

            StringBuilder stringBuilder = new StringBuilder(msg + " -> ").append("OfferBookListItems:").append("\n");
            offerBookListItems.forEach(i -> stringBuilder.append("\t").append(i.toString()).append("\n"));
            stringBuilder.deleteCharAt(stringBuilder.length() - 1);
            log.debug(stringBuilder.toString());
        }
    }

    public Map<String, Integer> getBuyOfferCountMap() {
        return buyOfferCountMap;
    }

    public Map<String, Integer> getSellOfferCountMap() {
        return sellOfferCountMap;
    }

    private boolean isOfferAllowed(Offer offer) {
        boolean isBanned = filterManager.isOfferIdBanned(offer.getId());
        boolean isV3NodeAddressCompliant = !OfferRestrictions.requiresNodeAddressUpdate()
                || Utils.isV3Address(offer.getMakerNodeAddress().getHostName());
        return !isBanned && isV3NodeAddressCompliant;
    }

    private void fillOfferCountMaps() {
        buyOfferCountMap.clear();
        sellOfferCountMap.clear();
        final String[] ccyCode = new String[1];
        final int[] offerCount = new int[1];
        offerBookListItems.forEach(o -> {
            ccyCode[0] = o.getOffer().getCurrencyCode();
            if (o.getOffer().getDirection() == BUY) {
                offerCount[0] = buyOfferCountMap.getOrDefault(ccyCode[0], 0) + 1;
                buyOfferCountMap.put(ccyCode[0], offerCount[0]);
            } else {
                offerCount[0] = sellOfferCountMap.getOrDefault(ccyCode[0], 0) + 1;
                sellOfferCountMap.put(ccyCode[0], offerCount[0]);
            }
        });
        log.debug("buyOfferCountMap.size {}   sellOfferCountMap.size {}",
                buyOfferCountMap.size(), sellOfferCountMap.size());
    }
}<|MERGE_RESOLUTION|>--- conflicted
+++ resolved
@@ -39,11 +39,7 @@
 
 import lombok.extern.slf4j.Slf4j;
 
-<<<<<<< HEAD
-import static bisq.core.offer.bisq_v1.OfferPayload.Direction.BUY;
-=======
 import static bisq.core.offer.bisq_v1.OfferDirection.BUY;
->>>>>>> 75072ebc
 
 /**
  * Holds and manages the unsorted and unfiltered offerbook list (except for banned offers) of both buy and sell offers.
