/*
 * This file is part of Bisq.
 *
 * Bisq is free software: you can redistribute it and/or modify it
 * under the terms of the GNU Affero General Public License as published by
 * the Free Software Foundation, either version 3 of the License, or (at
 * your option) any later version.
 *
 * Bisq is distributed in the hope that it will be useful, but WITHOUT
 * ANY WARRANTY; without even the implied warranty of MERCHANTABILITY or
 * FITNESS FOR A PARTICULAR PURPOSE. See the GNU Affero General Public
 * License for more details.
 *
 * You should have received a copy of the GNU Affero General Public License
 * along with Bisq. If not, see <http://www.gnu.org/licenses/>.
 */

package bisq.desktop.main.portfolio.pendingtrades.steps;

import bisq.desktop.components.InfoTextField;
import bisq.desktop.components.TitledGroupBg;
import bisq.desktop.components.TxIdTextField;
import bisq.desktop.main.overlays.Overlay;
import bisq.desktop.main.overlays.popups.Popup;
import bisq.desktop.main.portfolio.pendingtrades.PendingTradesViewModel;
import bisq.desktop.main.portfolio.pendingtrades.TradeStepInfo;
import bisq.desktop.util.Layout;

import bisq.core.locale.Res;
import bisq.core.support.dispute.Dispute;
import bisq.core.support.dispute.DisputeResult;
import bisq.core.trade.Contract;
import bisq.core.trade.Trade;
import bisq.core.trade.Trade.TradePeriodState;
import bisq.core.user.Preferences;
import bisq.core.util.FormattingUtils;

import bisq.network.p2p.BootstrapListener;

import bisq.common.ClockWatcher;
import bisq.common.UserThread;
import bisq.common.util.Tuple3;

import de.jensd.fx.fontawesome.AwesomeDude;
import de.jensd.fx.fontawesome.AwesomeIcon;

import com.jfoenix.controls.JFXProgressBar;

import javafx.scene.control.Label;
import javafx.scene.control.ProgressBar;
import javafx.scene.control.ScrollPane;
import javafx.scene.control.TextField;
import javafx.scene.layout.AnchorPane;
import javafx.scene.layout.ColumnConstraints;
import javafx.scene.layout.GridPane;
import javafx.scene.layout.HBox;
import javafx.scene.layout.Priority;
import javafx.scene.layout.VBox;

import javafx.geometry.Insets;

import org.fxmisc.easybind.EasyBind;
import org.fxmisc.easybind.Subscription;

import javafx.beans.value.ChangeListener;

import java.util.Optional;

import org.slf4j.Logger;
import org.slf4j.LoggerFactory;

import static bisq.desktop.components.paymentmethods.PaymentMethodForm.addOpenTradeDuration;
import static bisq.desktop.util.FormBuilder.addCompactTopLabelTextField;
import static bisq.desktop.util.FormBuilder.addMultilineLabel;
import static bisq.desktop.util.FormBuilder.addTitledGroupBg;
import static bisq.desktop.util.FormBuilder.addTopLabelTxIdTextField;
import static com.google.common.base.Preconditions.checkNotNull;

public abstract class TradeStepView extends AnchorPane {
    protected final Logger log = LoggerFactory.getLogger(this.getClass());

    protected final PendingTradesViewModel model;
    protected final Trade trade;
    protected final Preferences preferences;
    protected final GridPane gridPane;

    private Subscription tradePeriodStateSubscription, disputeStateSubscription, mediationResultStateSubscription;
    protected int gridRow = 0;
    private TextField timeLeftTextField;
    private ProgressBar timeLeftProgressBar;
    private TxIdTextField txIdTextField;
    private TradeStepInfo tradeStepInfo;
    private Subscription txIdSubscription;
    private ClockWatcher.Listener clockListener;
    private final ChangeListener<String> errorMessageListener;
    protected Label infoLabel;
    private Overlay acceptMediationResultPopup;
    private BootstrapListener bootstrapListener;


    ///////////////////////////////////////////////////////////////////////////////////////////
    // Constructor, Initialisation
    ///////////////////////////////////////////////////////////////////////////////////////////

    protected TradeStepView(PendingTradesViewModel model) {
        this.model = model;
        preferences = model.dataModel.preferences;
        trade = model.dataModel.getTrade();
        checkNotNull(trade, "Trade must not be null at TradeStepView");

        ScrollPane scrollPane = new ScrollPane();
        scrollPane.setHbarPolicy(ScrollPane.ScrollBarPolicy.NEVER);
        scrollPane.setVbarPolicy(ScrollPane.ScrollBarPolicy.AS_NEEDED);
        scrollPane.setFitToHeight(true);
        scrollPane.setFitToWidth(true);

        AnchorPane.setLeftAnchor(scrollPane, 10d);
        AnchorPane.setRightAnchor(scrollPane, 10d);
        AnchorPane.setTopAnchor(scrollPane, 10d);
        AnchorPane.setBottomAnchor(scrollPane, 0d);

        getChildren().add(scrollPane);

        gridPane = new GridPane();

        gridPane.setHgap(Layout.GRID_GAP);
        gridPane.setVgap(Layout.GRID_GAP);
        ColumnConstraints columnConstraints1 = new ColumnConstraints();
        columnConstraints1.setHgrow(Priority.ALWAYS);

        ColumnConstraints columnConstraints2 = new ColumnConstraints();
        columnConstraints2.setHgrow(Priority.ALWAYS);

        gridPane.getColumnConstraints().addAll(columnConstraints1, columnConstraints2);

        scrollPane.setContent(gridPane);

        AnchorPane.setLeftAnchor(this, 0d);
        AnchorPane.setRightAnchor(this, 0d);
        AnchorPane.setTopAnchor(this, -10d);
        AnchorPane.setBottomAnchor(this, 0d);

        addContent();

        errorMessageListener = (observable, oldValue, newValue) -> {
            if (newValue != null)
                new Popup().error(newValue).show();
        };

        clockListener = new ClockWatcher.Listener() {
            @Override
            public void onSecondTick() {
            }

            @Override
            public void onMinuteTick() {
                updateTimeLeft();
            }
        };
    }

    public void activate() {
        if (txIdTextField != null) {
            if (txIdSubscription != null)
                txIdSubscription.unsubscribe();

            txIdSubscription = EasyBind.subscribe(model.dataModel.txId, id -> {
                if (!id.isEmpty())
                    txIdTextField.setup(id);
                else
                    txIdTextField.cleanup();
            });
        }
        trade.errorMessageProperty().addListener(errorMessageListener);

        if (!isMediationClosedState()) {
            tradeStepInfo.setOnAction(e -> {
<<<<<<< HEAD
            	String supportPopupInfo = TradePeriodState.TRADE_PERIOD_OVER.equals(trade.getTradePeriodState()) ? 
            		Res.get("portfolio.pending.support.popup.info", "") :
            		Res.get("portfolio.pending.support.popup.info", "portfolio.pending.support.popup.info.inprogress");
                new Popup<>().attention(MediationManager.isMediationActivated() ?
                        supportPopupInfo : Res.get("portfolio.pending.support.popup.info.arbitrator"))
=======
                new Popup().attention(Res.get("portfolio.pending.support.popup.info"))
>>>>>>> 2e196ec7
                        .actionButtonText(Res.get("portfolio.pending.support.popup.button"))
                        .onAction(this::openSupportTicket)
                        .closeButtonText(Res.get("shared.cancel"))
                        .show();
            });
        }

        // We get mailbox messages processed after we have bootstrapped. This will influence the states we
        // handle in our disputeStateSubscription and mediationResultStateSubscriptions. To avoid that we show
        // popups from incorrect states we wait until we have bootstrapped and the mailbox messages processed.
        if (model.p2PService.isBootstrapped()) {
            registerSubscriptions();
        } else {
            bootstrapListener = new BootstrapListener() {
                @Override
                public void onUpdatedDataReceived() {
                    registerSubscriptions();
                }
            };
            model.p2PService.addP2PServiceListener(bootstrapListener);
        }

        tradePeriodStateSubscription = EasyBind.subscribe(trade.tradePeriodStateProperty(), newValue -> {
            if (newValue != null)
                updateTradePeriodState(newValue);
        });

        model.clockWatcher.addListener(clockListener);

        if (infoLabel != null)
            infoLabel.setText(getInfoText());
    }

    private void registerSubscriptions() {
        disputeStateSubscription = EasyBind.subscribe(trade.disputeStateProperty(), newValue -> {
            if (newValue != null) {
                updateDisputeState(newValue);
            }
        });

        mediationResultStateSubscription = EasyBind.subscribe(trade.mediationResultStateProperty(), newValue -> {
            if (newValue != null) {
                updateMediationResultState(true);
            }
        });

        UserThread.execute(() -> model.p2PService.removeP2PServiceListener(bootstrapListener));
    }

    private void openSupportTicket() {
        applyOnDisputeOpened();
        model.dataModel.onOpenDispute();
    }

    public void deactivate() {
        if (txIdSubscription != null)
            txIdSubscription.unsubscribe();

        if (txIdTextField != null)
            txIdTextField.cleanup();

        if (errorMessageListener != null)
            trade.errorMessageProperty().removeListener(errorMessageListener);

        if (disputeStateSubscription != null)
            disputeStateSubscription.unsubscribe();

        if (mediationResultStateSubscription != null)
            mediationResultStateSubscription.unsubscribe();

        if (tradePeriodStateSubscription != null)
            tradePeriodStateSubscription.unsubscribe();

        if (clockListener != null)
            model.clockWatcher.removeListener(clockListener);

        if (tradeStepInfo != null)
            tradeStepInfo.setOnAction(null);
    }

    ///////////////////////////////////////////////////////////////////////////////////////////
    // Content
    ///////////////////////////////////////////////////////////////////////////////////////////

    protected void addContent() {
        addTradeInfoBlock();
        addInfoBlock();
    }

    protected void addTradeInfoBlock() {
        TitledGroupBg tradeInfoTitledGroupBg = addTitledGroupBg(gridPane, gridRow, 3,
                Res.get("portfolio.pending.tradeInformation"));
        GridPane.setColumnSpan(tradeInfoTitledGroupBg, 2);

        final Tuple3<Label, TxIdTextField, VBox> labelTxIdTextFieldVBoxTuple3 =
                addTopLabelTxIdTextField(gridPane, gridRow,
                        Res.get("shared.depositTransactionId"),
                        Layout.COMPACT_FIRST_ROW_DISTANCE);

        GridPane.setColumnSpan(labelTxIdTextFieldVBoxTuple3.third, 2);
        txIdTextField = labelTxIdTextFieldVBoxTuple3.second;

        String id = model.dataModel.txId.get();
        if (!id.isEmpty())
            txIdTextField.setup(id);
        else
            txIdTextField.cleanup();

        if (model.dataModel.getTrade() != null) {
            checkNotNull(model.dataModel.getTrade().getOffer(), "Offer must not be null in TradeStepView");
            InfoTextField infoTextField = addOpenTradeDuration(gridPane, ++gridRow,
                    model.dataModel.getTrade().getOffer());
            infoTextField.setContentForInfoPopOver(createInfoPopover());
        }

        final Tuple3<Label, TextField, VBox> labelTextFieldVBoxTuple3 = addCompactTopLabelTextField(gridPane, gridRow,
                1, Res.get("portfolio.pending.remainingTime"), "");

        timeLeftTextField = labelTextFieldVBoxTuple3.second;
        timeLeftTextField.setMinWidth(400);

        timeLeftProgressBar = new JFXProgressBar(0);
        timeLeftProgressBar.setOpacity(0.7);
        timeLeftProgressBar.setMinHeight(9);
        timeLeftProgressBar.setMaxHeight(9);
        timeLeftProgressBar.setMaxWidth(Double.MAX_VALUE);

        GridPane.setRowIndex(timeLeftProgressBar, ++gridRow);
        GridPane.setColumnSpan(timeLeftProgressBar, 2);
        GridPane.setFillWidth(timeLeftProgressBar, true);
        gridPane.getChildren().add(timeLeftProgressBar);

        updateTimeLeft();
    }

    protected void addInfoBlock() {
        final TitledGroupBg titledGroupBg = addTitledGroupBg(gridPane, ++gridRow, 1, getInfoBlockTitle(),
                Layout.COMPACT_GROUP_DISTANCE);
        titledGroupBg.getStyleClass().add("last");
        GridPane.setColumnSpan(titledGroupBg, 2);

        infoLabel = addMultilineLabel(gridPane, gridRow, "", Layout.COMPACT_FIRST_ROW_AND_COMPACT_GROUP_DISTANCE);
        GridPane.setColumnSpan(infoLabel, 2);
    }

    protected String getInfoText() {
        return "";
    }

    protected String getInfoBlockTitle() {
        return "";
    }

    private void updateTimeLeft() {
        if (timeLeftTextField != null) {
            String remainingTime = model.getRemainingTradeDurationAsWords();
            timeLeftProgressBar.setProgress(model.getRemainingTradeDurationAsPercentage());
            if (!remainingTime.isEmpty()) {
                timeLeftTextField.setText(Res.get("portfolio.pending.remainingTimeDetail",
                        remainingTime, model.getDateForOpenDispute()));
                if (model.showWarning() || model.showDispute()) {
                    timeLeftTextField.getStyleClass().add("error-text");
                    timeLeftProgressBar.getStyleClass().add("error");
                }
            } else {
                timeLeftTextField.setText(Res.get("portfolio.pending.tradeNotCompleted",
                        model.getDateForOpenDispute()));
                timeLeftTextField.getStyleClass().add("error-text");
                timeLeftProgressBar.getStyleClass().add("error");
            }
        }
    }

    ///////////////////////////////////////////////////////////////////////////////////////////
    // Dispute/warning label and button
    ///////////////////////////////////////////////////////////////////////////////////////////

    // We have the dispute button and text field on the left side, but we handle the content here as it
    // is trade state specific
    public void setTradeStepInfo(TradeStepInfo tradeStepInfo) {
        this.tradeStepInfo = tradeStepInfo;

        tradeStepInfo.setFirstHalfOverWarnTextSupplier(this::getFirstHalfOverWarnText);
        tradeStepInfo.setPeriodOverWarnTextSupplier(this::getPeriodOverWarnText);
    }

    protected void hideTradeStepInfo() {
        tradeStepInfo.setState(TradeStepInfo.State.TRADE_COMPLETED);
    }

    protected String getFirstHalfOverWarnText() {
        return "";
    }


    ///////////////////////////////////////////////////////////////////////////////////////////
    // Dispute
    ///////////////////////////////////////////////////////////////////////////////////////////

    protected String getPeriodOverWarnText() {
        return "";
    }

    protected void applyOnDisputeOpened() {
    }

    private void updateDisputeState(Trade.DisputeState disputeState) {
        deactivatePaymentButtons(false);
        Optional<Dispute> ownDispute;
        switch (disputeState) {
            case NO_DISPUTE:
                break;
            case MEDIATION_REQUESTED:
                if (tradeStepInfo != null) {
                    tradeStepInfo.setFirstHalfOverWarnTextSupplier(this::getFirstHalfOverWarnText);
                }
                applyOnDisputeOpened();

                ownDispute = model.dataModel.mediationManager.findOwnDispute(trade.getId());
                ownDispute.ifPresent(dispute -> {
                    if (tradeStepInfo != null)
                        tradeStepInfo.setState(TradeStepInfo.State.IN_MEDIATION_SELF_REQUESTED);
                });

                break;
            case MEDIATION_STARTED_BY_PEER:
                if (tradeStepInfo != null) {
                    tradeStepInfo.setFirstHalfOverWarnTextSupplier(this::getFirstHalfOverWarnText);
                }
                applyOnDisputeOpened();

                ownDispute = model.dataModel.mediationManager.findOwnDispute(trade.getId());
                ownDispute.ifPresent(dispute -> {
                    if (tradeStepInfo != null) {
                        tradeStepInfo.setState(TradeStepInfo.State.IN_MEDIATION_PEER_REQUESTED);
                    }
                });
                break;
            case MEDIATION_CLOSED:
                if (tradeStepInfo != null) {
                    tradeStepInfo.setOnAction(e -> {
                        updateMediationResultState(false);
                    });
                }

                if (tradeStepInfo != null) {
                    tradeStepInfo.setState(TradeStepInfo.State.MEDIATION_RESULT);
                }

                updateMediationResultState(true);
                break;
            case REFUND_REQUESTED:
                deactivatePaymentButtons(true);
                if (tradeStepInfo != null) {
                    tradeStepInfo.setFirstHalfOverWarnTextSupplier(this::getFirstHalfOverWarnText);
                }
                applyOnDisputeOpened();

                ownDispute = model.dataModel.refundManager.findOwnDispute(trade.getId());
                ownDispute.ifPresent(dispute -> {
                    if (tradeStepInfo != null)
                        tradeStepInfo.setState(TradeStepInfo.State.IN_REFUND_REQUEST_SELF_REQUESTED);
                });

                break;
            case REFUND_REQUEST_STARTED_BY_PEER:
                deactivatePaymentButtons(true);
                if (tradeStepInfo != null) {
                    tradeStepInfo.setFirstHalfOverWarnTextSupplier(this::getFirstHalfOverWarnText);
                }
                applyOnDisputeOpened();

                ownDispute = model.dataModel.refundManager.findOwnDispute(trade.getId());
                ownDispute.ifPresent(dispute -> {
                    if (tradeStepInfo != null)
                        tradeStepInfo.setState(TradeStepInfo.State.IN_REFUND_REQUEST_PEER_REQUESTED);
                });
                break;
            case REFUND_REQUEST_CLOSED:
                deactivatePaymentButtons(true);
                break;
        }
    }

    private void updateMediationResultState(boolean blockOpeningOfResultAcceptedPopup) {
        if (isInArbitration()) {
            if (isRefundRequestStartedByPeer()) {
                tradeStepInfo.setState(TradeStepInfo.State.IN_REFUND_REQUEST_PEER_REQUESTED);
            } else if (isRefundRequestSelfStarted()) {
                tradeStepInfo.setState(TradeStepInfo.State.IN_REFUND_REQUEST_SELF_REQUESTED);
            }
        } else if (isMediationClosedState()) {
            // We do not use the state itself as it is not guaranteed the last state reflects relevant information
            // (e.g. we might receive a RECEIVED_SIG_MSG but then later a SIG_MSG_IN_MAILBOX).
            if (hasSelfAccepted()) {
                tradeStepInfo.setState(TradeStepInfo.State.MEDIATION_RESULT_SELF_ACCEPTED);
                if (!blockOpeningOfResultAcceptedPopup)
                    openMediationResultPopup(Res.get("portfolio.pending.mediationResult.popup.headline", trade.getShortId()));
            } else if (peerAccepted()) {
                tradeStepInfo.setState(TradeStepInfo.State.MEDIATION_RESULT_PEER_ACCEPTED);
                if (acceptMediationResultPopup == null) {
                    openMediationResultPopup(Res.get("portfolio.pending.mediationResult.popup.headline.peerAccepted", trade.getShortId()));
                }
            } else {
                tradeStepInfo.setState(TradeStepInfo.State.MEDIATION_RESULT);
                openMediationResultPopup(Res.get("portfolio.pending.mediationResult.popup.headline", trade.getShortId()));
            }
        }
    }

    private boolean isInArbitration() {
        return isRefundRequestStartedByPeer() || isRefundRequestSelfStarted();
    }

    private boolean isRefundRequestStartedByPeer() {
        return trade.getDisputeState() == Trade.DisputeState.REFUND_REQUEST_STARTED_BY_PEER;
    }

    private boolean isRefundRequestSelfStarted() {
        return trade.getDisputeState() == Trade.DisputeState.REFUND_REQUESTED;
    }

    private boolean isMediationClosedState() {
        return trade.getDisputeState() == Trade.DisputeState.MEDIATION_CLOSED;
    }

    private boolean hasSelfAccepted() {
        return trade.getProcessModel().getMediatedPayoutTxSignature() != null;
    }

    private boolean peerAccepted() {
        return trade.getProcessModel().getTradingPeer().getMediatedPayoutTxSignature() != null;
    }

    private void openMediationResultPopup(String headLine) {
        if (acceptMediationResultPopup != null) {
            return;
        }

        Optional<Dispute> optionalDispute = model.dataModel.mediationManager.findDispute(trade.getId());
        if (!optionalDispute.isPresent()) {
            return;
        }

        if (trade.getPayoutTx() != null) {
            return;
        }

        if (trade.getDepositTx() == null || trade.getDelayedPayoutTx() == null) {
            log.error("trade.getDepositTx() or trade.getDelayedPayoutTx() was null at openMediationResultPopup. " +
                    "We add the trade to failed trades. TradeId={}", trade.getId());
            model.dataModel.addTradeToFailedTrades();
            new Popup().warning(Res.get("portfolio.pending.mediationResult.error.depositTxNull")).show();
            return;
        }

        DisputeResult disputeResult = optionalDispute.get().getDisputeResultProperty().get();
        Contract contract = checkNotNull(trade.getContract(), "contract must not be null");
        boolean isMyRoleBuyer = contract.isMyRoleBuyer(model.dataModel.getPubKeyRing());
        String buyerPayoutAmount = model.btcFormatter.formatCoinWithCode(disputeResult.getBuyerPayoutAmount());
        String sellerPayoutAmount = model.btcFormatter.formatCoinWithCode(disputeResult.getSellerPayoutAmount());
        String myPayoutAmount = isMyRoleBuyer ? buyerPayoutAmount : sellerPayoutAmount;
        String peersPayoutAmount = isMyRoleBuyer ? sellerPayoutAmount : buyerPayoutAmount;

        long lockTime = trade.getDelayedPayoutTx().getLockTime();
        int bestChainHeight = model.dataModel.btcWalletService.getBestChainHeight();
        long remaining = lockTime - bestChainHeight;

        String actionButtonText = hasSelfAccepted() ?
                Res.get("portfolio.pending.mediationResult.popup.alreadyAccepted") : Res.get("shared.accept");

        acceptMediationResultPopup = new Popup().width(900)
                .headLine(headLine)
                .instruction(Res.get("portfolio.pending.mediationResult.popup.info",
                        myPayoutAmount,
                        peersPayoutAmount,
                        FormattingUtils.getDateFromBlockHeight(remaining),
                        lockTime))
                .actionButtonText(actionButtonText)
                .onAction(() -> {
                    model.dataModel.mediationManager.acceptMediationResult(trade,
                            () -> {
                                log.info("onAcceptMediationResult completed");
                                acceptMediationResultPopup = null;
                            },
                            errorMessage -> {
                                UserThread.execute(() -> {
                                    new Popup().error(errorMessage).show();
                                    if (acceptMediationResultPopup != null) {
                                        acceptMediationResultPopup.hide();
                                        acceptMediationResultPopup = null;
                                    }
                                });
                            });
                })
                .secondaryActionButtonText(Res.get("portfolio.pending.mediationResult.popup.openArbitration"))
                .onSecondaryAction(() -> {
                    model.dataModel.mediationManager.rejectMediationResult(trade);
                    model.dataModel.onOpenDispute();
                    acceptMediationResultPopup = null;
                })
                .onClose(() -> {
                    acceptMediationResultPopup = null;
                });

        if (hasSelfAccepted()) {
            acceptMediationResultPopup.disableActionButton();
        }

        acceptMediationResultPopup.show();
    }

    protected void deactivatePaymentButtons(boolean isDisabled) {
    }

    private void updateTradePeriodState(Trade.TradePeriodState tradePeriodState) {
        if (trade.getDisputeState() == Trade.DisputeState.NO_DISPUTE) {
            switch (tradePeriodState) {
                case FIRST_HALF:
                    // just for dev testing. not possible to go back in time ;-)
                    if (tradeStepInfo.getState() == TradeStepInfo.State.WARN_PERIOD_OVER) {
                        tradeStepInfo.setState(TradeStepInfo.State.WARN_HALF_PERIOD);
                    } else if (tradeStepInfo.getState() == TradeStepInfo.State.WARN_HALF_PERIOD) {
                        tradeStepInfo.setState(TradeStepInfo.State.SHOW_GET_HELP_BUTTON);
                        tradeStepInfo.setFirstHalfOverWarnTextSupplier(this::getFirstHalfOverWarnText);
                    }
                    break;
                case SECOND_HALF:
                    if (!trade.isFiatReceived()) {
                        if (tradeStepInfo != null) {
                            tradeStepInfo.setFirstHalfOverWarnTextSupplier(this::getFirstHalfOverWarnText);
                            tradeStepInfo.setState(TradeStepInfo.State.WARN_HALF_PERIOD);
                        }
                    } else {
                        tradeStepInfo.setState(TradeStepInfo.State.SHOW_GET_HELP_BUTTON);
                    }
                    break;
                case TRADE_PERIOD_OVER:
                    if (tradeStepInfo != null) {
                        tradeStepInfo.setFirstHalfOverWarnTextSupplier(this::getPeriodOverWarnText);
                        tradeStepInfo.setState(TradeStepInfo.State.WARN_PERIOD_OVER);
                    }
                    break;
            }
        }
    }

    ///////////////////////////////////////////////////////////////////////////////////////////
    // TradeDurationLimitInfo
    ///////////////////////////////////////////////////////////////////////////////////////////

    private GridPane createInfoPopover() {
        GridPane infoGridPane = new GridPane();
        int rowIndex = 0;
        infoGridPane.setHgap(5);
        infoGridPane.setVgap(10);
        infoGridPane.setPadding(new Insets(10, 10, 10, 10));
        Label label = addMultilineLabel(infoGridPane, rowIndex++, Res.get("portfolio.pending.tradePeriodInfo"));
        label.setMaxWidth(450);

        HBox warningBox = new HBox();
        warningBox.setMinHeight(30);
        warningBox.setPadding(new Insets(5));
        warningBox.getStyleClass().add("warning-box");
        GridPane.setRowIndex(warningBox, rowIndex);
        GridPane.setColumnSpan(warningBox, 2);

        Label warningIcon = new Label();
        AwesomeDude.setIcon(warningIcon, AwesomeIcon.WARNING_SIGN);
        warningIcon.getStyleClass().add("warning");

        Label warning = new Label(Res.get("portfolio.pending.tradePeriodWarning"));
        warning.setWrapText(true);
        warning.setMaxWidth(410);

        warningBox.getChildren().addAll(warningIcon, warning);
        infoGridPane.getChildren().add(warningBox);

        return infoGridPane;
    }
}<|MERGE_RESOLUTION|>--- conflicted
+++ resolved
@@ -175,15 +175,11 @@
 
         if (!isMediationClosedState()) {
             tradeStepInfo.setOnAction(e -> {
-<<<<<<< HEAD
             	String supportPopupInfo = TradePeriodState.TRADE_PERIOD_OVER.equals(trade.getTradePeriodState()) ? 
             		Res.get("portfolio.pending.support.popup.info", "") :
             		Res.get("portfolio.pending.support.popup.info", "portfolio.pending.support.popup.info.inprogress");
                 new Popup<>().attention(MediationManager.isMediationActivated() ?
                         supportPopupInfo : Res.get("portfolio.pending.support.popup.info.arbitrator"))
-=======
-                new Popup().attention(Res.get("portfolio.pending.support.popup.info"))
->>>>>>> 2e196ec7
                         .actionButtonText(Res.get("portfolio.pending.support.popup.button"))
                         .onAction(this::openSupportTicket)
                         .closeButtonText(Res.get("shared.cancel"))
