--- conflicted
+++ resolved
@@ -22,6 +22,7 @@
 
 import bisq.core.btc.wallet.BsqWalletService;
 import bisq.core.btc.wallet.BtcWalletService;
+import bisq.core.btc.wallet.TradeWalletService;
 import bisq.core.filter.FilterManager;
 import bisq.core.locale.CurrencyUtil;
 import bisq.core.locale.TradeCurrency;
@@ -55,12 +56,8 @@
     private OpenOffer.State initialState;
 
     @Inject
-<<<<<<< HEAD
-    EditOfferDataModel(OpenOfferManager openOfferManager, BtcWalletService btcWalletService,
-=======
     EditOfferDataModel(OpenOfferManager openOfferManager,
                        BtcWalletService btcWalletService,
->>>>>>> 6bdbe410
                        BsqWalletService bsqWalletService,
                        Preferences preferences,
                        User user,
@@ -69,17 +66,11 @@
                        PriceFeedService priceFeedService,
                        FilterManager filterManager,
                        AccountAgeWitnessService accountAgeWitnessService,
-<<<<<<< HEAD
-                       FeeService feeService,
-                       ReferralIdService referralIdService,
-                       BSFormatter formatter,
-=======
                        TradeWalletService tradeWalletService,
                        FeeService feeService,
                        ReferralIdService referralIdService,
                        BsqFormatter bsqFormatter,
                        BSFormatter btcFormatter,
->>>>>>> 6bdbe410
                        CorePersistenceProtoResolver corePersistenceProtoResolver) {
         super(openOfferManager,
                 btcWalletService,
@@ -91,17 +82,11 @@
                 priceFeedService,
                 filterManager,
                 accountAgeWitnessService,
-<<<<<<< HEAD
-                feeService,
-                referralIdService,
-                formatter);
-=======
                 tradeWalletService,
                 feeService,
                 referralIdService,
                 bsqFormatter,
                 btcFormatter);
->>>>>>> 6bdbe410
         this.corePersistenceProtoResolver = corePersistenceProtoResolver;
     }
 
