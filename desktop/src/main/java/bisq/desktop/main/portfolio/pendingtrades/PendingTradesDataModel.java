/*
 * This file is part of Bisq.
 *
 * Bisq is free software: you can redistribute it and/or modify it
 * under the terms of the GNU Affero General Public License as published by
 * the Free Software Foundation, either version 3 of the License, or (at
 * your option) any later version.
 *
 * Bisq is distributed in the hope that it will be useful, but WITHOUT
 * ANY WARRANTY; without even the implied warranty of MERCHANTABILITY or
 * FITNESS FOR A PARTICULAR PURPOSE. See the GNU Affero General Public
 * License for more details.
 *
 * You should have received a copy of the GNU Affero General Public License
 * along with Bisq. If not, see <http://www.gnu.org/licenses/>.
 */

package bisq.desktop.main.portfolio.pendingtrades;

import bisq.desktop.Navigation;
import bisq.desktop.common.model.ActivatableDataModel;
import bisq.desktop.main.MainView;
import bisq.desktop.main.disputes.DisputesView;
import bisq.desktop.main.overlays.notifications.NotificationCenter;
import bisq.desktop.main.overlays.popups.Popup;
import bisq.desktop.main.overlays.windows.SelectDepositTxWindow;
import bisq.desktop.main.overlays.windows.WalletPasswordWindow;
import bisq.desktop.util.GUIUtil;

import bisq.core.arbitration.Dispute;
import bisq.core.arbitration.DisputeAlreadyOpenException;
import bisq.core.arbitration.DisputeManager;
import bisq.core.btc.setup.WalletsSetup;
import bisq.core.btc.wallet.BtcWalletService;
import bisq.core.locale.CurrencyUtil;
import bisq.core.locale.Res;
import bisq.core.offer.Offer;
import bisq.core.offer.OfferPayload;
import bisq.core.payment.AccountAgeWitnessService;
import bisq.core.payment.payload.PaymentAccountPayload;
import bisq.core.trade.BuyerTrade;
import bisq.core.trade.Contract;
import bisq.core.trade.SellerTrade;
import bisq.core.trade.Trade;
import bisq.core.trade.TradeManager;
import bisq.core.user.Preferences;
import bisq.core.util.BSFormatter;

import bisq.network.p2p.P2PService;

import bisq.common.crypto.KeyRing;
import bisq.common.crypto.PubKeyRing;
import bisq.common.handlers.ErrorMessageHandler;
import bisq.common.handlers.FaultHandler;
import bisq.common.handlers.ResultHandler;

import org.bitcoinj.core.Coin;
import org.bitcoinj.core.Transaction;

import com.google.inject.Inject;

import javafx.beans.property.ObjectProperty;
import javafx.beans.property.SimpleObjectProperty;
import javafx.beans.property.SimpleStringProperty;
import javafx.beans.property.StringProperty;
import javafx.beans.value.ChangeListener;

import javafx.collections.FXCollections;
import javafx.collections.ListChangeListener;
import javafx.collections.ObservableList;

import org.spongycastle.crypto.params.KeyParameter;

import java.util.ArrayList;
import java.util.Date;
import java.util.List;
import java.util.stream.Collectors;

import javax.annotation.Nullable;

import static com.google.common.base.Preconditions.checkArgument;
import static com.google.common.base.Preconditions.checkNotNull;

public class PendingTradesDataModel extends ActivatableDataModel {
    public final TradeManager tradeManager;
    public final BtcWalletService btcWalletService;
    private final KeyRing keyRing;
    public final DisputeManager disputeManager;
    private final P2PService p2PService;
    private final WalletsSetup walletsSetup;
    public final Navigation navigation;
    public final WalletPasswordWindow walletPasswordWindow;
    private final NotificationCenter notificationCenter;
    private final AccountAgeWitnessService accountAgeWitnessService;
    private final BSFormatter formatter;

    final ObservableList<PendingTradesListItem> list = FXCollections.observableArrayList();
    private final ListChangeListener<Trade> tradesListChangeListener;
    private boolean isMaker;

    final ObjectProperty<PendingTradesListItem> selectedItemProperty = new SimpleObjectProperty<>();
    public final StringProperty txId = new SimpleStringProperty();
    public final Preferences preferences;
    private boolean activated;
    private ChangeListener<Trade.State> tradeStateChangeListener;
    private Trade selectedTrade;


    ///////////////////////////////////////////////////////////////////////////////////////////
    // Constructor, initialization
    ///////////////////////////////////////////////////////////////////////////////////////////

    @Inject
    public PendingTradesDataModel(TradeManager tradeManager,
                                  BtcWalletService btcWalletService,
                                  KeyRing keyRing,
                                  DisputeManager disputeManager,
                                  Preferences preferences,
                                  P2PService p2PService,
                                  WalletsSetup walletsSetup,
                                  Navigation navigation,
                                  WalletPasswordWindow walletPasswordWindow,
                                  NotificationCenter notificationCenter,
                                  AccountAgeWitnessService accountAgeWitnessService,
                                  BSFormatter formatter) {
        this.tradeManager = tradeManager;
        this.btcWalletService = btcWalletService;
        this.keyRing = keyRing;
        this.disputeManager = disputeManager;
        this.preferences = preferences;
        this.p2PService = p2PService;
        this.walletsSetup = walletsSetup;
        this.navigation = navigation;
        this.walletPasswordWindow = walletPasswordWindow;
        this.notificationCenter = notificationCenter;
        this.accountAgeWitnessService = accountAgeWitnessService;
        this.formatter = formatter;

        tradesListChangeListener = change -> onListChanged();
        notificationCenter.setSelectItemByTradeIdConsumer(this::selectItemByTradeId);
    }

    @Override
    protected void activate() {
        tradeManager.getTradableList().addListener(tradesListChangeListener);
        onListChanged();
        if (selectedItemProperty.get() != null)
            notificationCenter.setSelectedTradeId(selectedItemProperty.get().getTrade().getId());

        activated = true;
    }

    @Override
    protected void deactivate() {
        tradeManager.getTradableList().removeListener(tradesListChangeListener);
        notificationCenter.setSelectedTradeId(null);
        activated = false;
    }

    ///////////////////////////////////////////////////////////////////////////////////////////
    // UI actions
    ///////////////////////////////////////////////////////////////////////////////////////////

    void onSelectItem(PendingTradesListItem item) {
        doSelectItem(item);
    }

    public void onPaymentStarted(ResultHandler resultHandler, ErrorMessageHandler errorMessageHandler) {
        final Trade trade = getTrade();
        checkNotNull(trade, "trade must not be null");
        checkArgument(trade instanceof BuyerTrade, "Check failed: trade instanceof BuyerTrade");
        // TODO UI not impl yet
        trade.setCounterCurrencyTxId("");
        ((BuyerTrade) trade).onFiatPaymentStarted(resultHandler, errorMessageHandler);
    }

    public void onFiatPaymentReceived(ResultHandler resultHandler, ErrorMessageHandler errorMessageHandler, Runnable delayedPayoutHandler) {
        checkNotNull(getTrade(), "trade must not be null");
        checkArgument(getTrade() instanceof SellerTrade, "Check failed: trade not instanceof SellerTrade");
<<<<<<< HEAD

        if (isReleaseBtcPermitted()) {
            if (getTrade().getDisputeState() == Trade.DisputeState.NO_DISPUTE)
                ((SellerTrade) getTrade()).onFiatPaymentReceived(resultHandler, errorMessageHandler);
        } else {
            delayedPayoutHandler.run();
        }
    }

    public boolean isReleaseBtcPermitted() {
        return selectedTrade.getOffer() != null &&
                (CurrencyUtil.isCryptoCurrency(selectedTrade.getOffer().getCurrencyCode()) ||
                        getBuyersAccountAge() >= selectedTrade.getOffer().getPaymentMethod().getMinAccountAgeFactor(AccountAgeWitnessService.BUYERS_MIN_ACCOUNT_AGE));
    }

    public String getFormattedDelayedPayoutDate() {
        return formatter.formatDateTime(getDelayedPayoutDate());
    }

    public String getFormattedBuyersAccountAge() {
        return formatter.formatAccountAge(getBuyersAccountAge());
    }

    private long getBuyersAccountAge() {
        Contract contract = selectedTrade.getContract();
        if (contract == null) {
            return 0;    // Not expected case
        }
        return accountAgeWitnessService.getAccountAge(contract.getBuyerPaymentAccountPayload(), contract.getBuyerPubKeyRing());
    }

    private Date getDelayedPayoutDate() {
        long accountAgeInMillis = getBuyersAccountAge();
        Offer offer = selectedTrade.getOffer();
        long waitPeriod = offer != null ?
                (Math.max(0, selectedTrade.getOffer().getPaymentMethod().getMinAccountAgeFactor(AccountAgeWitnessService.BUYERS_MIN_ACCOUNT_AGE)) - accountAgeInMillis) :
                0L;
        long now = new Date().getTime();
        return new Date(waitPeriod + now);
=======
        ((SellerTrade) getTrade()).onFiatPaymentReceived(resultHandler, errorMessageHandler);
>>>>>>> df7b8113
    }

    public void onWithdrawRequest(String toAddress, Coin amount, Coin fee, KeyParameter aesKey, ResultHandler resultHandler, FaultHandler faultHandler) {
        checkNotNull(getTrade(), "trade must not be null");

        if (toAddress != null && toAddress.length() > 0) {
            tradeManager.onWithdrawRequest(
                    toAddress,
                    amount,
                    fee,
                    aesKey,
                    getTrade(),
                    () -> {
                        resultHandler.handleResult();
                        selectBestItem();
                    },
                    (errorMessage, throwable) -> {
                        log.error(errorMessage);
                        faultHandler.handleFault(errorMessage, throwable);
                    });
        } else {
            faultHandler.handleFault(Res.get("portfolio.pending.noReceiverAddressDefined"), null);
        }
    }

    public void onOpenDispute() {
        tryOpenDispute(false);
    }

    public void onOpenSupportTicket() {
        tryOpenDispute(true);
    }

    public void onMoveToFailedTrades() {
        tradeManager.addTradeToFailedTrades(getTrade());
    }

    ///////////////////////////////////////////////////////////////////////////////////////////
    // Getters
    ///////////////////////////////////////////////////////////////////////////////////////////

    @Nullable
    public PendingTradesListItem getSelectedItem() {
        return selectedItemProperty.get();
    }

    @Nullable
    public Trade getTrade() {
        return selectedItemProperty.get() != null ? selectedItemProperty.get().getTrade() : null;
    }

    @Nullable
    Offer getOffer() {
        return getTrade() != null ? getTrade().getOffer() : null;
    }

    private boolean isBuyOffer() {
        return getOffer() != null && getOffer().getDirection() == OfferPayload.Direction.BUY;
    }

    boolean isBuyer() {
        return (isMaker(getOffer()) && isBuyOffer())
                || (!isMaker(getOffer()) && !isBuyOffer());
    }

    boolean isMaker(Offer offer) {
        return tradeManager.isMyOffer(offer);
    }

    public boolean isMaker() {
        return isMaker;
    }

    Coin getTradeFeeInBTC() {
        Trade trade = getTrade();
        if (trade != null) {
            Offer offer = trade.getOffer();
            if (isMaker()) {
                if (offer != null && offer.isCurrencyForMakerFeeBtc())
                    return offer.getMakerFee();
                else
                    return Coin.ZERO;// getTradeFeeAsBsq is used for BSQ
            } else {
                if (trade.isCurrencyForTakerFeeBtc())
                    return trade.getTakerFee();
                else
                    return Coin.ZERO; // getTradeFeeAsBsq is used for BSQ
            }
        } else {
            log.error("Trade is null at getTotalFees");
            return Coin.ZERO;
        }
    }

    Coin getTxFee() {
        Trade trade = getTrade();
        if (trade != null) {
            if (isMaker()) {
                Offer offer = trade.getOffer();
                if (offer == null)
                    return Coin.ZERO;

                if (offer.isCurrencyForMakerFeeBtc())
                    return offer.getTxFee();
                else
                    return offer.getTxFee().subtract(offer.getMakerFee()); // BSQ will be used as part of the miner fee
            } else {
                if (trade.isCurrencyForTakerFeeBtc())
                    return trade.getTxFee().multiply(3);
                else
                    return trade.getTxFee().multiply(3).subtract(trade.getTakerFee()); // BSQ will be used as part of the miner fee
            }
        } else {
            log.error("Trade is null at getTotalFees");
            return Coin.ZERO;
        }
    }

    Coin getTradeFeeAsBsq() {
        Trade trade = getTrade();
        if (trade != null) {
            if (isMaker()) {
                Offer offer = trade.getOffer();
                if (offer == null)
                    return Coin.ZERO;

                if (offer.isCurrencyForMakerFeeBtc())
                    return Coin.ZERO; // getTradeFeeInBTC is used for BTC
                else
                    return offer.getMakerFee();
            } else {
                if (trade.isCurrencyForTakerFeeBtc())
                    return Coin.ZERO; // getTradeFeeInBTC is used for BTC
                else
                    return trade.getTakerFee();
            }
        } else {
            log.error("Trade is null at getTotalFees");
            return Coin.ZERO;
        }
    }

    public String getCurrencyCode() {
        return getOffer() != null ? getOffer().getCurrencyCode() : "";
    }

    public OfferPayload.Direction getDirection(Offer offer) {
        isMaker = tradeManager.isMyOffer(offer);
        return isMaker ? offer.getDirection() : offer.getMirroredDirection();
    }

    @Nullable
    public PaymentAccountPayload getSellersPaymentAccountPayload() {
        if (getTrade() != null && getTrade().getContract() != null)
            return getTrade().getContract().getSellerPaymentAccountPayload();
        else
            return null;
    }

    @Nullable
    public PaymentAccountPayload getBuyersPaymentAccountPayload() {
        if (getTrade() != null && getTrade().getContract() != null)
            return getTrade().getContract().getBuyerPaymentAccountPayload();
        else
            return null;
    }

    public String getReference() {
        return getOffer() != null ? getOffer().getShortId() : "";
    }

    public boolean isReadyForTxBroadcast() {
        return GUIUtil.isReadyForTxBroadcast(p2PService, walletsSetup);
    }

    public void showNotReadyForTxBroadcastPopups() {
        GUIUtil.showNotReadyForTxBroadcastPopups(p2PService, walletsSetup);
    }


    ///////////////////////////////////////////////////////////////////////////////////////////
    // Private
    ///////////////////////////////////////////////////////////////////////////////////////////

    private void onListChanged() {
        list.clear();
        list.addAll(tradeManager.getTradableList().stream().map(PendingTradesListItem::new).collect(Collectors.toList()));

        // we sort by date, earliest first
        list.sort((o1, o2) -> o2.getTrade().getDate().compareTo(o1.getTrade().getDate()));

        selectBestItem();
    }

    private void selectBestItem() {
        if (list.size() == 1)
            doSelectItem(list.get(0));
        else if (list.size() > 1 && (selectedItemProperty.get() == null || !list.contains(selectedItemProperty.get())))
            doSelectItem(list.get(0));
        else if (list.size() == 0)
            doSelectItem(null);
    }

    private void selectItemByTradeId(String tradeId) {
        if (activated)
            list.stream().filter(e -> e.getTrade().getId().equals(tradeId)).findAny().ifPresent(this::doSelectItem);
    }

    private void doSelectItem(@Nullable PendingTradesListItem item) {
        if (selectedTrade != null)
            selectedTrade.stateProperty().removeListener(tradeStateChangeListener);

        if (item != null) {
            selectedTrade = item.getTrade();
            tradeStateChangeListener = (observable, oldValue, newValue) -> {
                if (selectedTrade.getDepositTx() != null) {
                    txId.set(selectedTrade.getDepositTx().getHashAsString());
                    notificationCenter.setSelectedTradeId(selectedTrade.getId());
                    selectedTrade.stateProperty().removeListener(tradeStateChangeListener);
                }
            };
            selectedTrade.stateProperty().addListener(tradeStateChangeListener);
            isMaker = tradeManager.isMyOffer(selectedTrade.getOffer());
            if (selectedTrade.getDepositTx() != null)
                txId.set(selectedTrade.getDepositTx().getHashAsString());
            else
                txId.set("");
            notificationCenter.setSelectedTradeId(selectedTrade.getId());
        } else {
            selectedTrade = null;
            txId.set("");
            notificationCenter.setSelectedTradeId(null);
        }
        selectedItemProperty.set(item);
    }

    private void tryOpenDispute(boolean isSupportTicket) {
        if (getTrade() != null) {
            Transaction depositTx = getTrade().getDepositTx();
            if (depositTx != null) {
                doOpenDispute(isSupportTicket, getTrade().getDepositTx());
            } else {
                log.info("Trade.depositTx is null. We try to find the tx in our wallet.");
                List<Transaction> candidates = new ArrayList<>();
                List<Transaction> transactions = btcWalletService.getRecentTransactions(100, true);
                transactions.forEach(transaction -> {
                    Coin valueSentFromMe = btcWalletService.getValueSentFromMeForTransaction(transaction);
                    if (!valueSentFromMe.isZero()) {
                        // spending tx
                        // MS tx
                        candidates.addAll(transaction.getOutputs().stream()
                                .filter(output -> !btcWalletService.isTransactionOutputMine(output))
                                .filter(output -> output.getScriptPubKey().isPayToScriptHash())
                                .map(transactionOutput -> transaction)
                                .collect(Collectors.toList()));
                    }
                });

                if (candidates.size() == 1)
                    doOpenDispute(isSupportTicket, candidates.get(0));
                else if (candidates.size() > 1)
                    new SelectDepositTxWindow().transactions(candidates)
                            .onSelect(transaction -> doOpenDispute(isSupportTicket, transaction))
                            .closeButtonText(Res.get("shared.cancel"))
                            .show();
                else
                    log.error("Trade.depositTx is null and we did not find any MultiSig transaction.");
            }
        } else {
            log.error("Trade is null");
        }
    }

    private void doOpenDispute(boolean isSupportTicket, Transaction depositTx) {
        byte[] depositTxSerialized = null;
        byte[] payoutTxSerialized = null;
        String depositTxHashAsString = null;
        String payoutTxHashAsString = null;
        if (depositTx != null) {
            depositTxSerialized = depositTx.bitcoinSerialize();
            depositTxHashAsString = depositTx.getHashAsString();
        } else {
            log.warn("depositTx is null");
        }
        Trade trade = getTrade();
        if (trade != null) {
            Transaction payoutTx = trade.getPayoutTx();
            if (payoutTx != null) {
                payoutTxSerialized = payoutTx.bitcoinSerialize();
                payoutTxHashAsString = payoutTx.getHashAsString();
            } else {
                log.debug("payoutTx is null at doOpenDispute");
            }

            final PubKeyRing arbitratorPubKeyRing = trade.getArbitratorPubKeyRing();
            checkNotNull(arbitratorPubKeyRing, "arbitratorPubKeyRing must no tbe null");
            Offer offer = trade.getOffer();
            boolean disputeOpenerIsBuyer = offer != null && offer.getDirection() == OfferPayload.Direction.BUY ?
                    isMaker : !isMaker;
            Dispute dispute = new Dispute(disputeManager.getDisputeStorage(),
                    trade.getId(),
                    keyRing.getPubKeyRing().hashCode(), // traderId
                    disputeOpenerIsBuyer,
                    isMaker,
                    keyRing.getPubKeyRing(),
                    trade.getDate().getTime(),
                    trade.getContract(),
                    trade.getContractHash(),
                    depositTxSerialized,
                    payoutTxSerialized,
                    depositTxHashAsString,
                    payoutTxHashAsString,
                    trade.getContractAsJson(),
                    trade.getMakerContractSignature(),
                    trade.getTakerContractSignature(),
                    arbitratorPubKeyRing,
                    isSupportTicket
            );

            trade.setDisputeState(Trade.DisputeState.DISPUTE_REQUESTED);
            if (p2PService.isBootstrapped()) {
                sendOpenNewDisputeMessage(dispute, false);
            } else {
                new Popup<>().information(Res.get("popup.warning.notFullyConnected")).show();
            }
        } else {
            log.warn("trade is null at doOpenDispute");
        }
    }

    private void sendOpenNewDisputeMessage(Dispute dispute, boolean reOpen) {
        disputeManager.sendOpenNewDisputeMessage(dispute,
                reOpen,
                () -> navigation.navigateTo(MainView.class, DisputesView.class),
                (errorMessage, throwable) -> {
                    if ((throwable instanceof DisputeAlreadyOpenException)) {
                        errorMessage += "\n\n" + Res.get("portfolio.pending.openAgainDispute.msg");
                        new Popup<>().warning(errorMessage)
                                .actionButtonText(Res.get("portfolio.pending.openAgainDispute.button"))
                                .onAction(() -> sendOpenNewDisputeMessage(dispute, true))
                                .closeButtonText(Res.get("shared.cancel"))
                                .show();
                    } else {
                        new Popup<>().warning(errorMessage).show();
                    }
                });
    }
}
<|MERGE_RESOLUTION|>--- conflicted
+++ resolved
@@ -177,7 +177,6 @@
     public void onFiatPaymentReceived(ResultHandler resultHandler, ErrorMessageHandler errorMessageHandler, Runnable delayedPayoutHandler) {
         checkNotNull(getTrade(), "trade must not be null");
         checkArgument(getTrade() instanceof SellerTrade, "Check failed: trade not instanceof SellerTrade");
-<<<<<<< HEAD
 
         if (isReleaseBtcPermitted()) {
             if (getTrade().getDisputeState() == Trade.DisputeState.NO_DISPUTE)
@@ -217,9 +216,6 @@
                 0L;
         long now = new Date().getTime();
         return new Date(waitPeriod + now);
-=======
-        ((SellerTrade) getTrade()).onFiatPaymentReceived(resultHandler, errorMessageHandler);
->>>>>>> df7b8113
     }
 
     public void onWithdrawRequest(String toAddress, Coin amount, Coin fee, KeyParameter aesKey, ResultHandler resultHandler, FaultHandler faultHandler) {
