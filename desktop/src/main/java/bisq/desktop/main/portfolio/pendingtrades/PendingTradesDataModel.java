/*
 * This file is part of Bisq.
 *
 * Bisq is free software: you can redistribute it and/or modify it
 * under the terms of the GNU Affero General Public License as published by
 * the Free Software Foundation, either version 3 of the License, or (at
 * your option) any later version.
 *
 * Bisq is distributed in the hope that it will be useful, but WITHOUT
 * ANY WARRANTY; without even the implied warranty of MERCHANTABILITY or
 * FITNESS FOR A PARTICULAR PURPOSE. See the GNU Affero General Public
 * License for more details.
 *
 * You should have received a copy of the GNU Affero General Public License
 * along with Bisq. If not, see <http://www.gnu.org/licenses/>.
 */

package bisq.desktop.main.portfolio.pendingtrades;

import bisq.desktop.Navigation;
import bisq.desktop.common.model.ActivatableDataModel;
import bisq.desktop.main.MainView;
import bisq.desktop.main.overlays.notifications.NotificationCenter;
import bisq.desktop.main.overlays.popups.Popup;
import bisq.desktop.main.overlays.windows.WalletPasswordWindow;
import bisq.desktop.main.support.SupportView;
import bisq.desktop.main.support.dispute.client.mediation.MediationClientView;
import bisq.desktop.main.support.dispute.client.refund.RefundClientView;
import bisq.desktop.util.GUIUtil;

import bisq.core.account.witness.AccountAgeWitnessService;
import bisq.core.btc.setup.WalletsSetup;
import bisq.core.btc.wallet.BtcWalletService;
import bisq.core.dao.DaoFacade;
import bisq.core.locale.Res;
import bisq.core.offer.Offer;
import bisq.core.offer.OfferPayload;
import bisq.core.payment.payload.PaymentAccountPayload;
import bisq.core.support.SupportType;
import bisq.core.support.dispute.Dispute;
import bisq.core.support.dispute.DisputeAlreadyOpenException;
import bisq.core.support.dispute.DisputeList;
import bisq.core.support.dispute.DisputeManager;
import bisq.core.support.dispute.DisputeResult;
import bisq.core.support.dispute.mediation.MediationManager;
import bisq.core.support.dispute.refund.RefundManager;
import bisq.core.support.messages.ChatMessage;
import bisq.core.support.traderchat.TraderChatManager;
import bisq.core.trade.BuyerTrade;
import bisq.core.trade.SellerTrade;
import bisq.core.trade.Trade;
import bisq.core.trade.TradeDataValidation;
import bisq.core.trade.TradeManager;
import bisq.core.trade.messages.RefreshTradeStateRequest;
import bisq.core.user.Preferences;
import bisq.core.util.FormattingUtils;

import bisq.network.p2p.NodeAddress;
import bisq.network.p2p.P2PService;
import bisq.network.p2p.SendMailboxMessageListener;

import bisq.common.crypto.PubKeyRing;
import bisq.common.handlers.ErrorMessageHandler;
import bisq.common.handlers.FaultHandler;
import bisq.common.handlers.ResultHandler;

import org.bitcoinj.core.Coin;
import org.bitcoinj.core.Transaction;
import org.bitcoinj.core.TransactionConfidence;

import com.google.inject.Inject;

import javafx.beans.property.ObjectProperty;
import javafx.beans.property.SimpleObjectProperty;
import javafx.beans.property.SimpleStringProperty;
import javafx.beans.property.StringProperty;
import javafx.beans.value.ChangeListener;

import javafx.collections.FXCollections;
import javafx.collections.ListChangeListener;
import javafx.collections.ObservableList;

import org.bouncycastle.crypto.params.KeyParameter;

import java.util.Date;
import java.util.UUID;
import java.util.concurrent.atomic.AtomicReference;
import java.util.stream.Collectors;

import lombok.Getter;

import javax.annotation.Nullable;

import static com.google.common.base.Preconditions.checkArgument;
import static com.google.common.base.Preconditions.checkNotNull;

public class PendingTradesDataModel extends ActivatableDataModel {
    public final TradeManager tradeManager;
    public final BtcWalletService btcWalletService;
    public final MediationManager mediationManager;
    public final RefundManager refundManager;
    private final P2PService p2PService;
    private final WalletsSetup walletsSetup;
    @Getter
    private final AccountAgeWitnessService accountAgeWitnessService;
    public final DaoFacade daoFacade;
    public final Navigation navigation;
    public final WalletPasswordWindow walletPasswordWindow;
    private final NotificationCenter notificationCenter;

    final ObservableList<PendingTradesListItem> list = FXCollections.observableArrayList();
    private final ListChangeListener<Trade> tradesListChangeListener;
    private boolean isMaker;

    final ObjectProperty<PendingTradesListItem> selectedItemProperty = new SimpleObjectProperty<>();
    public final StringProperty txId = new SimpleStringProperty();

    @Getter
    private final TraderChatManager traderChatManager;
    public final Preferences preferences;
    private boolean activated;
    private ChangeListener<Trade.State> tradeStateChangeListener;
    private Trade selectedTrade;
    @Getter
    private PubKeyRing pubKeyRing;

    ///////////////////////////////////////////////////////////////////////////////////////////
    // Constructor, initialization
    ///////////////////////////////////////////////////////////////////////////////////////////

    @Inject
    public PendingTradesDataModel(TradeManager tradeManager,
                                  BtcWalletService btcWalletService,
                                  PubKeyRing pubKeyRing,
                                  MediationManager mediationManager,
                                  RefundManager refundManager,
                                  TraderChatManager traderChatManager,
                                  Preferences preferences,
                                  P2PService p2PService,
                                  WalletsSetup walletsSetup,
                                  AccountAgeWitnessService accountAgeWitnessService,
                                  DaoFacade daoFacade,
                                  Navigation navigation,
                                  WalletPasswordWindow walletPasswordWindow,
                                  NotificationCenter notificationCenter) {
        this.tradeManager = tradeManager;
        this.btcWalletService = btcWalletService;
        this.pubKeyRing = pubKeyRing;
        this.mediationManager = mediationManager;
        this.refundManager = refundManager;
        this.traderChatManager = traderChatManager;
        this.preferences = preferences;
        this.p2PService = p2PService;
        this.walletsSetup = walletsSetup;
        this.accountAgeWitnessService = accountAgeWitnessService;
        this.daoFacade = daoFacade;
        this.navigation = navigation;
        this.walletPasswordWindow = walletPasswordWindow;
        this.notificationCenter = notificationCenter;

        tradesListChangeListener = change -> onListChanged();
        notificationCenter.setSelectItemByTradeIdConsumer(this::selectItemByTradeId);
    }

    @Override
    protected void activate() {
        tradeManager.getTradableList().addListener(tradesListChangeListener);
        onListChanged();
        if (selectedItemProperty.get() != null)
            notificationCenter.setSelectedTradeId(selectedItemProperty.get().getTrade().getId());

        activated = true;
    }

    @Override
    protected void deactivate() {
        tradeManager.getTradableList().removeListener(tradesListChangeListener);
        notificationCenter.setSelectedTradeId(null);
        activated = false;
    }

    ///////////////////////////////////////////////////////////////////////////////////////////
    // UI actions
    ///////////////////////////////////////////////////////////////////////////////////////////

    void onSelectItem(PendingTradesListItem item) {
        doSelectItem(item);
    }

    public void onPaymentStarted(ResultHandler resultHandler, ErrorMessageHandler errorMessageHandler) {
        Trade trade = getTrade();
        checkNotNull(trade, "trade must not be null");
        checkArgument(trade instanceof BuyerTrade, "Check failed: trade instanceof BuyerTrade");
        ((BuyerTrade) trade).onFiatPaymentStarted(resultHandler, errorMessageHandler);
    }

    public void onFiatPaymentReceived(ResultHandler resultHandler, ErrorMessageHandler errorMessageHandler) {
        checkNotNull(getTrade(), "trade must not be null");
        checkArgument(getTrade() instanceof SellerTrade, "Trade must be instance of SellerTrade");
        tradeManager.onUserConfirmedFiatPaymentReceived((SellerTrade) getTrade(), resultHandler, errorMessageHandler);
    }

    public void onWithdrawRequest(String toAddress,
                                  Coin amount,
                                  Coin fee,
                                  KeyParameter aesKey,
                                  ResultHandler resultHandler,
                                  FaultHandler faultHandler) {
        checkNotNull(getTrade(), "trade must not be null");

        if (toAddress != null && toAddress.length() > 0) {
            tradeManager.onWithdrawRequest(
                    toAddress,
                    amount,
                    fee,
                    aesKey,
                    getTrade(),
                    () -> {
                        resultHandler.handleResult();
                        selectBestItem();
                    },
                    (errorMessage, throwable) -> {
                        log.error(errorMessage);
                        faultHandler.handleFault(errorMessage, throwable);
                    });
        } else {
            faultHandler.handleFault(Res.get("portfolio.pending.noReceiverAddressDefined"), null);
        }
    }

    public void onOpenDispute() {
        tryOpenDispute(false);
    }

    public void onOpenSupportTicket() {
        tryOpenDispute(true);
    }

    public void onMoveToFailedTrades() {
        tradeManager.addTradeToFailedTrades(getTrade());
    }

    // Ask counterparty to resend last action (in case message was lost)
    public void refreshTradeState() {
        Trade trade = getTrade();
        if (trade == null || !trade.allowedRefresh()) return;

        trade.logRefresh();
        NodeAddress tradingPeerNodeAddress = trade.getTradingPeerNodeAddress();

        RefreshTradeStateRequest refreshReq = new RefreshTradeStateRequest(UUID.randomUUID().toString(),
                trade.getId(),
                tradingPeerNodeAddress);
        p2PService.sendEncryptedMailboxMessage(
                tradingPeerNodeAddress,
                trade.getProcessModel().getTradingPeer().getPubKeyRing(),
                refreshReq,
                new SendMailboxMessageListener() {
                    @Override
                    public void onArrived() {
                        log.info("SendMailboxMessageListener onArrived tradeId={} at peer {}",
                                trade.getId(), tradingPeerNodeAddress);
                    }

                    @Override
                    public void onStoredInMailbox() {
                        log.info("SendMailboxMessageListener onStoredInMailbox tradeId={} at peer {}",
                                trade.getId(), tradingPeerNodeAddress);
                    }

                    @Override
                    public void onFault(String errorMessage) {
                        log.error("SendMailboxMessageListener onFault tradeId={} at peer {}",
                                trade.getId(), tradingPeerNodeAddress);
                    }
                }
        );
        tradeManager.persistTrades();
    }

    ///////////////////////////////////////////////////////////////////////////////////////////
    // Getters
    ///////////////////////////////////////////////////////////////////////////////////////////

    @Nullable
    public Trade getTrade() {
        return selectedItemProperty.get() != null ? selectedItemProperty.get().getTrade() : null;
    }

    @Nullable
    Offer getOffer() {
        return getTrade() != null ? getTrade().getOffer() : null;
    }

    private boolean isBuyOffer() {
        return getOffer() != null && getOffer().getDirection() == OfferPayload.Direction.BUY;
    }

    boolean isBuyer() {
        return (isMaker(getOffer()) && isBuyOffer())
                || (!isMaker(getOffer()) && !isBuyOffer());
    }

    boolean isMaker(Offer offer) {
        return tradeManager.isMyOffer(offer);
    }

    public boolean isMaker() {
        return isMaker;
    }

    Coin getTradeFeeInBTC() {
        Trade trade = getTrade();
        if (trade != null) {
            Offer offer = trade.getOffer();
            if (isMaker()) {
                if (offer != null) {
                    if (offer.isCurrencyForMakerFeeBtc())
                        return offer.getMakerFee();
                    else
                        return Coin.ZERO;// getTradeFeeAsBsq is used for BSQ
                } else {
                    log.error("offer is null");
                    return Coin.ZERO;
                }
            } else {
                if (trade.isCurrencyForTakerFeeBtc())
                    return trade.getTakerFee();
                else
                    return Coin.ZERO; // getTradeFeeAsBsq is used for BSQ
            }
        } else {
            log.error("Trade is null at getTotalFees");
            return Coin.ZERO;
        }
    }

    Coin getTxFee() {
        Trade trade = getTrade();
        if (trade != null) {
            if (isMaker()) {
                Offer offer = trade.getOffer();
                if (offer != null) {
                    if (offer.isCurrencyForMakerFeeBtc())
                        return offer.getTxFee();
                    else
                        return offer.getTxFee().subtract(offer.getMakerFee()); // BSQ will be used as part of the miner fee
                } else {
                    log.error("offer is null");
                    return Coin.ZERO;
                }
            } else {
                if (trade.isCurrencyForTakerFeeBtc())
                    return trade.getTxFee().multiply(3);
                else
                    return trade.getTxFee().multiply(3).subtract(trade.getTakerFee()); // BSQ will be used as part of the miner fee
            }
        } else {
            log.error("Trade is null at getTotalFees");
            return Coin.ZERO;
        }
    }

    Coin getTradeFeeAsBsq() {
        Trade trade = getTrade();
        if (trade != null) {
            if (isMaker()) {
                Offer offer = trade.getOffer();
                if (offer != null) {
                    if (offer.isCurrencyForMakerFeeBtc()) {
                        return Coin.ZERO; // getTradeFeeInBTC is used for BTC
                    } else {
                        return offer.getMakerFee();
                    }
                } else {
                    log.error("offer is null");
                    return Coin.ZERO;
                }
            } else {
                if (trade.isCurrencyForTakerFeeBtc())
                    return Coin.ZERO; // getTradeFeeInBTC is used for BTC
                else
                    return trade.getTakerFee();
            }
        } else {
            log.error("Trade is null at getTotalFees");
            return Coin.ZERO;
        }
    }

    public String getCurrencyCode() {
        return getOffer() != null ? getOffer().getCurrencyCode() : "";
    }


    @Nullable
    public PaymentAccountPayload getSellersPaymentAccountPayload() {
        if (getTrade() != null && getTrade().getContract() != null)
            return getTrade().getContract().getSellerPaymentAccountPayload();
        else
            return null;
    }

    @Nullable
    public PaymentAccountPayload getBuyersPaymentAccountPayload() {
        if (getTrade() != null && getTrade().getContract() != null)
            return getTrade().getContract().getBuyerPaymentAccountPayload();
        else
            return null;
    }

    public String getReference() {
        return getOffer() != null ? getOffer().getShortId() : "";
    }

    ///////////////////////////////////////////////////////////////////////////////////////////
    // Private
    ///////////////////////////////////////////////////////////////////////////////////////////

    private void onListChanged() {
        list.clear();
        list.addAll(tradeManager.getTradableList().stream().map(PendingTradesListItem::new).collect(Collectors.toList()));

        // we sort by date, earliest first
        list.sort((o1, o2) -> o2.getTrade().getDate().compareTo(o1.getTrade().getDate()));

        selectBestItem();
    }

    private void selectBestItem() {
        if (list.size() == 1)
            doSelectItem(list.get(0));
        else if (list.size() > 1 && (selectedItemProperty.get() == null || !list.contains(selectedItemProperty.get())))
            doSelectItem(list.get(0));
        else if (list.size() == 0)
            doSelectItem(null);
    }

    private void selectItemByTradeId(String tradeId) {
        if (activated) {
            list.stream().filter(e -> e.getTrade().getId().equals(tradeId)).findAny().ifPresent(this::doSelectItem);
        }
    }

    private void doSelectItem(@Nullable PendingTradesListItem item) {
        if (selectedTrade != null)
            selectedTrade.stateProperty().removeListener(tradeStateChangeListener);

        if (item != null) {
            selectedTrade = item.getTrade();
            if (selectedTrade == null) {
                log.error("selectedTrade is null");
                return;
            }

            Transaction depositTx = selectedTrade.getDepositTx();
            String tradeId = selectedTrade.getId();
            tradeStateChangeListener = (observable, oldValue, newValue) -> {
                if (depositTx != null) {
                    txId.set(depositTx.getTxId().toString());
                    notificationCenter.setSelectedTradeId(tradeId);
                    selectedTrade.stateProperty().removeListener(tradeStateChangeListener);
                } else {
                    txId.set("");
                }
            };
            selectedTrade.stateProperty().addListener(tradeStateChangeListener);

            Offer offer = selectedTrade.getOffer();
            if (offer == null) {
                log.error("offer is null");
                return;
            }

            isMaker = tradeManager.isMyOffer(offer);
            if (depositTx != null) {
                txId.set(depositTx.getTxId().toString());
            } else {
                txId.set("");
            }
            notificationCenter.setSelectedTradeId(tradeId);
        } else {
            selectedTrade = null;
            txId.set("");
            notificationCenter.setSelectedTradeId(null);
        }
        selectedItemProperty.set(item);
    }

    private void tryOpenDispute(boolean isSupportTicket) {
        Trade trade = getTrade();
        if (trade == null) {
            log.error("Trade is null");
            return;
        }

        doOpenDispute(isSupportTicket, trade.getDepositTx());
    }

    private void doOpenDispute(boolean isSupportTicket, Transaction depositTx) {
        // We do not support opening a dispute if the deposit tx is null. Traders have to use the support channel at keybase
        // in such cases. The mediators or arbitrators could not help anyway with a payout in such cases.
        if (depositTx == null) {
            log.error("Deposit tx must not be null");
            new Popup().instruction(Res.get("portfolio.pending.error.depositTxNull")).show();
            return;
        }
        String depositTxId = depositTx.getTxId().toString();

        Trade trade = getTrade();
        if (trade == null) {
            log.warn("trade is null at doOpenDispute");
            return;
        }

        Offer offer = trade.getOffer();
        if (offer == null) {
            log.warn("offer is null at doOpenDispute");
            return;
        }

        if (!GUIUtil.isBootstrappedOrShowPopup(p2PService)) {
            return;
        }

        byte[] payoutTxSerialized = null;
        String payoutTxHashAsString = null;
        Transaction payoutTx = trade.getPayoutTx();
        if (payoutTx != null) {
            payoutTxSerialized = payoutTx.bitcoinSerialize();
            payoutTxHashAsString = payoutTx.getTxId().toString();
        }
        Trade.DisputeState disputeState = trade.getDisputeState();
        DisputeManager<? extends DisputeList<Dispute>> disputeManager;
        boolean useMediation;
        boolean useRefundAgent;
        // In case we re-open a dispute we allow Trade.DisputeState.MEDIATION_REQUESTED
        useMediation = disputeState == Trade.DisputeState.NO_DISPUTE || disputeState == Trade.DisputeState.MEDIATION_REQUESTED;
        // In case we re-open a dispute we allow Trade.DisputeState.REFUND_REQUESTED
        useRefundAgent = disputeState == Trade.DisputeState.MEDIATION_CLOSED || disputeState == Trade.DisputeState.REFUND_REQUESTED;

        AtomicReference<String> donationAddressString = new AtomicReference<>("");
        Transaction delayedPayoutTx = trade.getDelayedPayoutTx();
        try {
            TradeDataValidation.validatePayoutTx(trade,
                    delayedPayoutTx,
                    daoFacade,
                    btcWalletService,
                    donationAddressString::set);
        } catch (TradeDataValidation.ValidationException e) {
            // The peer sent us an invalid donation address. We do not return here as we don't want to break
            // mediation/arbitration and log only the issue. The dispute agent will run validation as well and will get
            // a popup displayed to react.
            log.error("DelayedPayoutTxValidation failed. {}", e.toString());

            if (useRefundAgent) {
                // We don't allow to continue and publish payout tx and open refund agent case.
                // In case it was caused by some bug we want to prevent a wrong payout. In case its a scam attempt we
                // want to protect the refund agent.
                return;
            }
        }

        ResultHandler resultHandler;
        if (useMediation) {
            // If no dispute state set we start with mediation
            resultHandler = () -> navigation.navigateTo(MainView.class, SupportView.class, MediationClientView.class);
            disputeManager = mediationManager;
            PubKeyRing mediatorPubKeyRing = trade.getMediatorPubKeyRing();
            checkNotNull(mediatorPubKeyRing, "mediatorPubKeyRing must not be null");
            byte[] depositTxSerialized = depositTx.bitcoinSerialize();
            Dispute dispute = new Dispute(new Date().getTime(),
                    trade.getId(),
                    pubKeyRing.hashCode(), // traderId
                    (offer.getDirection() == OfferPayload.Direction.BUY) == isMaker,
                    isMaker,
                    pubKeyRing,
                    trade.getDate().getTime(),
                    trade.getContract(),
                    trade.getContractHash(),
                    depositTxSerialized,
                    payoutTxSerialized,
                    depositTxId,
                    payoutTxHashAsString,
                    trade.getContractAsJson(),
                    trade.getMakerContractSignature(),
                    trade.getTakerContractSignature(),
                    mediatorPubKeyRing,
                    isSupportTicket,
                    SupportType.MEDIATION);

            dispute.setDonationAddressOfDelayedPayoutTx(donationAddressString.get());
            if (delayedPayoutTx != null) {
                dispute.setDelayedPayoutTxId(delayedPayoutTx.getTxId().toString());
            }

            trade.setDisputeState(Trade.DisputeState.MEDIATION_REQUESTED);
            disputeManager.sendOpenNewDisputeMessage(dispute,
                    false,
                    resultHandler,
                    (errorMessage, throwable) -> {
                        if ((throwable instanceof DisputeAlreadyOpenException)) {
                            errorMessage += "\n\n" + Res.get("portfolio.pending.openAgainDispute.msg");
                            new Popup().warning(errorMessage)
                                    .actionButtonText(Res.get("portfolio.pending.openAgainDispute.button"))
                                    .onAction(() -> disputeManager.sendOpenNewDisputeMessage(dispute,
                                            true,
                                            resultHandler,
                                            (e, t) -> {
                                                log.error(e);
                                            }))
                                    .closeButtonText(Res.get("shared.cancel"))
                                    .show();
                        } else {
                            new Popup().warning(errorMessage).show();
                        }
                    });
        } else if (useRefundAgent) {
            resultHandler = () -> navigation.navigateTo(MainView.class, SupportView.class, RefundClientView.class);

            if (delayedPayoutTx == null) {
                log.error("Delayed payout tx is missing");
                return;
            }

            // We only require for refund agent a confirmed deposit tx. For mediation we tolerate a unconfirmed tx as
            // no harm can be done to the mediator (refund agent who would accept a invalid deposit tx might reimburse
            // the traders but the funds never have been spent).
            TransactionConfidence confidenceForTxId = btcWalletService.getConfidenceForTxId(depositTxId);
            if (confidenceForTxId == null || confidenceForTxId.getConfidenceType() != TransactionConfidence.ConfidenceType.BUILDING) {
                log.error("Confidence for deposit tx must be BUILDING, confidenceForTxId={}", confidenceForTxId);
                new Popup().instruction(Res.get("portfolio.pending.error.depositTxNotConfirmed")).show();
                return;
            }

            long lockTime = delayedPayoutTx.getLockTime();
            int bestChainHeight = btcWalletService.getBestChainHeight();
            long remaining = lockTime - bestChainHeight;
            if (remaining > 0) {
                new Popup().instruction(Res.get("portfolio.pending.timeLockNotOver",
                        FormattingUtils.getDateFromBlockHeight(remaining), remaining))
                        .show();
                return;
            }

            disputeManager = refundManager;
            PubKeyRing refundAgentPubKeyRing = trade.getRefundAgentPubKeyRing();
            checkNotNull(refundAgentPubKeyRing, "refundAgentPubKeyRing must not be null");
            byte[] depositTxSerialized = depositTx.bitcoinSerialize();
<<<<<<< HEAD
            String depositTxHashAsString = depositTx.getHashAsString();
            Dispute dispute = new Dispute(new Date().getTime(),
=======
            String depositTxHashAsString = depositTx.getTxId().toString();
            Dispute dispute = new Dispute(disputeManager.getStorage(),
>>>>>>> 468a16f2
                    trade.getId(),
                    pubKeyRing.hashCode(), // traderId
                    (offer.getDirection() == OfferPayload.Direction.BUY) == isMaker,
                    isMaker,
                    pubKeyRing,
                    trade.getDate().getTime(),
                    trade.getContract(),
                    trade.getContractHash(),
                    depositTxSerialized,
                    payoutTxSerialized,
                    depositTxHashAsString,
                    payoutTxHashAsString,
                    trade.getContractAsJson(),
                    trade.getMakerContractSignature(),
                    trade.getTakerContractSignature(),
                    refundAgentPubKeyRing,
                    isSupportTicket,
                    SupportType.REFUND);

            String tradeId = dispute.getTradeId();
            mediationManager.findDispute(tradeId)
                    .ifPresent(mediatorsDispute -> {
                        DisputeResult mediatorsDisputeResult = mediatorsDispute.getDisputeResultProperty().get();
                        ChatMessage mediatorsResultMessage = mediatorsDisputeResult.getChatMessage();
                        if (mediatorsResultMessage != null) {
                            String mediatorAddress = Res.get("support.mediatorsAddress",
                                    mediatorsDispute.getContract().getRefundAgentNodeAddress().getFullAddress());
                            String message = mediatorAddress + "\n\n" + mediatorsResultMessage.getMessage();
                            dispute.setMediatorsDisputeResult(message);
                        }
                    });

            dispute.setDonationAddressOfDelayedPayoutTx(donationAddressString.get());
            dispute.setDelayedPayoutTxId(delayedPayoutTx.getTxId().toString());

            trade.setDisputeState(Trade.DisputeState.REFUND_REQUESTED);

            //todo add UI spinner as it can take a bit if peer is offline
            tradeManager.publishDelayedPayoutTx(tradeId,
                    () -> {
                        log.info("DelayedPayoutTx published and message sent to peer");
                        disputeManager.sendOpenNewDisputeMessage(dispute,
                                false,
                                resultHandler,
                                (errorMessage, throwable) -> {
                                    if ((throwable instanceof DisputeAlreadyOpenException)) {
                                        errorMessage += "\n\n" + Res.get("portfolio.pending.openAgainDispute.msg");
                                        new Popup().warning(errorMessage)
                                                .actionButtonText(Res.get("portfolio.pending.openAgainDispute.button"))
                                                .onAction(() -> disputeManager.sendOpenNewDisputeMessage(dispute,
                                                        true,
                                                        resultHandler,
                                                        (e, t) -> {
                                                            log.error(e);
                                                        }))
                                                .closeButtonText(Res.get("shared.cancel"))
                                                .show();
                                    } else {
                                        new Popup().warning(errorMessage).show();
                                    }
                                });
                    },
                    errorMessage -> {
                        new Popup().error(errorMessage).show();
                    });

        } else {
            log.warn("Invalid dispute state {}", disputeState.name());
        }
    }

    public boolean isReadyForTxBroadcast() {
        return GUIUtil.isReadyForTxBroadcastOrShowPopup(p2PService, walletsSetup);
    }

    public boolean isBootstrappedOrShowPopup() {
        return GUIUtil.isBootstrappedOrShowPopup(p2PService);
    }

    public void addTradeToFailedTrades() {
        tradeManager.addTradeToFailedTrades(selectedTrade);
    }

    public boolean isSignWitnessTrade() {
        return accountAgeWitnessService.isSignWitnessTrade(selectedTrade);
    }
}
<|MERGE_RESOLUTION|>--- conflicted
+++ resolved
@@ -647,13 +647,8 @@
             PubKeyRing refundAgentPubKeyRing = trade.getRefundAgentPubKeyRing();
             checkNotNull(refundAgentPubKeyRing, "refundAgentPubKeyRing must not be null");
             byte[] depositTxSerialized = depositTx.bitcoinSerialize();
-<<<<<<< HEAD
-            String depositTxHashAsString = depositTx.getHashAsString();
+            String depositTxHashAsString = depositTx.getTxId().toString();
             Dispute dispute = new Dispute(new Date().getTime(),
-=======
-            String depositTxHashAsString = depositTx.getTxId().toString();
-            Dispute dispute = new Dispute(disputeManager.getStorage(),
->>>>>>> 468a16f2
                     trade.getId(),
                     pubKeyRing.hashCode(), // traderId
                     (offer.getDirection() == OfferPayload.Direction.BUY) == isMaker,
