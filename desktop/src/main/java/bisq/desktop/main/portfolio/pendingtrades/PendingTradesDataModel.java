/*
 * This file is part of Bisq.
 *
 * Bisq is free software: you can redistribute it and/or modify it
 * under the terms of the GNU Affero General Public License as published by
 * the Free Software Foundation, either version 3 of the License, or (at
 * your option) any later version.
 *
 * Bisq is distributed in the hope that it will be useful, but WITHOUT
 * ANY WARRANTY; without even the implied warranty of MERCHANTABILITY or
 * FITNESS FOR A PARTICULAR PURPOSE. See the GNU Affero General Public
 * License for more details.
 *
 * You should have received a copy of the GNU Affero General Public License
 * along with Bisq. If not, see <http://www.gnu.org/licenses/>.
 */

package bisq.desktop.main.portfolio.pendingtrades;

import bisq.desktop.Navigation;
import bisq.desktop.common.model.ActivatableDataModel;
import bisq.desktop.main.MainView;
import bisq.desktop.main.overlays.notifications.NotificationCenter;
import bisq.desktop.main.overlays.popups.Popup;
import bisq.desktop.main.overlays.windows.WalletPasswordWindow;
import bisq.desktop.main.support.SupportView;
import bisq.desktop.main.support.dispute.client.mediation.MediationClientView;
import bisq.desktop.main.support.dispute.client.refund.RefundClientView;
import bisq.desktop.util.GUIUtil;

import bisq.core.account.witness.AccountAgeWitnessService;
import bisq.core.btc.setup.WalletsSetup;
import bisq.core.btc.wallet.BtcWalletService;
import bisq.core.dao.DaoFacade;
import bisq.core.locale.Res;
import bisq.core.offer.Offer;
import bisq.core.offer.OfferPayload;
import bisq.core.payment.payload.PaymentAccountPayload;
import bisq.core.support.SupportType;
import bisq.core.support.dispute.Dispute;
import bisq.core.support.dispute.DisputeAlreadyOpenException;
import bisq.core.support.dispute.DisputeList;
import bisq.core.support.dispute.DisputeManager;
import bisq.core.support.dispute.DisputeResult;
import bisq.core.support.dispute.mediation.MediationManager;
import bisq.core.support.dispute.refund.RefundManager;
import bisq.core.support.messages.ChatMessage;
import bisq.core.support.traderchat.TraderChatManager;
import bisq.core.trade.BuyerTrade;
import bisq.core.trade.SellerTrade;
import bisq.core.trade.Trade;
import bisq.core.trade.TradeManager;
import bisq.core.trade.messages.RefreshTradeStateRequest;
import bisq.core.user.Preferences;
import bisq.core.util.FormattingUtils;

import bisq.network.p2p.NodeAddress;
import bisq.network.p2p.P2PService;
import bisq.network.p2p.SendMailboxMessageListener;

import bisq.common.crypto.PubKeyRing;
import bisq.common.handlers.ErrorMessageHandler;
import bisq.common.handlers.FaultHandler;
import bisq.common.handlers.ResultHandler;

import org.bitcoinj.core.Coin;
import org.bitcoinj.core.Transaction;
import org.bitcoinj.core.TransactionConfidence;

import com.google.inject.Inject;

import javafx.beans.property.ObjectProperty;
import javafx.beans.property.SimpleObjectProperty;
import javafx.beans.property.SimpleStringProperty;
import javafx.beans.property.StringProperty;
import javafx.beans.value.ChangeListener;

import javafx.collections.FXCollections;
import javafx.collections.ListChangeListener;
import javafx.collections.ObservableList;

import org.bouncycastle.crypto.params.KeyParameter;

import java.util.Date;
import java.util.UUID;
import java.util.stream.Collectors;

import lombok.Getter;

import javax.annotation.Nullable;

import static com.google.common.base.Preconditions.checkArgument;
import static com.google.common.base.Preconditions.checkNotNull;

public class PendingTradesDataModel extends ActivatableDataModel {
    public final TradeManager tradeManager;
    public final BtcWalletService btcWalletService;
    public final MediationManager mediationManager;
    public final RefundManager refundManager;
    private final P2PService p2PService;
    private final WalletsSetup walletsSetup;
    @Getter
    private final AccountAgeWitnessService accountAgeWitnessService;
    public final DaoFacade daoFacade;
    public final Navigation navigation;
    public final WalletPasswordWindow walletPasswordWindow;
    private final NotificationCenter notificationCenter;

    final ObservableList<PendingTradesListItem> list = FXCollections.observableArrayList();
    private final ListChangeListener<Trade> tradesListChangeListener;
    private boolean isMaker;

    final ObjectProperty<PendingTradesListItem> selectedItemProperty = new SimpleObjectProperty<>();
    public final StringProperty txId = new SimpleStringProperty();

    @Getter
    private final TraderChatManager traderChatManager;
    public final Preferences preferences;
    private boolean activated;
    private ChangeListener<Trade.State> tradeStateChangeListener;
    private Trade selectedTrade;
    @Getter
    private PubKeyRing pubKeyRing;

    ///////////////////////////////////////////////////////////////////////////////////////////
    // Constructor, initialization
    ///////////////////////////////////////////////////////////////////////////////////////////

    @Inject
    public PendingTradesDataModel(TradeManager tradeManager,
                                  BtcWalletService btcWalletService,
                                  PubKeyRing pubKeyRing,
                                  MediationManager mediationManager,
                                  RefundManager refundManager,
                                  TraderChatManager traderChatManager,
                                  Preferences preferences,
                                  P2PService p2PService,
                                  WalletsSetup walletsSetup,
                                  AccountAgeWitnessService accountAgeWitnessService,
                                  DaoFacade daoFacade,
                                  Navigation navigation,
                                  WalletPasswordWindow walletPasswordWindow,
                                  NotificationCenter notificationCenter) {
        this.tradeManager = tradeManager;
        this.btcWalletService = btcWalletService;
        this.pubKeyRing = pubKeyRing;
        this.mediationManager = mediationManager;
        this.refundManager = refundManager;
        this.traderChatManager = traderChatManager;
        this.preferences = preferences;
        this.p2PService = p2PService;
        this.walletsSetup = walletsSetup;
        this.accountAgeWitnessService = accountAgeWitnessService;
        this.daoFacade = daoFacade;
        this.navigation = navigation;
        this.walletPasswordWindow = walletPasswordWindow;
        this.notificationCenter = notificationCenter;

        tradesListChangeListener = change -> onListChanged();
        notificationCenter.setSelectItemByTradeIdConsumer(this::selectItemByTradeId);
    }

    @Override
    protected void activate() {
        tradeManager.getTradableList().addListener(tradesListChangeListener);
        onListChanged();
        if (selectedItemProperty.get() != null)
            notificationCenter.setSelectedTradeId(selectedItemProperty.get().getTrade().getId());

        activated = true;
    }

    @Override
    protected void deactivate() {
        tradeManager.getTradableList().removeListener(tradesListChangeListener);
        notificationCenter.setSelectedTradeId(null);
        activated = false;
    }

    ///////////////////////////////////////////////////////////////////////////////////////////
    // UI actions
    ///////////////////////////////////////////////////////////////////////////////////////////

    void onSelectItem(PendingTradesListItem item) {
        doSelectItem(item);
    }

    public void onPaymentStarted(ResultHandler resultHandler, ErrorMessageHandler errorMessageHandler) {
        Trade trade = getTrade();
        checkNotNull(trade, "trade must not be null");
        checkArgument(trade instanceof BuyerTrade, "Check failed: trade instanceof BuyerTrade");
        ((BuyerTrade) trade).onFiatPaymentStarted(resultHandler, errorMessageHandler);
    }

    public void onFiatPaymentReceived(ResultHandler resultHandler, ErrorMessageHandler errorMessageHandler) {
        checkNotNull(getTrade(), "trade must not be null");
        checkArgument(getTrade() instanceof SellerTrade, "Trade must be instance of SellerTrade");
        tradeManager.onUserConfirmedFiatPaymentReceived((SellerTrade) getTrade(), resultHandler, errorMessageHandler);
    }

    public void onWithdrawRequest(String toAddress,
                                  Coin amount,
                                  Coin fee,
                                  KeyParameter aesKey,
                                  ResultHandler resultHandler,
                                  FaultHandler faultHandler) {
        checkNotNull(getTrade(), "trade must not be null");

        if (toAddress != null && toAddress.length() > 0) {
            tradeManager.onWithdrawRequest(
                    toAddress,
                    amount,
                    fee,
                    aesKey,
                    getTrade(),
                    () -> {
                        resultHandler.handleResult();
                        selectBestItem();
                    },
                    (errorMessage, throwable) -> {
                        log.error(errorMessage);
                        faultHandler.handleFault(errorMessage, throwable);
                    });
        } else {
            faultHandler.handleFault(Res.get("portfolio.pending.noReceiverAddressDefined"), null);
        }
    }

    public void onOpenDispute() {
        tryOpenDispute(false);
    }

    public void onOpenSupportTicket() {
        tryOpenDispute(true);
    }

    public void onMoveToFailedTrades() {
        tradeManager.addTradeToFailedTrades(getTrade());
    }

    // Ask counterparty to resend last action (in case message was lost)
    public void refreshTradeState() {
        Trade trade = getTrade();
        if (trade == null || !trade.allowedRefresh()) return;

        trade.logRefresh();
        NodeAddress tradingPeerNodeAddress = trade.getTradingPeerNodeAddress();

        RefreshTradeStateRequest refreshReq = new RefreshTradeStateRequest(UUID.randomUUID().toString(),
                trade.getId(),
                tradingPeerNodeAddress);
        p2PService.sendEncryptedMailboxMessage(
                tradingPeerNodeAddress,
                trade.getProcessModel().getTradingPeer().getPubKeyRing(),
                refreshReq,
                new SendMailboxMessageListener() {
                    @Override
                    public void onArrived() {
                        log.info("SendMailboxMessageListener onArrived tradeId={} at peer {}",
                                trade.getId(), tradingPeerNodeAddress);
                    }

                    @Override
                    public void onStoredInMailbox() {
                        log.info("SendMailboxMessageListener onStoredInMailbox tradeId={} at peer {}",
                                trade.getId(), tradingPeerNodeAddress);
                    }

                    @Override
                    public void onFault(String errorMessage) {
                        log.error("SendMailboxMessageListener onFault tradeId={} at peer {}",
                                trade.getId(), tradingPeerNodeAddress);
                    }
                }
        );
        tradeManager.persistTrades();
    }

    ///////////////////////////////////////////////////////////////////////////////////////////
    // Getters
    ///////////////////////////////////////////////////////////////////////////////////////////

    @Nullable
    public Trade getTrade() {
        return selectedItemProperty.get() != null ? selectedItemProperty.get().getTrade() : null;
    }

    @Nullable
    Offer getOffer() {
        return getTrade() != null ? getTrade().getOffer() : null;
    }

    private boolean isBuyOffer() {
        return getOffer() != null && getOffer().getDirection() == OfferPayload.Direction.BUY;
    }

    boolean isBuyer() {
        return (isMaker(getOffer()) && isBuyOffer())
                || (!isMaker(getOffer()) && !isBuyOffer());
    }

    boolean isMaker(Offer offer) {
        return tradeManager.isMyOffer(offer);
    }

    public boolean isMaker() {
        return isMaker;
    }

    Coin getTradeFeeInBTC() {
        Trade trade = getTrade();
        if (trade != null) {
            Offer offer = trade.getOffer();
            if (isMaker()) {
                if (offer != null) {
                    if (offer.isCurrencyForMakerFeeBtc())
                        return offer.getMakerFee();
                    else
                        return Coin.ZERO;// getTradeFeeAsBsq is used for BSQ
                } else {
                    log.error("offer is null");
                    return Coin.ZERO;
                }
            } else {
                if (trade.isCurrencyForTakerFeeBtc())
                    return trade.getTakerFee();
                else
                    return Coin.ZERO; // getTradeFeeAsBsq is used for BSQ
            }
        } else {
            log.error("Trade is null at getTotalFees");
            return Coin.ZERO;
        }
    }

    Coin getTxFee() {
        Trade trade = getTrade();
        if (trade != null) {
            if (isMaker()) {
                Offer offer = trade.getOffer();
                if (offer != null) {
                    if (offer.isCurrencyForMakerFeeBtc())
                        return offer.getTxFee();
                    else
                        return offer.getTxFee().subtract(offer.getMakerFee()); // BSQ will be used as part of the miner fee
                } else {
                    log.error("offer is null");
                    return Coin.ZERO;
                }
            } else {
                if (trade.isCurrencyForTakerFeeBtc())
                    return trade.getTxFee().multiply(3);
                else
                    return trade.getTxFee().multiply(3).subtract(trade.getTakerFee()); // BSQ will be used as part of the miner fee
            }
        } else {
            log.error("Trade is null at getTotalFees");
            return Coin.ZERO;
        }
    }

    Coin getTradeFeeAsBsq() {
        Trade trade = getTrade();
        if (trade != null) {
            if (isMaker()) {
                Offer offer = trade.getOffer();
                if (offer != null) {
                    if (offer.isCurrencyForMakerFeeBtc()) {
                        return Coin.ZERO; // getTradeFeeInBTC is used for BTC
                    } else {
                        return offer.getMakerFee();
                    }
                } else {
                    log.error("offer is null");
                    return Coin.ZERO;
                }
            } else {
                if (trade.isCurrencyForTakerFeeBtc())
                    return Coin.ZERO; // getTradeFeeInBTC is used for BTC
                else
                    return trade.getTakerFee();
            }
        } else {
            log.error("Trade is null at getTotalFees");
            return Coin.ZERO;
        }
    }

    public String getCurrencyCode() {
        return getOffer() != null ? getOffer().getCurrencyCode() : "";
    }


    @Nullable
    public PaymentAccountPayload getSellersPaymentAccountPayload() {
        if (getTrade() != null && getTrade().getContract() != null)
            return getTrade().getContract().getSellerPaymentAccountPayload();
        else
            return null;
    }

    @Nullable
    public PaymentAccountPayload getBuyersPaymentAccountPayload() {
        if (getTrade() != null && getTrade().getContract() != null)
            return getTrade().getContract().getBuyerPaymentAccountPayload();
        else
            return null;
    }

    public String getReference() {
        return getOffer() != null ? getOffer().getShortId() : "";
    }

    ///////////////////////////////////////////////////////////////////////////////////////////
    // Private
    ///////////////////////////////////////////////////////////////////////////////////////////

    private void onListChanged() {
        list.clear();
        list.addAll(tradeManager.getTradableList().stream().map(PendingTradesListItem::new).collect(Collectors.toList()));

        // we sort by date, earliest first
        list.sort((o1, o2) -> o2.getTrade().getDate().compareTo(o1.getTrade().getDate()));

        selectBestItem();
    }

    private void selectBestItem() {
        if (list.size() == 1)
            doSelectItem(list.get(0));
        else if (list.size() > 1 && (selectedItemProperty.get() == null || !list.contains(selectedItemProperty.get())))
            doSelectItem(list.get(0));
        else if (list.size() == 0)
            doSelectItem(null);
    }

    private void selectItemByTradeId(String tradeId) {
        if (activated) {
            list.stream().filter(e -> e.getTrade().getId().equals(tradeId)).findAny().ifPresent(this::doSelectItem);
        }
    }

    private void doSelectItem(@Nullable PendingTradesListItem item) {
        if (selectedTrade != null)
            selectedTrade.stateProperty().removeListener(tradeStateChangeListener);

        if (item != null) {
            selectedTrade = item.getTrade();
            if (selectedTrade == null) {
                log.error("selectedTrade is null");
                return;
            }

            Transaction depositTx = selectedTrade.getDepositTx();
            String tradeId = selectedTrade.getId();
            tradeStateChangeListener = (observable, oldValue, newValue) -> {
                if (depositTx != null) {
                    txId.set(depositTx.getTxId().toString());
                    notificationCenter.setSelectedTradeId(tradeId);
                    selectedTrade.stateProperty().removeListener(tradeStateChangeListener);
                } else {
                    txId.set("");
                }
            };
            selectedTrade.stateProperty().addListener(tradeStateChangeListener);

            Offer offer = selectedTrade.getOffer();
            if (offer == null) {
                log.error("offer is null");
                return;
            }

            isMaker = tradeManager.isMyOffer(offer);
            if (depositTx != null) {
                txId.set(depositTx.getTxId().toString());
            } else {
                txId.set("");
            }
            notificationCenter.setSelectedTradeId(tradeId);
        } else {
            selectedTrade = null;
            txId.set("");
            notificationCenter.setSelectedTradeId(null);
        }
        selectedItemProperty.set(item);
    }

    private void tryOpenDispute(boolean isSupportTicket) {
        Trade trade = getTrade();
        if (trade == null) {
            log.error("Trade is null");
            return;
        }

        doOpenDispute(isSupportTicket, trade.getDepositTx());
    }

    private void doOpenDispute(boolean isSupportTicket, Transaction depositTx) {
        // We do not support opening a dispute if the deposit tx is null. Traders have to use the support channel at keybase
        // in such cases. The mediators or arbitrators could not help anyway with a payout in such cases.
        if (depositTx == null) {
            log.error("Deposit tx must not be null");
            new Popup().instruction(Res.get("portfolio.pending.error.depositTxNull")).show();
            return;
        }
        String depositTxId = depositTx.getTxId().toString();

        Trade trade = getTrade();
        if (trade == null) {
            log.warn("trade is null at doOpenDispute");
            return;
        }

        Offer offer = trade.getOffer();
        if (offer == null) {
            log.warn("offer is null at doOpenDispute");
            return;
        }

        if (!GUIUtil.isBootstrappedOrShowPopup(p2PService)) {
            return;
        }

        byte[] payoutTxSerialized = null;
        String payoutTxHashAsString = null;
        Transaction payoutTx = trade.getPayoutTx();
        if (payoutTx != null) {
            payoutTxSerialized = payoutTx.bitcoinSerialize();
            payoutTxHashAsString = payoutTx.getTxId().toString();
        }
        Trade.DisputeState disputeState = trade.getDisputeState();
        DisputeManager<? extends DisputeList<Dispute>> disputeManager;
        boolean useMediation;
        boolean useRefundAgent;
        // In case we re-open a dispute we allow Trade.DisputeState.MEDIATION_REQUESTED
        useMediation = disputeState == Trade.DisputeState.NO_DISPUTE || disputeState == Trade.DisputeState.MEDIATION_REQUESTED;
        // In case we re-open a dispute we allow Trade.DisputeState.REFUND_REQUESTED
        useRefundAgent = disputeState == Trade.DisputeState.MEDIATION_CLOSED || disputeState == Trade.DisputeState.REFUND_REQUESTED;

        ResultHandler resultHandler;
        if (useMediation) {
            // If no dispute state set we start with mediation
            resultHandler = () -> navigation.navigateTo(MainView.class, SupportView.class, MediationClientView.class);
            disputeManager = mediationManager;
            PubKeyRing mediatorPubKeyRing = trade.getMediatorPubKeyRing();
            checkNotNull(mediatorPubKeyRing, "mediatorPubKeyRing must not be null");
            byte[] depositTxSerialized = depositTx.bitcoinSerialize();
            Dispute dispute = new Dispute(new Date().getTime(),
                    trade.getId(),
                    pubKeyRing.hashCode(), // traderId
                    (offer.getDirection() == OfferPayload.Direction.BUY) == isMaker,
                    isMaker,
                    pubKeyRing,
                    trade.getDate().getTime(),
                    trade.getContract(),
                    trade.getContractHash(),
                    depositTxSerialized,
                    payoutTxSerialized,
                    depositTxId,
                    payoutTxHashAsString,
                    trade.getContractAsJson(),
                    trade.getMakerContractSignature(),
                    trade.getTakerContractSignature(),
                    mediatorPubKeyRing,
                    isSupportTicket,
                    SupportType.MEDIATION);

            trade.setDisputeState(Trade.DisputeState.MEDIATION_REQUESTED);
            disputeManager.sendOpenNewDisputeMessage(dispute,
                    false,
                    resultHandler,
                    (errorMessage, throwable) -> {
                        if ((throwable instanceof DisputeAlreadyOpenException)) {
                            errorMessage += "\n\n" + Res.get("portfolio.pending.openAgainDispute.msg");
                            new Popup().warning(errorMessage)
                                    .actionButtonText(Res.get("portfolio.pending.openAgainDispute.button"))
                                    .onAction(() -> disputeManager.sendOpenNewDisputeMessage(dispute,
                                            true,
                                            resultHandler,
                                            (e, t) -> {
                                                log.error(e);
                                            }))
                                    .closeButtonText(Res.get("shared.cancel"))
                                    .show();
                        } else {
                            new Popup().warning(errorMessage).show();
                        }
                    });
        } else if (useRefundAgent) {
            resultHandler = () -> navigation.navigateTo(MainView.class, SupportView.class, RefundClientView.class);

            if (trade.getDelayedPayoutTx() == null) {
                log.error("Delayed payout tx is missing");
                return;
            }

            // We only require for refund agent a confirmed deposit tx. For mediation we tolerate a unconfirmed tx as
            // no harm can be done to the mediator (refund agent who would accept a invalid deposit tx might reimburse
            // the traders but the funds never have been spent).
            TransactionConfidence confidenceForTxId = btcWalletService.getConfidenceForTxId(depositTxId);
            if (confidenceForTxId == null || confidenceForTxId.getConfidenceType() != TransactionConfidence.ConfidenceType.BUILDING) {
                log.error("Confidence for deposit tx must be BUILDING, confidenceForTxId={}", confidenceForTxId);
                new Popup().instruction(Res.get("portfolio.pending.error.depositTxNotConfirmed")).show();
                return;
            }

            long lockTime = trade.getDelayedPayoutTx().getLockTime();
            int bestChainHeight = btcWalletService.getBestChainHeight();
            long remaining = lockTime - bestChainHeight;
            if (remaining > 0) {
                new Popup()
                        .instruction(Res.get("portfolio.pending.timeLockNotOver",
                                FormattingUtils.getDateFromBlockHeight(remaining), remaining))
                        .show();
                return;
            }

            disputeManager = refundManager;
            PubKeyRing refundAgentPubKeyRing = trade.getRefundAgentPubKeyRing();
            checkNotNull(refundAgentPubKeyRing, "refundAgentPubKeyRing must not be null");
            byte[] depositTxSerialized = depositTx.bitcoinSerialize();
<<<<<<< HEAD
            String depositTxHashAsString = depositTx.getHashAsString();
            Dispute dispute = new Dispute(new Date().getTime(),
=======
            String depositTxHashAsString = depositTx.getTxId().toString();
            Dispute dispute = new Dispute(disputeManager.getStorage(),
>>>>>>> 9735a857
                    trade.getId(),
                    pubKeyRing.hashCode(), // traderId
                    (offer.getDirection() == OfferPayload.Direction.BUY) == isMaker,
                    isMaker,
                    pubKeyRing,
                    trade.getDate().getTime(),
                    trade.getContract(),
                    trade.getContractHash(),
                    depositTxSerialized,
                    payoutTxSerialized,
                    depositTxHashAsString,
                    payoutTxHashAsString,
                    trade.getContractAsJson(),
                    trade.getMakerContractSignature(),
                    trade.getTakerContractSignature(),
                    refundAgentPubKeyRing,
                    isSupportTicket,
                    SupportType.REFUND);

            String tradeId = dispute.getTradeId();
            mediationManager.findDispute(tradeId)
                    .ifPresent(mediatorsDispute -> {
                        DisputeResult mediatorsDisputeResult = mediatorsDispute.getDisputeResultProperty().get();
                        ChatMessage mediatorsResultMessage = mediatorsDisputeResult.getChatMessage();
                        if (mediatorsResultMessage != null) {
                            String mediatorAddress = Res.get("support.mediatorsAddress",
                                    mediatorsDispute.getContract().getRefundAgentNodeAddress().getFullAddress());
                            String message = mediatorAddress + "\n\n" + mediatorsResultMessage.getMessage();
                            dispute.setMediatorsDisputeResult(message);
                        }
                    });

            dispute.setDelayedPayoutTxId(trade.getDelayedPayoutTx().getTxId().toString());

            trade.setDisputeState(Trade.DisputeState.REFUND_REQUESTED);

            //todo add UI spinner as it can take a bit if peer is offline
            tradeManager.publishDelayedPayoutTx(tradeId,
                    () -> {
                        log.info("DelayedPayoutTx published and message sent to peer");
                        disputeManager.sendOpenNewDisputeMessage(dispute,
                                false,
                                resultHandler,
                                (errorMessage, throwable) -> {
                                    if ((throwable instanceof DisputeAlreadyOpenException)) {
                                        errorMessage += "\n\n" + Res.get("portfolio.pending.openAgainDispute.msg");
                                        new Popup().warning(errorMessage)
                                                .actionButtonText(Res.get("portfolio.pending.openAgainDispute.button"))
                                                .onAction(() -> disputeManager.sendOpenNewDisputeMessage(dispute,
                                                        true,
                                                        resultHandler,
                                                        (e, t) -> {
                                                            log.error(e);
                                                        }))
                                                .closeButtonText(Res.get("shared.cancel"))
                                                .show();
                                    } else {
                                        new Popup().warning(errorMessage).show();
                                    }
                                });
                    },
                    errorMessage -> {
                        new Popup().error(errorMessage).show();
                    });

        } else {
            log.warn("Invalid dispute state {}", disputeState.name());
        }
    }

    public boolean isReadyForTxBroadcast() {
        return GUIUtil.isReadyForTxBroadcastOrShowPopup(p2PService, walletsSetup);
    }

    public boolean isBootstrappedOrShowPopup() {
        return GUIUtil.isBootstrappedOrShowPopup(p2PService);
    }

    public void addTradeToFailedTrades() {
        tradeManager.addTradeToFailedTrades(selectedTrade);
    }

    public boolean isSignWitnessTrade() {
        return accountAgeWitnessService.isSignWitnessTrade(selectedTrade);
    }
}
<|MERGE_RESOLUTION|>--- conflicted
+++ resolved
@@ -619,13 +619,8 @@
             PubKeyRing refundAgentPubKeyRing = trade.getRefundAgentPubKeyRing();
             checkNotNull(refundAgentPubKeyRing, "refundAgentPubKeyRing must not be null");
             byte[] depositTxSerialized = depositTx.bitcoinSerialize();
-<<<<<<< HEAD
-            String depositTxHashAsString = depositTx.getHashAsString();
+            String depositTxHashAsString = depositTx.getTxId().toString();
             Dispute dispute = new Dispute(new Date().getTime(),
-=======
-            String depositTxHashAsString = depositTx.getTxId().toString();
-            Dispute dispute = new Dispute(disputeManager.getStorage(),
->>>>>>> 9735a857
                     trade.getId(),
                     pubKeyRing.hashCode(), // traderId
                     (offer.getDirection() == OfferPayload.Direction.BUY) == isMaker,
