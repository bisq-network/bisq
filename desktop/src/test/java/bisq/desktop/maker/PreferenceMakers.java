--- conflicted
+++ resolved
@@ -32,11 +32,7 @@
 
 public class PreferenceMakers {
 
-<<<<<<< HEAD
-    public static final Property<bisq.core.user.Preferences, PersistenceManager> storage = new Property<>();
-=======
     public static final Property<Preferences, PersistenceManager> storage = new Property<>();
->>>>>>> 656896d6
     public static final Property<Preferences, Config> config = new Property<>();
     public static final Property<Preferences, LocalBitcoinNode> localBitcoinNode = new Property<>();
     public static final Property<Preferences, String> useTorFlagFromOptions = new Property<>();
