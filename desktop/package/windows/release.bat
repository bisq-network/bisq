:: Requirements:
::   - GPG installed (https://gpg4win.org/get-gpg4win.html)
::   - GPG key has been created
:: Prior to running this script:
::   - Update version below

@echo off

<<<<<<< HEAD
set version=1.5.3
=======
set version=1.5.3-SNAPSHOT
>>>>>>> d5ef7e66
set release_dir=%~dp0..\..\..\releases\%version%
set package_dir=%~dp0..

set dmg=Bisq-%version%.dmg
set deb=Bisq-%version%.deb
set exe=Bisq-%version%.exe

set /P gpg_user="Enter email address used for gpg signing: "

echo Creating release directory
if exist "%release_dir%" (
    rmdir /S /Q "%release_dir%"
)
md "%release_dir%"

echo Copying files to release folder
:: sig key mkarrer
xcopy /Y "%~dp0..\F379A1C6.asc" "%release_dir%"
:: sig key cbeams
xcopy /Y "%~dp0..\5BC5ED73.asc" "%release_dir%"
:: sig key Christoph Atteneder
xcopy /Y "%~dp0..\29CDFD3B.asc" "%release_dir%"
:: signing key
xcopy /Y "%~dp0..\signingkey.asc" "%release_dir%"
if exist "%package_dir%\macosx\%dmg%" (
    xcopy /Y "%package_dir%\macosx\%dmg%" "%release_dir%"
    xcopy /Y "%package_dir%\macosx\%dmg%.txt" "%release_dir%"
)
if exist "%package_dir%\linux\%deb%" (
    xcopy /Y "%package_dir%\linux\%deb%" "%release_dir%"
    xcopy /Y "%package_dir%\linux\%deb%.txt" "%release_dir%"
)
if exist "%package_dir%\windows\%exe%" (
    xcopy /Y "%package_dir%\windows\%exe%" "%release_dir%"
    xcopy /Y "%package_dir%\windows\%exe%.txt" "%release_dir%"
)

echo Creating signatures
if exist "%release_dir%\%dmg%" (
    gpg --digest-algo SHA256 --local-user %gpg_user% --output "%release_dir%\%dmg%.asc" --detach-sig --armor "%release_dir%\%dmg%"
)
if exist "%release_dir%\%deb%" (
    gpg --digest-algo SHA256 --local-user %gpg_user% --output "%release_dir%\%deb%.asc" --detach-sig --armor "%release_dir%\%deb%"
)
if exist "%release_dir%\%exe%" (
    gpg --digest-algo SHA256 --local-user %gpg_user% --output "%release_dir%\%exe%.asc" --detach-sig --armor "%release_dir%\%exe%"
)

echo Verifying signatures
if exist "%release_dir%\%dmg%" (
    gpg --digest-algo SHA256 --verify "%release_dir%\%dmg%.asc"
)
if exist "%release_dir%\%deb%" (
    gpg --digest-algo SHA256 --verify "%release_dir%\%deb%.asc"
)
if exist "%release_dir%\%exe%" (
    gpg --digest-algo SHA256 --verify "%release_dir%\%exe%.asc"
)

echo Done!
pause<|MERGE_RESOLUTION|>--- conflicted
+++ resolved
@@ -6,11 +6,7 @@
 
 @echo off
 
-<<<<<<< HEAD
-set version=1.5.3
-=======
 set version=1.5.3-SNAPSHOT
->>>>>>> d5ef7e66
 set release_dir=%~dp0..\..\..\releases\%version%
 set package_dir=%~dp0..
 
