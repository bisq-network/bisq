:: Requirements:
::   - Inno Setup unicode installed (http://www.jrsoftware.org/isdl.php)
::   - OracleJDK 10 installed
::     Note: OpenJDK 10 does not have the javapackager util, so must use OracleJDK
:: Prior to running this script:
::   - Update version below
::   - Ensure JAVA_HOME below is pointing to OracleJDK 10 directory

@echo off

<<<<<<< HEAD
set version=1.2.1-SNAPSHOT
=======
set version=1.2.2-SNAPSHOT
>>>>>>> 00183db5
if not exist "%JAVA_HOME%\bin\javapackager.exe" (
    if not exist "%ProgramFiles%\Java\jdk-10.0.2" (
        echo Javapackager not found. Update JAVA_HOME variable to point to OracleJDK.
        exit /B 1
    )
    set JAVA_HOME=%ProgramFiles%\Java\jdk-10.0.2
)
set package_dir=%~dp0..
for /F "tokens=1,2,3 delims=.-" %%a in ("%version%") do (
   set file_version=%%a.%%b.%%c
)

cd %~dp0..\..\..

if exist "%package_dir%\desktop-%version%-all.jar" (
    set jar_dir=%package_dir%
    set jar_file=%package_dir%\desktop-%version%-all.jar
    set jar_filename=desktop-%version%-all.jar
    goto PackageJar
)

echo Building application
call gradlew.bat :desktop:clean :desktop:build -x test shadowJar
if exist "%~dp0..\..\..\desktop\build\libs\desktop-%version%-all.jar" (
    set jar_dir=%~dp0..\..\..\desktop\build\libs
    set jar_file=%~dp0..\..\..\desktop\build\libs\desktop-%version%-all.jar
    set jar_filename=desktop-%version%-all.jar
) else (
    echo No jar file available in %~dp0..\..\..\desktop\build\libs
    exit /B 2
)

if not exist "%TEMP%\7za920\7za.exe" (
    echo Downloading 7zip ^(command line version^) to %TEMP% in order to extract the jar
    powershell -Command "Invoke-WebRequest https://www.7-zip.org/a/7za920.zip -OutFile $env:temp\7za920.zip"
    powershell -Command "Expand-Archive $env:temp\7za920.zip -DestinationPath $env:temp\7za920 -Force"
)

set tmp_dir=%~dp0..\..\..\desktop\build\libs\tmp
echo Extracting jar file to %tmp_dir%
if exist "%tmp_dir%" (
    rmdir /S /Q "%tmp_dir%"
)
md "%tmp_dir%"
"%TEMP%\7za920\7za.exe" x "%jar_file%" -o"%tmp_dir%" -r -y

echo Deleting problematic module config from extracted jar
:: Strip out Java 9 module configuration used in the fontawesomefx library as it causes javapackager to stop
:: because of this existing module information, since it is not used as a module.
:: Sometimes module-info.class does not exist - TODO check why and if still needed
if exist "%tmp_dir%\module-info.class" (
    del /Q "%tmp_dir%\module-info.class"
)

echo Zipping jar again without module config
set jar_file=%package_dir%\%jar_filename%
if exist "%jar_file%" (
    del /Q "%jar_file%"
)
"%TEMP%\7za920\7za.exe" a -tzip "%jar_file%" "%tmp_dir%\*" -r
rmdir /S /Q "%tmp_dir%"

if exist "%TEMP%\7za920.zip" (
    echo Removing downloaded files
    del /Q "%TEMP%\7za920.zip"
)

echo SHA256 before stripping jar file:
for /F "delims=" %%h in ('certutil -hashfile "%jar_file%" SHA256 ^| findstr -i -v "SHA256" ^| findstr -i -v "certutil"') do (set hash=%%h)
echo %hash%

echo Making deterministic jar by stripping out parameters and comments that contain dates
:: Jar file created from https://github.com/ManfredKarrer/tools
:: TODO Is this step still necessary? Since we are using preserveFileTimestamps and reproducibleFileOrder in build.gradle
java -jar "%CD%\desktop\package\tools-1.0.jar" "%jar_file%"

echo SHA256 after stripping jar file:
for /F "delims=" %%h in ('certutil -hashfile "%jar_file%" SHA256 ^| findstr -i -v "SHA256" ^| findstr -i -v "certutil"') do (set hash=%%h)
echo %hash%
echo %hash% > "%package_dir%\%jar_filename%.txt"

:PackageJar
if exist "%package_dir%\windows\Bisq-%version%.exe" (
    del /Q "%package_dir%\windows\Bisq-%version%.exe"
)

cd desktop

echo Generating packaged executable
call "%JAVA_HOME%\bin\javapackager.exe" -deploy ^
-native exe ^
-name Bisq ^
-title Bisq ^
-vendor Bisq ^
-outdir "%package_dir%\windows" ^
-appclass bisq.desktop.app.BisqAppMain ^
-srcdir "%package_dir%" ^
-srcfiles %jar_filename% ^
-outfile Bisq ^
-v

if not exist "%package_dir%\windows\Bisq-%version%.exe" (
    echo No exe file found at %package_dir%\windows\Bisq-%version%.exe
    exit /B 3
)

echo SHA256 of %package_dir%\windows\Bisq-%version%.exe:
for /F "delims=" %%h in ('certutil -hashfile "%package_dir%\windows\Bisq-%version%.exe" SHA256 ^| findstr -i -v "SHA256" ^| findstr -i -v "certutil"') do (set hash=%%h)
echo %hash%
echo %hash% > "%package_dir%\windows\Bisq-%version%.exe.txt"

echo Done!
pause<|MERGE_RESOLUTION|>--- conflicted
+++ resolved
@@ -8,11 +8,7 @@
 
 @echo off
 
-<<<<<<< HEAD
-set version=1.2.1-SNAPSHOT
-=======
 set version=1.2.2-SNAPSHOT
->>>>>>> 00183db5
 if not exist "%JAVA_HOME%\bin\javapackager.exe" (
     if not exist "%ProgramFiles%\Java\jdk-10.0.2" (
         echo Javapackager not found. Update JAVA_HOME variable to point to OracleJDK.
