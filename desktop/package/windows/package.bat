:: Requirements:
::   - Inno Setup unicode installed (http://www.jrsoftware.org/isdl.php)
::   - OracleJDK 10 installed
::     Note: OpenJDK 10 does not have the javapackager util, so must use OracleJDK
::   - Sign Tool installed (https://docs.microsoft.com/en-us/windows/win32/seccrypto/signtool)
::     Note: Sign Tool is part of Windows 10 SDK (https://go.microsoft.com/fwlink/?LinkID=698771)
::   - Code signing certificate installed
:: Prior to running this script:
::   - Update version below
::   - Ensure JAVA_HOME below is pointing to OracleJDK 10 directory

@echo off

<<<<<<< HEAD
set version=1.5.3
=======
set version=1.5.3-SNAPSHOT
>>>>>>> d5ef7e66
if not exist "%JAVA_HOME%\bin\javapackager.exe" (
    if not exist "%ProgramFiles%\Java\jdk-10.0.2" (
        echo Javapackager not found. Update JAVA_HOME variable to point to OracleJDK.
        exit /B 1
    )
    set JAVA_HOME=%ProgramFiles%\Java\jdk-10.0.2
)
set package_dir=%~dp0..
for /F "tokens=1,2,3 delims=.-" %%a in ("%version%") do (
   set file_version=%%a.%%b.%%c
)

cd %~dp0..\..\..

if exist "%package_dir%\desktop-%version%-all.jar" (
    set jar_dir=%package_dir%
    set jar_file=%package_dir%\desktop-%version%-all.jar
    set jar_filename=desktop-%version%-all.jar
    goto PackageJar
)

echo Building application
call gradlew.bat :desktop:clean :desktop:build -x test shadowJar
if exist "%~dp0..\..\..\desktop\build\libs\desktop-%version%-all.jar" (
    set jar_dir=%~dp0..\..\..\desktop\build\libs
    set jar_file=%~dp0..\..\..\desktop\build\libs\desktop-%version%-all.jar
    set jar_filename=desktop-%version%-all.jar
) else (
    echo No jar file available in %~dp0..\..\..\desktop\build\libs
    exit /B 2
)

if not exist "%TEMP%\7za920\7za.exe" (
    echo Downloading 7zip ^(command line version^) to %TEMP% in order to extract the jar
    powershell -Command "Invoke-WebRequest https://www.7-zip.org/a/7za920.zip -OutFile $env:temp\7za920.zip"
    powershell -Command "Expand-Archive $env:temp\7za920.zip -DestinationPath $env:temp\7za920 -Force"
)

set tmp_dir=%~dp0..\..\..\desktop\build\libs\tmp
echo Extracting jar file to %tmp_dir%
if exist "%tmp_dir%" (
    rmdir /S /Q "%tmp_dir%"
)
md "%tmp_dir%"
"%TEMP%\7za920\7za.exe" x "%jar_file%" -o"%tmp_dir%" -r -y

echo Deleting problematic module config from extracted jar
:: Strip out Java 9 module configuration used in the fontawesomefx library as it causes javapackager to stop
:: because of this existing module information, since it is not used as a module.
:: Sometimes module-info.class does not exist - TODO check why and if still needed
if exist "%tmp_dir%\module-info.class" (
    del /Q "%tmp_dir%\module-info.class"
)

echo Zipping jar again without module config
set jar_file=%package_dir%\%jar_filename%
if exist "%jar_file%" (
    del /Q "%jar_file%"
)
"%TEMP%\7za920\7za.exe" a -tzip "%jar_file%" "%tmp_dir%\*" -r
rmdir /S /Q "%tmp_dir%"

if exist "%TEMP%\7za920.zip" (
    echo Removing downloaded files
    del /Q "%TEMP%\7za920.zip"
)

echo SHA256 before stripping jar file:
for /F "delims=" %%h in ('certutil -hashfile "%jar_file%" SHA256 ^| findstr -i -v "SHA256" ^| findstr -i -v "certutil"') do (set hash=%%h)
echo %hash%

echo Making deterministic jar by stripping out parameters and comments that contain dates
:: Jar file created from https://github.com/ManfredKarrer/tools
:: TODO Is this step still necessary? Since we are using preserveFileTimestamps and reproducibleFileOrder in build.gradle
java -jar "%CD%\desktop\package\tools-1.0.jar" "%jar_file%"

echo SHA256 after stripping jar file:
for /F "delims=" %%h in ('certutil -hashfile "%jar_file%" SHA256 ^| findstr -i -v "SHA256" ^| findstr -i -v "certutil"') do (set hash=%%h)
echo %hash%
echo %hash% > "%package_dir%\%jar_filename%.txt"

:PackageJar
if exist "%package_dir%\windows\Bisq-%version%.exe" (
    del /Q "%package_dir%\windows\Bisq-%version%.exe"
)

cd desktop

echo Generating packaged executable
call "%JAVA_HOME%\bin\javapackager.exe" -deploy ^
-native exe ^
-name Bisq ^
-title Bisq ^
-vendor Bisq ^
-outdir "%package_dir%\windows" ^
-appclass bisq.desktop.app.BisqAppMain ^
-srcdir "%package_dir%" ^
-srcfiles %jar_filename% ^
-outfile Bisq ^
-v

if not exist "%package_dir%\windows\Bisq-%version%.exe" (
    echo No exe file found at %package_dir%\windows\Bisq-%version%.exe
    exit /B 3
)

echo Signing executable with default Code Signing Certificate
call "C:\Program Files (x86)\Windows Kits\10\App Certification Kit\signtool.exe" sign /v /fd SHA256 /a "%package_dir%\windows\Bisq-%version%.exe"

echo SHA256 of %package_dir%\windows\Bisq-%version%.exe:
for /F "delims=" %%h in ('certutil -hashfile "%package_dir%\windows\Bisq-%version%.exe" SHA256 ^| findstr -i -v "SHA256" ^| findstr -i -v "certutil"') do (set hash=%%h)
echo %hash%
echo %hash% > "%package_dir%\windows\Bisq-%version%.exe.txt"

echo Done!
pause<|MERGE_RESOLUTION|>--- conflicted
+++ resolved
@@ -11,11 +11,7 @@
 
 @echo off
 
-<<<<<<< HEAD
-set version=1.5.3
-=======
 set version=1.5.3-SNAPSHOT
->>>>>>> d5ef7e66
 if not exist "%JAVA_HOME%\bin\javapackager.exe" (
     if not exist "%ProgramFiles%\Java\jdk-10.0.2" (
         echo Javapackager not found. Update JAVA_HOME variable to point to OracleJDK.
