--- conflicted
+++ resolved
@@ -11,11 +11,7 @@
 
 @echo off
 
-<<<<<<< HEAD
-set version=1.5.0-SNAPSHOT
-=======
 set version=1.5.1
->>>>>>> ce04a8fc
 if not exist "%JAVA_HOME%\bin\javapackager.exe" (
     if not exist "%ProgramFiles%\Java\jdk-10.0.2" (
         echo Javapackager not found. Update JAVA_HOME variable to point to OracleJDK.
