#!/bin/bash

cd $(dirname $0)/../../../

<<<<<<< HEAD
oldVersion=1.2.0
newVersion=1.2.1
=======
oldVersion=1.2.1
newVersion=1.2.2
>>>>>>> 00183db5

find . -type f \( -name "finalize.sh" \
-o -name "create_app.sh" \
-o -name "build.gradle" \
-o -name "release.bat" \
-o -name "package.bat" \
-o -name "release.sh" \
-o -name "package.sh" \
-o -name "version.txt" \
-o -name "Dockerfile" \
\) -exec sed -i '' s/"$oldVersion-SNAPSHOT"/$newVersion/ {} +

find . -type f \( -name "Info.plist" \
-o -name "SeedNodeMain.java" \
-o -name "Version.java" \
\) -exec sed -i '' s/$oldVersion/$newVersion/ {} +
<|MERGE_RESOLUTION|>--- conflicted
+++ resolved
@@ -2,13 +2,8 @@
 
 cd $(dirname $0)/../../../
 
-<<<<<<< HEAD
-oldVersion=1.2.0
-newVersion=1.2.1
-=======
 oldVersion=1.2.1
 newVersion=1.2.2
->>>>>>> 00183db5
 
 find . -type f \( -name "finalize.sh" \
 -o -name "create_app.sh" \
