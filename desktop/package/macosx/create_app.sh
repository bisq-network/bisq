#!/bin/bash

cd $(dirname $0)/../../

mkdir -p deploy

set -e

<<<<<<< HEAD
version="1.5.0-SNAPSHOT"
=======
version="1.5.1"
>>>>>>> ce04a8fc

cd ..
./gradlew :desktop:build -x test shadowJar
cd desktop

EXE_JAR=build/libs/desktop-$version-all.jar
JAR_LIB=build/app/lib

# we need to strip out Java 9 module configuration used in the fontawesomefx library as it causes the javapackager to stop,
# because of this existing module information, although it is not used as a module.
echo Unzipping jar to delete module config
tmp=build/libs/tmp
unzip -o -q $EXE_JAR -d $tmp

# Sometimes $tmp/module-info.class is not available. TODO check why and if still needed
rm -f $tmp/module-info.class

rm $EXE_JAR
echo Zipping jar again without module config
cd $tmp; zip -r -q -X "../desktop-$version-all.jar" *
cd ../../../; rm -rf $tmp

echo SHA 256 before stripping jar file:
shasum -a256 $EXE_JAR | awk '{print $1}'

# We make a deterministic jar by stripping out comments with date, etc.
# jar file created from https://github.com/ManfredKarrer/tools
java -jar ./package/tools-1.0.jar $EXE_JAR

echo SHA 256 after stripping jar file to get a deterministic jar:
shasum -a256 $EXE_JAR | awk '{print $1}' | tee deploy/Bisq-$version.jar.txt

# zip jar lib for Raspberry Pi
echo "Zipping jar lib for raspberry pi"
zip -r -X -q "deploy/jar-lib-for-raspberry-pi-$version.zip" $JAR_LIB

# Set BISQ_VM_PATH as environment var to the directory where your shared folders for virtual box are residing

vmPath=$BISQ_VM_PATH
linux64=$vmPath/vm_shared_ubuntu/desktop
linux64Package=$linux64/package/linux
win64=$vmPath/vm_shared_windows/desktop
win64Package=$win64/package/windows

rm -rf $linux64Package $win64Package

mkdir -p $linux64 $win64 $linux64Package $win64Package

cp $EXE_JAR "deploy/Bisq-$version.jar"

# copy app jar to VM shared folders
cp $EXE_JAR "$linux64Package/../desktop-$version-all.jar"
cp $EXE_JAR "$win64Package/../desktop-$version-all.jar"

# Copy packager scripts to VM. No need to checkout the source as we only are interested in the build scripts.

cp -r package/linux/. $linux64Package
cp -r package/windows/. $win64Package

if [ -z "$JAVA_HOME" ]; then
    JAVA_HOME=$(/usr/libexec/java_home)
fi

# Open jdk does not has the java packager.
# JAVA_HOME=/Library/Java/JavaVirtualMachines/oracle_jdk-10.0.2.jdk/Contents/Home

echo "Using JAVA_HOME: $JAVA_HOME"

$JAVA_HOME/bin/javapackager \
    -deploy \
    -BappVersion=$version \
    -Bmac.CFBundleIdentifier=io.bisq.CAT \
    -Bmac.CFBundleName=Bisq \
    -Bicon=package/macosx/Bisq.icns \
    -Bruntime="$JAVA_HOME/jre" \
    -native dmg \
    -name Bisq \
    -title "A decentralized bitcoin exchange network." \
    -vendor Bisq \
    -outdir deploy \
    -srcdir deploy \
    -srcfiles "Bisq-$version.jar" \
    -appclass bisq.desktop.app.BisqAppMain \
    -outfile Bisq \
    -v

open deploy

cd package/macosx<|MERGE_RESOLUTION|>--- conflicted
+++ resolved
@@ -6,11 +6,7 @@
 
 set -e
 
-<<<<<<< HEAD
-version="1.5.0-SNAPSHOT"
-=======
 version="1.5.1"
->>>>>>> ce04a8fc
 
 cd ..
 ./gradlew :desktop:build -x test shadowJar
