#!/bin/bash

cd $(dirname $0)/../../

mkdir -p deploy

set -e

<<<<<<< HEAD
version="1.5.3"
=======
version="1.5.3-SNAPSHOT"
>>>>>>> d5ef7e66

cd ..
./gradlew :desktop:build -x test shadowJar
cd desktop

EXE_JAR=build/libs/desktop-$version-all.jar
JAR_LIB=build/app/lib

# we need to strip out Java 9 module configuration used in the fontawesomefx library as it causes the javapackager to stop,
# because of this existing module information, although it is not used as a module.
echo Unzipping jar to delete module config
tmp=build/libs/tmp
unzip -o -q $EXE_JAR -d $tmp

# Sometimes $tmp/module-info.class is not available. TODO check why and if still needed
rm -f $tmp/module-info.class

rm $EXE_JAR
echo Zipping jar again without module config
cd $tmp; zip -r -q -X "../desktop-$version-all.jar" *
cd ../../../; rm -rf $tmp

echo SHA 256 before stripping jar file:
shasum -a256 $EXE_JAR | awk '{print $1}'

# We make a deterministic jar by stripping out comments with date, etc.
# jar file created from https://github.com/ManfredKarrer/tools
java -jar ./package/tools-1.0.jar $EXE_JAR

echo SHA 256 after stripping jar file to get a deterministic jar:
shasum -a256 $EXE_JAR | awk '{print $1}' | tee deploy/Bisq-$version.jar.txt

# zip jar lib for Raspberry Pi
echo "Zipping jar lib for raspberry pi"
zip -r -X -q "deploy/jar-lib-for-raspberry-pi-$version.zip" $JAR_LIB

# Set BISQ_VM_PATH as environment var to the directory where your shared folders for virtual box are residing

vmPath=$BISQ_VM_PATH
linux64=$vmPath/vm_shared_ubuntu/desktop
linux64Package=$linux64/package/linux
win64=$vmPath/vm_shared_windows/desktop
win64Package=$win64/package/windows

rm -rf $linux64Package $win64Package

mkdir -p $linux64 $win64 $linux64Package $win64Package

cp $EXE_JAR "deploy/Bisq-$version.jar"

# copy app jar to VM shared folders
cp $EXE_JAR "$linux64Package/../desktop-$version-all.jar"
cp $EXE_JAR "$win64Package/../desktop-$version-all.jar"

# Copy packager scripts to VM. No need to checkout the source as we only are interested in the build scripts.

cp -r package/linux/. $linux64Package
cp -r package/windows/. $win64Package

if [ -z "$JAVA_HOME" ]; then
    JAVA_HOME=$(/usr/libexec/java_home)
fi

# Open jdk does not has the java packager.
# JAVA_HOME=/Library/Java/JavaVirtualMachines/oracle_jdk-10.0.2.jdk/Contents/Home

echo "Using JAVA_HOME: $JAVA_HOME"

$JAVA_HOME/bin/javapackager \
    -deploy \
    -BappVersion=$version \
    -Bmac.CFBundleIdentifier=io.bisq.CAT \
    -Bmac.CFBundleName=Bisq \
    -Bicon=package/macosx/Bisq.icns \
    -Bruntime="$JAVA_HOME/jre" \
    -native dmg \
    -name Bisq \
    -title "A decentralized bitcoin exchange network." \
    -vendor Bisq \
    -outdir deploy \
    -srcdir deploy \
    -srcfiles "Bisq-$version.jar" \
    -appclass bisq.desktop.app.BisqAppMain \
    -outfile Bisq \
    -v

open deploy

cd package/macosx<|MERGE_RESOLUTION|>--- conflicted
+++ resolved
@@ -6,11 +6,7 @@
 
 set -e
 
-<<<<<<< HEAD
-version="1.5.3"
-=======
 version="1.5.3-SNAPSHOT"
->>>>>>> d5ef7e66
 
 cd ..
 ./gradlew :desktop:build -x test shadowJar
