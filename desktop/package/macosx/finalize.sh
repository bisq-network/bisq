#!/bin/bash

cd ../../

<<<<<<< HEAD
version="1.5.3"
=======
version="1.5.3-SNAPSHOT"
>>>>>>> d5ef7e66

target_dir="releases/$version"

# Set BISQ_GPG_USER as environment var to the email address used for gpg signing. e.g. BISQ_GPG_USER=manfred@bitsquare.io
# Set BISQ_VM_PATH as environment var to the directory where your shared folders for virtual box are residing

vmPath=$BISQ_VM_PATH
linux64=$vmPath/vm_shared_ubuntu/desktop/package/linux
win64=$vmPath/vm_shared_windows/desktop/package/windows

deployDir=deploy

rm -r $target_dir

mkdir -p $target_dir

# sig key mkarrer
cp "$target_dir/../../package/F379A1C6.asc" "$target_dir/"
# sig key cbeams
cp "$target_dir/../../package/5BC5ED73.asc" "$target_dir/"
# sig key Christoph Atteneder
cp "$target_dir/../../package/29CDFD3B.asc" "$target_dir/"
# signing key
cp "$target_dir/../../package/signingkey.asc" "$target_dir/"
# hash of jar file
cp "deploy/Bisq-$version.jar.txt" "$target_dir/"

dmg="Bisq-$version.dmg"
cp "$deployDir/$dmg" "$target_dir/"

deb="Bisq-$version.deb"
deb64="Bisq-64bit-$version.deb"
cp "$linux64/$deb" "$target_dir/$deb64"

rpm="Bisq-$version.rpm"
rpm64="Bisq-64bit-$version.rpm"
cp "$linux64/$rpm" "$target_dir/$rpm64"

exe="Bisq-$version.exe"
exe64="Bisq-64bit-$version.exe"
cp "$win64/$exe" "$target_dir/$exe64"

rpi="jar-lib-for-raspberry-pi-$version.zip"
cp "$deployDir/$rpi" "$target_dir/"

cd "$target_dir"

echo Create signatures
gpg --digest-algo SHA256 --local-user $BISQ_GPG_USER --output $dmg.asc --detach-sig --armor $dmg
gpg --digest-algo SHA256 --local-user $BISQ_GPG_USER --output $deb64.asc --detach-sig --armor $deb64
gpg --digest-algo SHA256 --local-user $BISQ_GPG_USER --output $rpm64.asc --detach-sig --armor $rpm64
gpg --digest-algo SHA256 --local-user $BISQ_GPG_USER --output $exe64.asc --detach-sig --armor $exe64
gpg --digest-algo SHA256 --local-user $BISQ_GPG_USER --output $rpi.asc --detach-sig --armor $rpi

echo Verify signatures
gpg --digest-algo SHA256 --verify $dmg{.asc*,}
gpg --digest-algo SHA256 --verify $deb64{.asc*,}
gpg --digest-algo SHA256 --verify $rpm64{.asc*,}
gpg --digest-algo SHA256 --verify $exe64{.asc*,}
gpg --digest-algo SHA256 --verify $rpi{.asc*,}

mkdir $win64/$version
cp -r . $win64/$version

open "."<|MERGE_RESOLUTION|>--- conflicted
+++ resolved
@@ -2,11 +2,7 @@
 
 cd ../../
 
-<<<<<<< HEAD
-version="1.5.3"
-=======
 version="1.5.3-SNAPSHOT"
->>>>>>> d5ef7e66
 
 target_dir="releases/$version"
 
