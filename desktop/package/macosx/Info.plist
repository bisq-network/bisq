--- conflicted
+++ resolved
@@ -5,17 +5,10 @@
         <!-- See: https://developer.apple.com/library/archive/documentation/General/Reference/InfoPlistKeyReference/Articles/CoreFoundationKeys.html -->
 
         <key>CFBundleVersion</key>
-<<<<<<< HEAD
-        <string>1.2.1</string>
-
-        <key>CFBundleShortVersionString</key>
-        <string>1.2.1</string>
-=======
         <string>1.2.2</string>
 
         <key>CFBundleShortVersionString</key>
         <string>1.2.2</string>
->>>>>>> 00183db5
 
         <key>CFBundleExecutable</key>
         <string>Bisq</string>
