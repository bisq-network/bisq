--- conflicted
+++ resolved
@@ -7,9 +7,6 @@
 #   - Ensure JAVA_HOME below is pointing to OracleJDK 10 directory
 
 version=0.9.3-SNAPSHOT
-<<<<<<< HEAD
-version_base=$(echo $version | awk -F'[_-]' '{print $1}')
-=======
 if [ ! -f "$JAVA_HOME/bin/javapackager" ] && [ -d "/usr/lib/jvm/jdk-10.0.2" ]; then
     JAVA_HOME=/usr/lib/jvm/jdk-10.0.2
 else
@@ -17,7 +14,6 @@
     exit 1
 fi
 
->>>>>>> ef106858
 base_dir=$( cd "$(dirname "$0")" ; pwd -P )/../../..
 src_dir=$base_dir/desktop/package
 
@@ -140,7 +136,7 @@
 
 if [ ! -f "$base_dir/desktop/package/linux/bisq-$version_base-1.x86_64.rpm" ]; then
     echo No rpm file found at $base_dir/desktop/package/linux/bisq-$version_base-1.x86_64.rpm
-    exit 2
+    exit 3
 fi
 
 # FIXME: My Ubuntu somehow also deletes the lower case file
