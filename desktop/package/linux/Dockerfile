###
#
# Quick dockerfile meant to help building.
# Missing:
# - crypto fixes to JDK
# - various paths in the build script
###

# pull base image
FROM openjdk:8-jdk
<<<<<<< HEAD
ENV version 1.2.1-SNAPSHOT
=======
ENV version 1.2.2-SNAPSHOT
>>>>>>> 00183db5

RUN apt-get update && apt-get install -y --no-install-recommends openjfx && rm -rf /var/lib/apt/lists/* &&
apt-get install -y vim fakeroot


COPY 64bitBuild.sh /root
COPY bisq-$version.jar /root
# cd to the Dex directory and execute the jar.
#CMD cd ~/Dex && java -jar Dex.jar<|MERGE_RESOLUTION|>--- conflicted
+++ resolved
@@ -8,11 +8,7 @@
 
 # pull base image
 FROM openjdk:8-jdk
-<<<<<<< HEAD
-ENV version 1.2.1-SNAPSHOT
-=======
 ENV version 1.2.2-SNAPSHOT
->>>>>>> 00183db5
 
 RUN apt-get update && apt-get install -y --no-install-recommends openjfx && rm -rf /var/lib/apt/lists/* &&
 apt-get install -y vim fakeroot
