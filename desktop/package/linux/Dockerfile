--- conflicted
+++ resolved
@@ -8,11 +8,7 @@
 
 # pull base image
 FROM openjdk:8-jdk
-<<<<<<< HEAD
-ENV version 1.5.0-SNAPSHOT
-=======
 ENV version 1.5.1
->>>>>>> ce04a8fc
 
 RUN apt-get update && apt-get install -y --no-install-recommends openjfx && rm -rf /var/lib/apt/lists/* &&
 apt-get install -y vim fakeroot
