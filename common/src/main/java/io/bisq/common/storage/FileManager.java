/*
 * This file is part of bisq.
 *
 * bisq is free software: you can redistribute it and/or modify it
 * under the terms of the GNU Affero General Public License as published by
 * the Free Software Foundation, either version 3 of the License, or (at
 * your option) any later version.
 *
 * bisq is distributed in the hope that it will be useful, but WITHOUT
 * ANY WARRANTY; without even the implied warranty of MERCHANTABILITY or
 * FITNESS FOR A PARTICULAR PURPOSE. See the GNU Affero General Public
 * License for more details.
 *
 * You should have received a copy of the GNU Affero General Public License
 * along with bisq. If not, see <http://www.gnu.org/licenses/>.
 */

package io.bisq.common.storage;

import com.google.common.util.concurrent.CycleDetectingLockFactory;
import io.bisq.common.UserThread;
import io.bisq.common.proto.persistable.PersistableEnvelope;
import io.bisq.common.proto.persistable.PersistenceProtoResolver;
import io.bisq.common.util.Utilities;
import io.bisq.generated.protobuffer.PB;
import lombok.extern.slf4j.Slf4j;

import java.io.*;
import java.nio.file.Paths;
import java.util.Random;
import java.util.concurrent.Callable;
import java.util.concurrent.ScheduledThreadPoolExecutor;
import java.util.concurrent.TimeUnit;
import java.util.concurrent.atomic.AtomicBoolean;
import java.util.concurrent.locks.ReentrantLock;

@Slf4j
public class FileManager<T extends PersistableEnvelope> {
    private final File dir;
    private final File storageFile;
    private final ScheduledThreadPoolExecutor executor;
    private final AtomicBoolean savePending;
    private final long delay;
    private final Callable<Void> saveFileTask;
    private T persistable;
    private final PersistenceProtoResolver persistenceProtoResolver;
    private final ReentrantLock writeLock = CycleDetectingLockFactory.newInstance(CycleDetectingLockFactory.Policies.THROW).newReentrantLock("writeLock");

    ///////////////////////////////////////////////////////////////////////////////////////////
    // Constructor
    ///////////////////////////////////////////////////////////////////////////////////////////

    public FileManager(File dir, File storageFile, long delay, PersistenceProtoResolver persistenceProtoResolver) {
        this.dir = dir;
        this.storageFile = storageFile;
        this.persistenceProtoResolver = persistenceProtoResolver;

        executor = Utilities.getScheduledThreadPoolExecutor("FileManager", 1, 10, 5);

        // File must only be accessed from the auto-save executor from now on, to avoid simultaneous access.
        savePending = new AtomicBoolean();
        this.delay = delay;

        saveFileTask = () -> {
            Thread.currentThread().setName("Save-file-task-" + new Random().nextInt(10000));
            // Runs in an auto save thread.
            if (!savePending.getAndSet(false)) {
                // Some other scheduled request already beat us to it.
                return null;
            }
            saveNowInternal(persistable);
            return null;
        };
        Runtime.getRuntime().addShutdownHook(new Thread(() -> {
            UserThread.execute(FileManager.this::shutDown);
        }, "FileManager.ShutDownHook"));
    }


    ///////////////////////////////////////////////////////////////////////////////////////////
    // API
    ///////////////////////////////////////////////////////////////////////////////////////////

    /**
     * Actually write the wallet file to disk, using an atomic rename when possible. Runs on the current thread.
     */
    public void saveNow(T persistable) {
        saveNowInternal(persistable);
    }

    /**
     * Queues up a save in the background. Useful for not very important wallet changes.
     */
    public void saveLater(T persistable) {
        saveLater(persistable, delay);
    }

    public void saveLater(T persistable, long delayInMilli) {
        this.persistable = persistable;

        if (savePending.getAndSet(true))
            return;   // Already pending.

        executor.schedule(saveFileTask, delayInMilli, TimeUnit.MILLISECONDS);
    }

    public synchronized T read(File file) throws IOException, ClassNotFoundException {
        log.debug("read" + file);

        try (final FileInputStream fileInputStream = new FileInputStream(file)) {
            return (T) persistenceProtoResolver.fromProto(PB.PersistableEnvelope.parseDelimitedFrom(fileInputStream));
        } catch (Throwable t) {
            log.error("Exception at proto read: " + t.getMessage() + " " + file.getName());
            //if(DevEnv.DEV_MODE)
            throw new RuntimeException("Exception at proto read: " + t.getMessage() + " " + file.getName());
        }


        /*try (final FileInputStream fileInputStream = new FileInputStream(file);
             final ObjectInputStream objectInputStream = new LookAheadObjectInputStream(fileInputStream, false)) {
            //noinspection unchecked
            log.warn("Still using Serializable storing for file: {}", file);
            return (T) objectInputStream.readObject();
        } catch (Throwable t) {
            log.error("Exception at read: " + t.getMessage());
            throw t;
        }*/
    }

    public synchronized void removeFile(String fileName) {
        log.debug("removeFile" + fileName);
        File file = new File(dir, fileName);
        boolean result = file.delete();
        if (!result)
            log.warn("Could not delete file: " + file.toString());

        File backupDir = new File(Paths.get(dir.getAbsolutePath(), "backup").toString());
        if (backupDir.exists()) {
            File backupFile = new File(Paths.get(dir.getAbsolutePath(), "backup", fileName).toString());
            if (backupFile.exists()) {
                result = backupFile.delete();
                if (!result)
                    log.warn("Could not delete backupFile: " + file.toString());
            }
        }
    }


    /**
     * Shut down auto-saving.
     */
    void shutDown() {
        executor.shutdown();
        try {
            executor.awaitTermination(5, TimeUnit.SECONDS);
        } catch (InterruptedException e) {
            Thread.currentThread().interrupt();
        }
    }

    public synchronized void removeAndBackupFile(String fileName) throws IOException {
        File corruptedBackupDir = new File(Paths.get(dir.getAbsolutePath(), "backup_of_corrupted_data").toString());
        if (!corruptedBackupDir.exists())
            if (!corruptedBackupDir.mkdir())
                log.warn("make dir failed");

        File corruptedFile = new File(Paths.get(dir.getAbsolutePath(), "backup_of_corrupted_data", fileName).toString());
        renameTempFileToFile(storageFile, corruptedFile);
    }

    public synchronized void backupFile(String fileName, int numMaxBackupFiles) {
        FileUtil.rollingBackup(dir, fileName, numMaxBackupFiles);
    }

    ///////////////////////////////////////////////////////////////////////////////////////////
    // Private
    ///////////////////////////////////////////////////////////////////////////////////////////

    private void saveNowInternal(T persistable) {
        long now = System.currentTimeMillis();
        saveToFile(persistable, dir, storageFile);
        log.trace("Save {} completed in {} msec", storageFile, System.currentTimeMillis() - now);
    }

    // TODO Sometimes we get a ConcurrentModificationException here
    private synchronized void saveToFile(T persistable, File dir, File storageFile) {
        File tempFile = null;
        FileOutputStream fileOutputStream = null;
        ObjectOutputStream objectOutputStream = null;
        PrintWriter printWriter = null;

<<<<<<< HEAD
=======
        log.info("saveToFile persistable.class " + persistable.getClass().getSimpleName());
>>>>>>> 3cc27fe8
        PB.PersistableEnvelope protoPersistable = null;
        try {
            protoPersistable = (PB.PersistableEnvelope) persistable.toProtoMessage();
        } catch (Throwable e) {
            log.error("Error at saveToFile: {}, {}, {}", persistable.getClass().getSimpleName(), storageFile, e.getStackTrace());
        }

        try {
            if (!dir.exists())
                if (!dir.mkdir())
                    log.warn("make dir failed");

            tempFile = File.createTempFile("temp", null, dir);
            tempFile.deleteOnExit();
            if (persistable instanceof PlainTextWrapper) {
                // When we dump json files we don't want to safe it as java serialized string objects, so we use PrintWriter instead.
                printWriter = new PrintWriter(tempFile);
                printWriter.println(((PlainTextWrapper) persistable).plainText);
            } else if (protoPersistable != null) {
                fileOutputStream = new FileOutputStream(tempFile);

                log.info("Writing protobuffer to disc:{}", persistable.getClass());
                writeLock.lock();
                protoPersistable.writeDelimitedTo(fileOutputStream);

                // Attempt to force the bits to hit the disk. In reality the OS or hard disk itself may still decide
                // to not write through to physical media for at least a few seconds, but this is the best we can do.
                fileOutputStream.flush();
                fileOutputStream.getFD().sync();
                writeLock.unlock();

                // Close resources before replacing file with temp file because otherwise it causes problems on windows
                // when rename temp file
                fileOutputStream.close();
            } else {
                log.warn("Could not persist: {},{}", persistable.getClass(), persistable.toString());
                /*
                // Don't use auto closeable resources in try() as we would need too many try/catch clauses (for tempFile)
                // and we need to close it
                // manually before replacing file with temp file
                fileOutputStream = new FileOutputStream(tempFile);
                objectOutputStream = new ObjectOutputStream(fileOutputStream);

                writeLock.lock();
                objectOutputStream.writeObject(persistable);
                // Attempt to force the bits to hit the disk. In reality the OS or hard disk itself may still decide
                // to not write through to physical media for at least a few seconds, but this is the best we can do.
                fileOutputStream.flush();
                fileOutputStream.getFD().sync();
                writeLock.unlock();

                // Close resources before replacing file with temp file because otherwise it causes problems on windows
                // when rename temp file
                fileOutputStream.close();
                objectOutputStream.close();
                */
            }
            renameTempFileToFile(tempFile, storageFile);
        } catch (Throwable t) {
            log.error("storageFile " + storageFile.toString());
            t.printStackTrace();
            log.error("Error at saveToFile: " + t.getMessage());
        } finally {
            if (writeLock.isLocked())
                writeLock.unlock();
            if (tempFile != null && tempFile.exists()) {
                log.warn("Temp file still exists after failed save. We will delete it now. storageFile=" + storageFile);
                if (!tempFile.delete())
                    log.error("Cannot delete temp file.");
            }

            try {
                if (objectOutputStream != null)
                    objectOutputStream.close();
                if (fileOutputStream != null)
                    fileOutputStream.close();
                if (printWriter != null)
                    printWriter.close();
            } catch (IOException e) {
                // We swallow that
                e.printStackTrace();
                log.error("Cannot close resources." + e.getMessage());
            }
        }
    }

    private synchronized void renameTempFileToFile(File tempFile, File file) throws IOException {
        if (Utilities.isWindows()) {
            // Work around an issue on Windows whereby you can't rename over existing files.
            final File canonical = file.getCanonicalFile();
            if (canonical.exists() && !canonical.delete()) {
                throw new IOException("Failed to delete canonical file for replacement with save");
            }
            if (!tempFile.renameTo(canonical)) {
                throw new IOException("Failed to rename " + tempFile + " to " + canonical);
            }
        } else if (!tempFile.renameTo(file)) {
            throw new IOException("Failed to rename " + tempFile + " to " + file);
        }
    }
}<|MERGE_RESOLUTION|>--- conflicted
+++ resolved
@@ -189,10 +189,7 @@
         ObjectOutputStream objectOutputStream = null;
         PrintWriter printWriter = null;
 
-<<<<<<< HEAD
-=======
         log.info("saveToFile persistable.class " + persistable.getClass().getSimpleName());
->>>>>>> 3cc27fe8
         PB.PersistableEnvelope protoPersistable = null;
         try {
             protoPersistable = (PB.PersistableEnvelope) persistable.toProtoMessage();
