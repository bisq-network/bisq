package io.bitsquare.app;

import org.slf4j.Logger;
import org.slf4j.LoggerFactory;

public class DevFlags {
    private static final Logger log = LoggerFactory.getLogger(DevFlags.class);

    public static final boolean STRESS_TEST_MODE = false;
    public static final boolean DEV_MODE = STRESS_TEST_MODE || false;
<<<<<<< HEAD
    public static final boolean IS_RELEASE_VERSION = !DEV_MODE && true;
=======
>>>>>>> 0274edca
}<|MERGE_RESOLUTION|>--- conflicted
+++ resolved
@@ -8,8 +8,4 @@
 
     public static final boolean STRESS_TEST_MODE = false;
     public static final boolean DEV_MODE = STRESS_TEST_MODE || false;
-<<<<<<< HEAD
-    public static final boolean IS_RELEASE_VERSION = !DEV_MODE && true;
-=======
->>>>>>> 0274edca
 }