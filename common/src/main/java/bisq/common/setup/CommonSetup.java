/*
 * This file is part of Bisq.
 *
 * Bisq is free software: you can redistribute it and/or modify it
 * under the terms of the GNU Affero General Public License as published by
 * the Free Software Foundation, either version 3 of the License, or (at
 * your option) any later version.
 *
 * Bisq is distributed in the hope that it will be useful, but WITHOUT
 * ANY WARRANTY; without even the implied warranty of MERCHANTABILITY or
 * FITNESS FOR A PARTICULAR PURPOSE. See the GNU Affero General Public
 * License for more details.
 *
 * You should have received a copy of the GNU Affero General Public License
 * along with Bisq. If not, see <http://www.gnu.org/licenses/>.
 */

package bisq.common.setup;

import bisq.common.UserThread;
import bisq.common.app.AsciiLogo;
import bisq.common.app.DevEnv;
import bisq.common.app.Log;
import bisq.common.app.Version;
import bisq.common.config.Config;
import bisq.common.util.GcUtil;
import bisq.common.util.Profiler;
import bisq.common.util.Utilities;

import org.bitcoinj.store.BlockStoreException;

import org.apache.commons.lang3.exception.ExceptionUtils;

import java.net.URISyntaxException;

import java.nio.file.Paths;

import java.util.concurrent.RejectedExecutionException;
import java.util.concurrent.TimeUnit;

import ch.qos.logback.classic.Level;

import lombok.extern.slf4j.Slf4j;



import sun.misc.Signal;

@Slf4j
public class CommonSetup {

    public static void setup(Config config, GracefulShutDownHandler gracefulShutDownHandler) {
        setupLog(config);
        AsciiLogo.showAsciiLogo();
        Version.setBaseCryptoNetworkId(config.baseCurrencyNetwork.ordinal());
        Version.printVersion();
        maybePrintPathOfCodeSource();
        Profiler.printSystemLoad();

        // Full DAO nodes (like seed nodes) do not use the GC triggers as it is expected they have sufficient RAM allocated.
        GcUtil.setDISABLE_GC_CALLS(config.fullDaoNode);

        setSystemProperties();
        setupSigIntHandlers(gracefulShutDownHandler);

        DevEnv.setup(config);
    }

    public static void startPeriodicTasks() {
        Profiler.printSystemLoadPeriodically(10, TimeUnit.MINUTES);
        GcUtil.autoReleaseMemory();
    }

    public static void setupUncaughtExceptionHandler(UncaughtExceptionHandler uncaughtExceptionHandler) {
        Thread.UncaughtExceptionHandler handler = (thread, throwable) -> {
            if (throwable.getCause() != null && throwable.getCause().getCause() != null &&
                    throwable.getCause().getCause() instanceof BlockStoreException) {
                log.error("Uncaught BlockStoreException ", throwable);
<<<<<<< HEAD
=======
            } else if (throwable instanceof OutOfMemoryError) {
                Profiler.printSystemLoad();
                log.error("OutOfMemoryError occurred. We shut down.", throwable);
                // Leave it to the handleUncaughtException to shut down or not.
                UserThread.execute(() -> uncaughtExceptionHandler.handleUncaughtException(throwable, false));
>>>>>>> f4c679de
            } else if (throwable instanceof ClassCastException &&
                    "sun.awt.image.BufImgSurfaceData cannot be cast to sun.java2d.xr.XRSurfaceData".equals(throwable.getMessage())) {
                log.warn(throwable.getMessage());
            } else if (throwable instanceof RejectedExecutionException) {
                log.error("Uncaught RejectedExecutionException ", throwable);
            } else if (throwable instanceof UnsupportedOperationException &&
                    "The system tray is not supported on the current platform.".equals(throwable.getMessage())) {
                log.warn(throwable.getMessage());
            } else {
                log.error("Uncaught Exception from thread " + Thread.currentThread().getName());
                log.error("throwableMessage= " + throwable.getMessage());
                log.error("throwableClass= " + throwable.getClass());
                log.error("Stack trace:\n" + ExceptionUtils.getStackTrace(throwable));
                throwable.printStackTrace();
                UserThread.execute(() -> uncaughtExceptionHandler.handleUncaughtException(throwable, false));
            }
        };
        Thread.setDefaultUncaughtExceptionHandler(handler);
        Thread.currentThread().setUncaughtExceptionHandler(handler);
    }

    private static void setupLog(Config config) {
        String logPath = Paths.get(config.appDataDir.getPath(), "bisq").toString();
        Log.setup(logPath);
        log.info("Log file at: {}.log", logPath);
        Utilities.printSysInfo();
        Log.setLevel(Level.toLevel(config.logLevel));
    }

    protected static void setSystemProperties() {
        if (Utilities.isLinux())
            System.setProperty("prism.lcdtext", "false");
    }

    protected static void setupSigIntHandlers(GracefulShutDownHandler gracefulShutDownHandler) {
        Signal.handle(new Signal("INT"), signal -> {
            log.info("Received {}", signal);
            UserThread.execute(() -> gracefulShutDownHandler.gracefulShutDown(() -> {
            }));
        });

        Signal.handle(new Signal("TERM"), signal -> {
            log.info("Received {}", signal);
            UserThread.execute(() -> gracefulShutDownHandler.gracefulShutDown(() -> {
            }));
        });
    }

    protected static void maybePrintPathOfCodeSource() {
        try {
            final String pathOfCodeSource = Utilities.getPathOfCodeSource();
            if (!pathOfCodeSource.endsWith("classes"))
                log.info("Path to Bisq jar file: " + pathOfCodeSource);
        } catch (URISyntaxException e) {
            log.error(e.toString());
            e.printStackTrace();
        }
    }
}<|MERGE_RESOLUTION|>--- conflicted
+++ resolved
@@ -76,14 +76,11 @@
             if (throwable.getCause() != null && throwable.getCause().getCause() != null &&
                     throwable.getCause().getCause() instanceof BlockStoreException) {
                 log.error("Uncaught BlockStoreException ", throwable);
-<<<<<<< HEAD
-=======
             } else if (throwable instanceof OutOfMemoryError) {
                 Profiler.printSystemLoad();
                 log.error("OutOfMemoryError occurred. We shut down.", throwable);
                 // Leave it to the handleUncaughtException to shut down or not.
                 UserThread.execute(() -> uncaughtExceptionHandler.handleUncaughtException(throwable, false));
->>>>>>> f4c679de
             } else if (throwable instanceof ClassCastException &&
                     "sun.awt.image.BufImgSurfaceData cannot be cast to sun.java2d.xr.XRSurfaceData".equals(throwable.getMessage())) {
                 log.warn(throwable.getMessage());
