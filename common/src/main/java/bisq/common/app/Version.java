--- conflicted
+++ resolved
@@ -27,11 +27,7 @@
     // VERSION = 0.5.0 introduces proto buffer for the P2P network and local DB and is a not backward compatible update
     // Therefore all sub versions start again with 1
     // We use semantic versioning with major, minor and patch
-<<<<<<< HEAD
-    public static final String VERSION = "1.2.1";
-=======
     public static final String VERSION = "1.2.2";
->>>>>>> 00183db5
 
     public static int getMajorVersion(String version) {
         return getSubVersion(version, 0);
@@ -77,11 +73,7 @@
     // The version no. for the objects sent over the network. A change will break the serialization of old objects.
     // If objects are used for both network and database the network version is applied.
     // VERSION = 0.5.0 -> P2P_NETWORK_VERSION = 1
-<<<<<<< HEAD
-    // With version 1.2.1 we change to version 2 (new trade protocol)
-=======
     // With version 1.2.2 we change to version 2 (new trade protocol)
->>>>>>> 00183db5
     public static final int P2P_NETWORK_VERSION = 1;
 
     // The version no. of the serialized data stored to disc. A change will break the serialization of old objects.
@@ -92,11 +84,7 @@
     // A taker will check the version of the offers to see if his version is compatible.
     // Offers created with the old version will become invalid and have to be canceled.
     // VERSION = 0.5.0 -> TRADE_PROTOCOL_VERSION = 1
-<<<<<<< HEAD
-    // Version 1.2.1 -> TRADE_PROTOCOL_VERSION = 2
-=======
     // Version 1.2.2 -> TRADE_PROTOCOL_VERSION = 2
->>>>>>> 00183db5
     public static final int TRADE_PROTOCOL_VERSION = 2;
     private static int p2pMessageVersion;
 
