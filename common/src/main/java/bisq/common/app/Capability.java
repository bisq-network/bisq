--- conflicted
+++ resolved
@@ -32,19 +32,12 @@
     @Deprecated PROPOSAL,               // Not required anymore as no old clients out there not having that support
     @Deprecated BLIND_VOTE,             // Not required anymore as no old clients out there not having that support
     @Deprecated ACK_MSG,                // Not required anymore as no old clients out there not having that support
-<<<<<<< HEAD
-    RECEIVE_BSQ_BLOCK,
-    DAO_STATE,
-    BUNDLE_OF_ENVELOPES,
-    SIGNED_ACCOUNT_AGE_WITNESS,
-    MEDIATION
-=======
     RECEIVE_BSQ_BLOCK,                  // Signaling that node which wants to receive BSQ blocks (DAO lite node)
     @Deprecated DAO_STATE,              // Not required anymore as no old clients out there not having that support
 
     //TODO can be set deprecated after v1.1.6 as we enforce update there
     BUNDLE_OF_ENVELOPES,                // Supports bundling of messages if many messages are sent in short interval
 
-    SIGNED_ACCOUNT_AGE_WITNESS          // Supports the signed account age witness feature
->>>>>>> bb806cfb
+    SIGNED_ACCOUNT_AGE_WITNESS,         // Supports the signed account age witness feature
+    MEDIATION                           // Supports mediation feature
 }