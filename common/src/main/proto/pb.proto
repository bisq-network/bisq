syntax = "proto3";
package io.bisq.protobuffer;

//
// Protobuffer v3 definitions of network messages and persisted objects.
//


option java_package = "protobuf";
option java_multiple_files = true;
///////////////////////////////////////////////////////////////////////////////////////////
// Network messages
///////////////////////////////////////////////////////////////////////////////////////////

// Those are messages sent over wire
message NetworkEnvelope {
    int32 message_version = 1;
    oneof message {
        PreliminaryGetDataRequest preliminary_get_data_request = 2;
        GetDataResponse get_data_response = 3;
        GetUpdatedDataRequest get_updated_data_request = 4;

        GetPeersRequest get_peers_request = 5;
        GetPeersResponse get_peers_response = 6;
        Ping ping = 7;
        Pong pong = 8;

        OfferAvailabilityRequest offer_availability_request = 9;
        OfferAvailabilityResponse offer_availability_response = 10;
        RefreshOfferMessage refresh_offer_message = 11;

        AddDataMessage add_data_message = 12;
        RemoveDataMessage remove_data_message = 13;
        RemoveMailboxDataMessage remove_mailbox_data_message = 14;

        CloseConnectionMessage close_connection_message = 15;
        PrefixedSealedAndSignedMessage prefixed_sealed_and_signed_message = 16;

        PayDepositRequest pay_deposit_request = 17;
        PublishDepositTxRequest publish_deposit_tx_request = 18;
        DepositTxPublishedMessage deposit_tx_published_message = 19;
        CounterCurrencyTransferStartedMessage counter_currency_transfer_started_message = 20;
        PayoutTxPublishedMessage payout_tx_published_message = 21;

        OpenNewDisputeMessage open_new_dispute_message = 22;
        PeerOpenedDisputeMessage peer_opened_dispute_message = 23;
        ChatMessage chat_message = 24;
        DisputeResultMessage dispute_result_message = 25;
        PeerPublishedDisputePayoutTxMessage peer_published_dispute_payout_tx_message = 26;

        PrivateNotificationMessage private_notification_message = 27;

        GetBlocksRequest get_blocks_request = 28;
        GetBlocksResponse get_blocks_response = 29;
        NewBlockBroadcastMessage new_block_broadcast_message = 30;

        AddPersistableNetworkPayloadMessage add_persistable_network_payload_message = 31;
        AckMessage ack_message = 32;
        RepublishGovernanceDataRequest republish_governance_data_request = 33;
        NewDaoStateHashMessage new_dao_state_hash_message = 34;
        GetDaoStateHashesRequest get_dao_state_hashes_request = 35;
        GetDaoStateHashesResponse get_dao_state_hashes_response = 36;
        NewProposalStateHashMessage new_proposal_state_hash_message = 37;
        GetProposalStateHashesRequest get_proposal_state_hashes_request = 38;
        GetProposalStateHashesResponse get_proposal_state_hashes_response = 39;
        NewBlindVoteStateHashMessage new_blind_vote_state_hash_message = 40;
        GetBlindVoteStateHashesRequest get_blind_vote_state_hashes_request = 41;
        GetBlindVoteStateHashesResponse get_blind_vote_state_hashes_response = 42;

        BundleOfEnvelopes bundle_of_envelopes = 43;
        MediatedPayoutTxSignatureMessage mediated_payout_tx_signature_message = 44;
        MediatedPayoutTxPublishedMessage mediated_payout_tx_published_message = 45;
    }
}

///////////////////////////////////////////////////////////////////////////////////////////
// Implementations of NetworkEnvelope
///////////////////////////////////////////////////////////////////////////////////////////

message BundleOfEnvelopes {
    repeated NetworkEnvelope envelopes = 1;
}

// get data

message PreliminaryGetDataRequest {
    int32 nonce = 21;
    repeated bytes excluded_keys = 2;
    repeated int32 supported_capabilities = 3;
}

message GetDataResponse {
    int32 request_nonce = 1;
    bool is_get_updated_data_response = 2;
    repeated StorageEntryWrapper data_set = 3;
    repeated int32 supported_capabilities = 4;
    repeated PersistableNetworkPayload persistable_network_payload_items = 5;
}

message GetUpdatedDataRequest {
    NodeAddress sender_node_address = 1;
    int32 nonce = 2;
    repeated bytes excluded_keys = 3;
}

// peers

message GetPeersRequest {
    NodeAddress sender_node_address = 1;
    int32 nonce = 2;
    repeated int32 supported_capabilities = 3;
    repeated Peer reported_peers = 4;
}

message GetPeersResponse {
    int32 request_nonce = 1;
    repeated Peer reported_peers = 2;
    repeated int32 supported_capabilities = 3;
}

message Ping {
    int32 nonce = 1;
    int32 last_round_trip_time = 2;
}

message Pong {
    int32 request_nonce = 1;
}

// offer

message OfferAvailabilityRequest {
    string offer_id = 1;
    PubKeyRing pub_key_ring = 2;
    int64 takers_trade_price = 3;
    repeated int32 supported_capabilities = 4;
    string uid = 5;
}

message OfferAvailabilityResponse {
    string offer_id = 1;
    AvailabilityResult availability_result = 2;
    repeated int32 supported_capabilities = 3;
    string uid = 4;
    NodeAddress arbitrator = 5;
    NodeAddress mediator = 6;
}

message RefreshOfferMessage {
    bytes hash_of_data_and_seq_nr = 1;
    bytes signature = 2;
    bytes hash_of_payload = 3;
    int32 sequence_number = 4;
}

// storage

message AddDataMessage {
    StorageEntryWrapper entry = 1;
}

message RemoveDataMessage {
    ProtectedStorageEntry protected_storage_entry = 1;
}

message RemoveMailboxDataMessage {
    ProtectedMailboxStorageEntry protected_storage_entry = 1;
}

message AddPersistableNetworkPayloadMessage {
    PersistableNetworkPayload payload = 1;
}

// misc

message CloseConnectionMessage {
    string reason = 1;
}

message AckMessage {
    string uid = 1;
    NodeAddress sender_node_address = 2;
    string source_type = 3; // enum name. e.g.  TradeMessage, DisputeMessage,...
    string source_msg_class_name = 4;
    string source_uid = 5; // uid of source (TradeMessage)
    string source_id = 6; // id of source (tradeId, disputeId)
    bool success = 7; // true if source message was processed successfully
    string error_message = 8; // optional error message if source message processing failed
}

message PrefixedSealedAndSignedMessage {
    NodeAddress node_address = 1;
    SealedAndSigned sealed_and_signed = 2;
    bytes address_prefix_hash = 3;
    string uid = 4;
}

// trade

message PayDepositRequest {
    string trade_id = 1;
    NodeAddress sender_node_address = 2;
    int64 trade_amount = 3;
    int64 trade_price = 4;
    int64 tx_fee = 5;
    int64 taker_fee = 6;
    bool is_currency_for_taker_fee_btc = 7;
    repeated RawTransactionInput raw_transaction_inputs = 8;
    int64 change_output_value = 9;
    string change_output_address = 10;
    bytes taker_multi_sig_pub_key = 11;
    string taker_payout_address_string = 12;
    PubKeyRing taker_pub_key_ring = 13;
    PaymentAccountPayload taker_payment_account_payload = 14;
    string taker_account_id = 15;
    string taker_fee_tx_id = 16;
    repeated NodeAddress accepted_arbitrator_node_addresses = 17;
    repeated NodeAddress accepted_mediator_node_addresses = 18;
    NodeAddress arbitrator_node_address = 19;
    NodeAddress mediator_node_address = 20;
    string uid = 21;
    bytes account_age_witness_signature_of_offer_id = 22;
    int64 current_date = 23;
}

message PublishDepositTxRequest {
    string trade_id = 1;
    PaymentAccountPayload maker_payment_account_payload = 2;
    string maker_account_id = 3;
    string maker_contract_as_json = 4;
    string maker_contract_signature = 5;
    string maker_payout_address_string = 6;
    bytes prepared_deposit_tx = 7;
    repeated RawTransactionInput maker_inputs = 8;
    bytes maker_multi_sig_pub_key = 9;
    NodeAddress sender_node_address = 10;
    string uid = 11;
    bytes account_age_witness_signature_of_prepared_deposit_tx = 12;
    int64 current_date = 13;
}

message DepositTxPublishedMessage {
    string trade_id = 1;
    bytes deposit_tx = 2;
    NodeAddress sender_node_address = 3;
    string uid = 4;
}

message CounterCurrencyTransferStartedMessage {
    string trade_id = 1;
    string buyer_payout_address = 2;
    NodeAddress sender_node_address = 3;
    bytes buyer_signature = 4;
    string counter_currency_tx_id = 5;
    string uid = 6;
}

message FinalizePayoutTxRequest {
    string trade_id = 1;
    bytes seller_signature = 2;
    string seller_payout_address = 3;
    NodeAddress sender_node_address = 4;
    string uid = 5;
}

message PayoutTxPublishedMessage {
    string trade_id = 1;
    bytes payout_tx = 2;
    NodeAddress sender_node_address = 3;
    string uid = 4;
}

message MediatedPayoutTxPublishedMessage {
    string trade_id = 1;
    bytes payout_tx = 2;
    NodeAddress sender_node_address = 3;
    string uid = 4;
}

message MediatedPayoutTxSignatureMessage {
    string uid = 1;
    bytes tx_signature = 2;
    string trade_id = 3;
    NodeAddress sender_node_address = 4;
}

// dispute

enum SupportType {
    ARBITRATION = 0;
    MEDIATION = 1;
    TRADE = 2;
}

message OpenNewDisputeMessage {
    Dispute dispute = 1;
    NodeAddress sender_node_address = 2;
    string uid = 3;
    SupportType type = 4;
}

message PeerOpenedDisputeMessage {
    Dispute dispute = 1;
    NodeAddress sender_node_address = 2;
    string uid = 3;
    SupportType type = 4;
}

message ChatMessage {
    int64 date = 1;
    string trade_id = 2;
    int32 trader_id = 3;
    bool sender_is_trader = 4;
    string message = 5;
    repeated Attachment attachments = 6;
    bool arrived = 7;
    bool stored_in_mailbox = 8;
    bool is_system_message = 9;
    NodeAddress sender_node_address = 10;
    string uid = 11;
    string send_message_error = 12;
    bool acknowledged = 13;
    string ack_error = 14;
    SupportType type = 15;
    bool was_displayed = 16;
}

message DisputeResultMessage {
    string uid = 1;
    DisputeResult dispute_result = 2;
    NodeAddress sender_node_address = 3;
    SupportType type = 4;
}

message PeerPublishedDisputePayoutTxMessage {
    string uid = 1;
    bytes transaction = 2;
    string trade_id = 3;
    NodeAddress sender_node_address = 4;
    SupportType type = 5;
}

message PrivateNotificationMessage {
    string uid = 1;
    NodeAddress sender_node_address = 2;
    PrivateNotificationPayload private_notification_payload = 3;
}

// DAO

message GetBlocksRequest {
    int32 from_block_height = 1;
    int32 nonce = 2;
    NodeAddress sender_node_address = 3;
    repeated int32 supported_capabilities = 4;
}

message GetBlocksResponse {
    // Because of the way how PB implements inheritence we need to use the super class as type
    repeated BaseBlock raw_blocks = 1;
    int32 request_nonce = 2;
}

message NewBlockBroadcastMessage {
    // Because of the way how PB implements inheritence we need to use the super class as type
    BaseBlock raw_block = 1;
}

message RepublishGovernanceDataRequest {
}

message NewDaoStateHashMessage {
    DaoStateHash state_hash = 1;
}

message NewProposalStateHashMessage {
    ProposalStateHash state_hash = 1;
}

message NewBlindVoteStateHashMessage {
    BlindVoteStateHash state_hash = 1;
}

message GetDaoStateHashesRequest {
    int32 height = 1;
    int32 nonce = 2;
}

message GetProposalStateHashesRequest {
    int32 height = 1;
    int32 nonce = 2;
}

message GetBlindVoteStateHashesRequest {
    int32 height = 1;
    int32 nonce = 2;
}

message GetDaoStateHashesResponse {
    repeated DaoStateHash state_hashes = 1;
    int32 request_nonce = 2;
}

message GetProposalStateHashesResponse {
    repeated ProposalStateHash state_hashes = 1;
    int32 request_nonce = 2;
}

message GetBlindVoteStateHashesResponse {
    repeated BlindVoteStateHash state_hashes = 1;
    int32 request_nonce = 2;
}

///////////////////////////////////////////////////////////////////////////////////////////
// Payload
///////////////////////////////////////////////////////////////////////////////////////////

// core

message NodeAddress {
    string host_name = 1;
    int32 port = 2;
}

message Peer {
    NodeAddress node_address = 1;
    int64 date = 2;
    repeated int32 supported_capabilities = 3;
}

message PubKeyRing {
    bytes signature_pub_key_bytes = 1;
    bytes encryption_pub_key_bytes = 2;
    reserved 3;  // WAS: string pgp_pub_key_as_pem = 3;
}

message SealedAndSigned {
    bytes encrypted_secret_key = 1;
    bytes encrypted_payload_with_hmac = 2;
    bytes signature = 3;
    bytes sig_public_key_bytes = 4;
}

// storage

message StoragePayload {
    oneof message {
        Alert alert = 1;
        Arbitrator arbitrator = 2;
        Mediator mediator = 3;
        Filter filter = 4;

        // not used anymore from v0.6 on. But leave it for receiving TradeStatistics objects from older
        // versions and convert it to TradeStatistics2 objects.
        TradeStatistics trade_statistics = 5 [deprecated = true];

        MailboxStoragePayload mailbox_storage_payload = 6;
        OfferPayload offer_payload = 7;
        TempProposalPayload temp_proposal_payload = 8;
    }
}

message PersistableNetworkPayload {
    oneof message {
        AccountAgeWitness account_age_witness = 1;
        TradeStatistics2 trade_statistics2 = 2;
        ProposalPayload proposal_payload = 3;
        BlindVotePayload blind_vote_payload = 4;
        SignedWitness signed_witness = 5;
    }
}

message ProtectedStorageEntry {
    StoragePayload storagePayload = 1;
    bytes owner_pub_key_bytes = 2;
    int32 sequence_number = 3;
    bytes signature = 4;
    int64 creation_time_stamp = 5;
}

// mailbox

message StorageEntryWrapper {
    oneof message {
        ProtectedStorageEntry protected_storage_entry = 1;
        ProtectedMailboxStorageEntry protected_mailbox_storage_entry = 2;
    }
}

message ProtectedMailboxStorageEntry {
    ProtectedStorageEntry entry = 1;
    bytes receivers_pub_key_bytes = 2;
}

message DataAndSeqNrPair {
    StoragePayload payload = 1;
    int32 sequence_number = 2;
}

// misc

message PrivateNotificationPayload {
    string message = 1;
    string signature_as_base64 = 2;
    bytes sig_public_key_bytes = 3;
}

message PaymentAccountFilter {
    string payment_method_id = 1;
    string get_method_name = 2;
    string value = 3;
}

///////////////////////////////////////////////////////////////////////////////////////////
// Storage payload
///////////////////////////////////////////////////////////////////////////////////////////

message Alert {
    string message = 1;
    string version = 2;
    bool is_update_info = 3;
    string signature_as_base64 = 4;
    bytes owner_pub_key_bytes = 5;
    map<string, string> extra_data = 6;
}

message Arbitrator {
    NodeAddress node_address = 1;
    repeated string language_codes = 2;
    int64 registration_date = 3;
    string registration_signature = 4;
    bytes registration_pub_key = 5;
    PubKeyRing pub_key_ring = 6;
    bytes btc_pub_key = 7;
    string btc_address = 8;
    string email_address = 9;
    string info = 10;
    map<string, string> extra_data = 11;
}

message Mediator {
    NodeAddress node_address = 1;
    repeated string language_codes = 2;
    int64 registration_date = 3;
    string registration_signature = 4;
    bytes registration_pub_key = 5;
    PubKeyRing pub_key_ring = 6;
    string email_address = 7;
    string info = 8;
    map<string, string> extra_data = 9;
}

message Filter {
    repeated string banned_node_address = 1;
    repeated string banned_offer_ids = 2;
    repeated PaymentAccountFilter banned_payment_accounts = 3;
    string signature_as_base64 = 4;
    bytes owner_pub_key_bytes = 5;
    map<string, string> extra_data = 6;
    repeated string banned_currencies = 7;
    repeated string banned_payment_methods = 8;
    repeated string arbitrators = 9;
    repeated string seed_nodes = 10;
    repeated string price_relay_nodes = 11;
    bool prevent_public_btc_network = 12;
    repeated string btc_nodes = 13;
    bool disable_dao = 14;
    string disable_dao_below_version = 15;
    string disable_trade_below_version = 16;
    repeated string mediators = 17;
}

// not used anymore from v0.6 on. But leave it for receiving TradeStatistics objects from older
// versions and convert it to TradeStatistics2 objects.
message TradeStatistics {
    string base_currency = 1;
    string counter_currency = 2;
    OfferPayload.Direction direction = 3;
    int64 trade_price = 4;
    int64 trade_amount = 5;
    int64 trade_date = 6;
    string payment_method_id = 7;
    int64 offer_date = 8;
    bool offer_use_market_based_price = 9;
    double offer_market_price_margin = 10;
    int64 offer_amount = 11;
    int64 offer_min_amount = 12;
    string offer_id = 13;
    string deposit_tx_id = 14;
    bytes signature_pub_key_bytes = 15;
    map<string, string> extra_data = 16;
}

message TradeStatistics2 {
    string base_currency = 1;
    string counter_currency = 2;
    OfferPayload.Direction direction = 3;
    int64 trade_price = 4;
    int64 trade_amount = 5;
    int64 trade_date = 6;
    string payment_method_id = 7;
    int64 offer_date = 8;
    bool offer_use_market_based_price = 9;
    double offer_market_price_margin = 10;
    int64 offer_amount = 11;
    int64 offer_min_amount = 12;
    string offer_id = 13;
    string deposit_tx_id = 14;
    bytes hash = 15;
    map<string, string> extra_data = 16;
}

message MailboxStoragePayload {
    PrefixedSealedAndSignedMessage prefixed_sealed_and_signed_message = 1;
    bytes sender_pub_key_for_add_operation_bytes = 2;
    bytes owner_pub_key_bytes = 3;
    map<string, string> extra_data = 4;
}

message OfferPayload {
    enum Direction {
        PB_ERROR = 0;
        BUY = 1;
        SELL = 2;
    }

    string id = 1;
    int64 date = 2;
    NodeAddress owner_node_address = 3;
    PubKeyRing pub_key_ring = 4;
    Direction direction = 5;
    int64 price = 6;
    double market_price_margin = 7;
    bool use_market_based_price = 8;
    int64 amount = 9;
    int64 min_amount = 10;
    string base_currency_code = 11;
    string counter_currency_code = 12;
    repeated NodeAddress arbitrator_node_addresses = 13 [deprecated = true]; // not used anymore but still required as old clients check for nonNull
    repeated NodeAddress mediator_node_addresses = 14 [deprecated = true]; // not used anymore but still required as old clients check for nonNull
    string payment_method_id = 15;
    string maker_payment_account_id = 16;
    string offer_fee_payment_tx_id = 17;
    string country_code = 18;
    repeated string accepted_country_codes = 19;
    string bank_id = 20;
    repeated string accepted_bank_ids = 21;
    string version_nr = 22;
    int64 block_height_at_offer_creation = 23;
    int64 tx_fee = 24;
    int64 maker_fee = 25;
    bool is_currency_for_maker_fee_btc = 26;
    int64 buyer_security_deposit = 27;
    int64 seller_security_deposit = 28;
    int64 max_trade_limit = 29;
    int64 max_trade_period = 30;
    bool use_auto_close = 31;
    bool use_re_open_after_auto_close = 32;
    int64 lower_close_price = 33;
    int64 upper_close_price = 34;
    bool is_private_offer = 35;
    string hash_of_challenge = 36;
    map<string, string> extra_data = 37;
    int32 protocol_version = 38;
}

message AccountAgeWitness {
    bytes hash = 1;
    int64 date = 2;
}

message SignedWitness {
    bool signed_by_arbitrator = 1;
    bytes witness_hash = 2;
    bytes signature = 3;
    bytes signer_pub_key = 4;
    bytes witness_owner_pub_key = 5;
    int64 date = 6;
    int64 trade_amount = 7;
}

///////////////////////////////////////////////////////////////////////////////////////////
// Dispute payload
///////////////////////////////////////////////////////////////////////////////////////////


message Dispute {
    string trade_id = 1;
    string id = 2;
    int32 trader_id = 3;
    bool dispute_opener_is_buyer = 4;
    bool dispute_opener_is_maker = 5;
    int64 opening_date = 6;
    PubKeyRing trader_pub_key_ring = 7;
    int64 trade_date = 8;
    Contract contract = 9;
    bytes contract_hash = 10;
    bytes deposit_tx_serialized = 11;
    bytes payout_tx_serialized = 12;
    string deposit_tx_id = 13;
    string payout_tx_id = 14;
    string contract_as_json = 15;
    string maker_contract_signature = 16;
    string taker_contract_signature = 17;
    PubKeyRing agent_pub_key_ring = 18;
    bool is_support_ticket = 19;
    repeated ChatMessage chat_message = 20;
    bool is_closed = 21;
    DisputeResult dispute_result = 22;
    string dispute_payout_tx_id = 23;
}

message Attachment {
    string file_name = 1;
    bytes bytes = 2;
}

message DisputeResult {
    enum Winner {
        PB_ERROR_WINNER = 0;
        BUYER = 1;
        SELLER = 2;
    }

    enum Reason {
        PB_ERROR_REASON = 0;
        OTHER = 1;
        BUG = 2;
        USABILITY = 3;
        SCAM = 4;
        PROTOCOL_VIOLATION = 5;
        NO_REPLY = 6;
        BANK_PROBLEMS = 7;
    }

    string trade_id = 1;
    int32 trader_id = 2;
    Winner winner = 3;
    int32 reason_ordinal = 4;
    bool tamper_proof_evidence = 5;
    bool id_verification = 6;
    bool screen_cast = 7;
    string summary_notes = 8;
    ChatMessage chat_message = 9;
    bytes arbitrator_signature = 10;
    int64 buyer_payout_amount = 11;
    int64 seller_payout_amount = 12;
    bytes arbitrator_pub_key = 13;
    int64 close_date = 14;
    bool is_loser_publisher = 15;
}

///////////////////////////////////////////////////////////////////////////////////////////
// Trade payload
///////////////////////////////////////////////////////////////////////////////////////////

message Contract {
    OfferPayload offer_payload = 1;
    int64 trade_amount = 2;
    int64 trade_price = 3;
    string taker_fee_tx_id = 4;
    NodeAddress arbitrator_node_address = 5;
    bool is_buyer_maker_and_seller_taker = 6;
    string maker_account_id = 7;
    string taker_account_id = 8;
    PaymentAccountPayload maker_payment_account_payload = 9;
    PaymentAccountPayload taker_payment_account_payload = 10;
    PubKeyRing maker_pub_key_ring = 11;
    PubKeyRing taker_pub_key_ring = 12;
    NodeAddress buyer_node_address = 13;
    NodeAddress seller_node_address = 14;
    string maker_payout_address_string = 15;
    string taker_payout_address_string = 16;
    bytes maker_multi_sig_pub_key = 17;
    bytes taker_multi_sig_pub_key = 18;
    NodeAddress mediator_node_address = 19;
}

message RawTransactionInput {
    int64 index = 1;
    bytes parent_transaction = 2;
    int64 value = 3;
}

enum AvailabilityResult {
    PB_ERROR = 0;
    UNKNOWN_FAILURE = 1;
    AVAILABLE = 2;
    OFFER_TAKEN = 3;
    PRICE_OUT_OF_TOLERANCE = 4;
    MARKET_PRICE_NOT_AVAILABLE = 5;
    NO_ARBITRATORS = 6;
    NO_MEDIATORS = 7;
    USER_IGNORED = 8;
    MISSING_MANDATORY_CAPABILITY = 9;
}

///////////////////////////////////////////////////////////////////////////////////////////
// PaymentAccount payload
///////////////////////////////////////////////////////////////////////////////////////////


message PaymentAccountPayload {
    string id = 1;
    string payment_method_id = 2;
    int64 max_trade_period = 3 [deprecated = true]; // not used anymore but we need to keep it in PB for backward compatibility
    oneof message {
        AliPayAccountPayload ali_pay_account_payload = 4;
        ChaseQuickPayAccountPayload chase_quick_pay_account_payload = 5;
        ClearXchangeAccountPayload clear_xchange_account_payload = 6;
        CountryBasedPaymentAccountPayload country_based_payment_account_payload = 7;
        CryptoCurrencyAccountPayload crypto_currency_account_payload = 8;
        FasterPaymentsAccountPayload faster_payments_account_payload = 9;
        InteracETransferAccountPayload interac_e_transfer_account_payload = 10;
        OKPayAccountPayload o_k_pay_account_payload = 11 [deprecated = true];
        PerfectMoneyAccountPayload perfect_money_account_payload = 12;
        SwishAccountPayload swish_account_payload = 13;
        USPostalMoneyOrderAccountPayload u_s_postal_money_order_account_payload = 14;
        UpholdAccountPayload uphold_account_payload = 16;
        CashAppAccountPayload cash_app_account_payload = 17 [deprecated = true];
        MoneyBeamAccountPayload money_beam_account_payload = 18;
        VenmoAccountPayload venmo_account_payload = 19 [deprecated = true];
        PopmoneyAccountPayload popmoney_account_payload = 20;
        RevolutAccountPayload revolut_account_payload = 21;
        WeChatPayAccountPayload we_chat_pay_account_payload = 22;
        MoneyGramAccountPayload money_gram_account_payload = 23;
        HalCashAccountPayload hal_cash_account_payload = 24;
        PromptPayAccountPayload prompt_pay_account_payload = 25;
        AdvancedCashAccountPayload advanced_cash_account_payload = 26;
        InstantCryptoCurrencyAccountPayload instant_crypto_currency_account_payload = 27;
        JapanBankAccountPayload japan_bank_account_payload = 28;
    }
    map<string, string> exclude_from_json_data = 15;
}

message AliPayAccountPayload {
    string account_nr = 1;
}

message WeChatPayAccountPayload {
    string account_nr = 1;
}

message ChaseQuickPayAccountPayload {
    string email = 1;
    string holder_name = 2;
}

message ClearXchangeAccountPayload {
    string holder_name = 1;
    string email_or_mobile_nr = 2;
}

message CountryBasedPaymentAccountPayload {
    string countryCode = 1;
    oneof message {
        BankAccountPayload bank_account_payload = 2;
        CashDepositAccountPayload cash_deposit_account_payload = 3;
        SepaAccountPayload sepa_account_payload = 4;
        WesternUnionAccountPayload western_union_account_payload = 5;
        SepaInstantAccountPayload sepa_instant_account_payload = 6;
        F2FAccountPayload f2f_account_payload = 7;
    }
}

message BankAccountPayload {
    string holder_name = 1;
    string bank_name = 2;
    string bank_id = 3;
    string branch_id = 4;
    string account_nr = 5;
    string account_type = 6;
    string holder_tax_id = 7;
    string email = 8 [deprecated = true];
    oneof message {
        NationalBankAccountPayload national_bank_account_payload = 9;
        SameBankAccountPayload same_bank_accont_payload = 10;
        SpecificBanksAccountPayload specific_banks_account_payload = 11;
    }
    string national_account_id = 12;
}

message NationalBankAccountPayload {
}

message SameBankAccountPayload {
}

message JapanBankAccountPayload {
    string bank_name = 1;
    string bank_code = 2;
    string bank_branch_name = 3;
    string bank_branch_code = 4;
    string bank_account_type = 5;
    string bank_account_name = 6;
    string bank_account_number = 7;
}

message SpecificBanksAccountPayload {
    repeated string accepted_banks = 1;
}

message CashDepositAccountPayload {
    string holder_name = 1;
    string holder_email = 2;
    string bank_name = 3;
    string bank_id = 4;
    string branch_id = 5;
    string account_nr = 6;
    string account_type = 7;
    string requirements = 8;
    string holder_tax_id = 9;
    string national_account_id = 10;
}

message MoneyGramAccountPayload {
    string holder_name = 1;
    string country_code = 2;
    string state = 3;
    string email = 4;
}

message HalCashAccountPayload {
    string mobile_nr = 1;
}

message WesternUnionAccountPayload {
    string holder_name = 1;
    string city = 2;
    string state = 3;
    string email = 4;
}

message SepaAccountPayload {
    string holder_name = 1;
    string iban = 2;
    string bic = 3;
    string email = 4 [deprecated = true];
    repeated string accepted_country_codes = 5;
}

message SepaInstantAccountPayload {
    string holder_name = 1;
    string iban = 2;
    string bic = 3;
    repeated string accepted_country_codes = 4;
}

message CryptoCurrencyAccountPayload {
    string address = 1;
}

message InstantCryptoCurrencyAccountPayload {
    string address = 1;
}

message FasterPaymentsAccountPayload {
    string sort_code = 1;
    string account_nr = 2;
    string email = 3 [deprecated = true];
}

message InteracETransferAccountPayload {
    string email = 1;
    string holder_name = 2;
    string question = 3;
    string answer = 4;
}

// Deprecated, not used anymore
message OKPayAccountPayload {
    string account_nr = 1;
}

message UpholdAccountPayload {
    string account_id = 1;
}

// Deprecated, not used anymore
message CashAppAccountPayload {
    string cash_tag = 1;
}

message MoneyBeamAccountPayload {
    string account_id = 1;
}

// Deprecated, not used anymore
message VenmoAccountPayload {
    string venmo_user_name = 1;
    string holder_name = 2;
}

message PopmoneyAccountPayload {
    string account_id = 1;
    string holder_name = 2;
}

message RevolutAccountPayload {
    string account_id = 1;
}

message PerfectMoneyAccountPayload {
    string account_nr = 1;
}

message SwishAccountPayload {
    string mobile_nr = 1;
    string holder_name = 2;
}

message USPostalMoneyOrderAccountPayload {
    string postal_address = 1;
    string holder_name = 2;
}

message F2FAccountPayload {
    string contact = 1;
    string city = 2;
    string extra_info = 3;
}

message PromptPayAccountPayload {
    string prompt_pay_id = 1;
}

message AdvancedCashAccountPayload {
    string account_nr = 1;
}

///////////////////////////////////////////////////////////////////////////////////////////
// PersistableEnvelope
///////////////////////////////////////////////////////////////////////////////////////////

// Those are persisted to disc
message PersistableEnvelope {
    oneof message {
        SequenceNumberMap sequence_number_map = 1;
        PersistedEntryMap persisted_entry_map = 2 [deprecated = true];
        PeerList peer_list = 3;
        AddressEntryList address_entry_list = 4;
        NavigationPath navigation_path = 5;

        TradableList tradable_list = 6;
        TradeStatisticsList trade_statistics_list = 7 [deprecated = true]; // Was used in pre v0.6.0 version. Not used anymore.
        ArbitrationDisputeList arbitration_dispute_list = 8;

        PreferencesPayload preferences_payload = 9;
        UserPayload user_payload = 10;
        PaymentAccountList payment_account_list = 11;

        // deprecated
        // BsqState bsq_state = 12; // not used but as other non-dao data have a higher index number we leave it to make clear that we cannot change following indexes

        AccountAgeWitnessStore account_age_witness_store = 13;
        TradeStatistics2Store trade_statistics2_store = 14;

        // we need to keep id 15 here otherwise the reading of the old data structure would not work anymore.
        // can be removed after most people have updated as the reading of the PersistableNetworkPayloadList
        // is not mandatory.
        PersistableNetworkPayloadList persistable_network_payload_list = 15 [deprecated = true];

        ProposalStore proposal_store = 16;
        TempProposalStore temp_proposal_store = 17;
        BlindVoteStore blind_vote_store = 18;
        MyProposalList my_proposal_list = 19;
        BallotList ballot_list = 20;
        MyVoteList my_vote_list = 21;
        MyBlindVoteList my_blind_vote_list = 22;
        MeritList merit_list = 23;
        DaoStateStore dao_state_store = 24;
        MyReputationList my_reputation_list = 25;
        MyProofOfBurnList my_proof_of_burn_list = 26;
        UnconfirmedBsqChangeOutputList unconfirmed_bsq_change_output_list = 27;
        SignedWitnessStore signed_witness_store = 28;
        MediationDisputeList mediation_dispute_list = 29;
    }
}

///////////////////////////////////////////////////////////////////////////////////////////
// Collections
///////////////////////////////////////////////////////////////////////////////////////////

message SequenceNumberMap {
    repeated SequenceNumberEntry sequence_number_entries = 1;
}

message SequenceNumberEntry {
    ByteArray bytes = 1;
    MapValue map_value = 2;
}

message ByteArray {
    bytes bytes = 1;
}

message MapValue {
    int32 sequence_nr = 1;
    int64 time_stamp = 2;
}

// deprecated. Not used anymore.
message PersistedEntryMap {
    map<string, ProtectedStorageEntry> persisted_entry_map = 1;
}

// deprecated. Not used anymore.
message PersistableNetworkPayloadList {
    repeated PersistableNetworkPayload items = 1;
}

// We use a list not a hash map to save disc space. The hash can be calculated from the payload anyway
message AccountAgeWitnessStore {
    repeated AccountAgeWitness items = 1;
}

message SignedWitnessStore {
    repeated SignedWitness items = 1;
}

// We use a list not a hash map to save disc space. The hash can be calculated from the payload anyway
message TradeStatistics2Store {
    repeated TradeStatistics2 items = 1;
}

message PeerList {
    repeated Peer peer = 1;
}

message AddressEntryList {
    repeated AddressEntry address_entry = 1;
}

message AddressEntry {
    enum Context {
        PB_ERROR = 0;
        ARBITRATOR = 1;
        AVAILABLE = 2;
        OFFER_FUNDING = 3;
        RESERVED_FOR_TRADE = 4;
        MULTI_SIG = 5;
        TRADE_PAYOUT = 6;
    }

    string offer_id = 7;
    Context context = 8;
    bytes pub_key = 9;
    bytes pub_key_hash = 10;
    int64 coin_locked_in_multi_sig = 11;
}

message NavigationPath {
    repeated string path = 1;
}

message PaymentAccountList {
    repeated PaymentAccount payment_account = 1;
}

///////////////////////////////////////////////////////////////////////////////////////////
// Offer/Trade
///////////////////////////////////////////////////////////////////////////////////////////

message TradableList {
    repeated Tradable tradable = 1;
}

// deprecated  Was used in pre v0.6.0 version. Not used anymore but leave it as it is used in PersistableEnvelope
message TradeStatisticsList {
    repeated TradeStatistics trade_statistics = 1;
}

message Offer {
    enum State {
        PB_ERROR = 0;
        UNKNOWN = 1;
        OFFER_FEE_PAID = 2;
        AVAILABLE = 3;
        NOT_AVAILABLE = 4;
        REMOVED = 5;
        MAKER_OFFLINE = 6;
    }

    OfferPayload offer_payload = 1;
}

message OpenOffer {
    enum State {
        PB_ERROR = 0;
        AVAILABLE = 1;
        RESERVED = 2;
        CLOSED = 3;
        CANCELED = 4;
        DEACTIVATED = 5;
    }

    Offer offer = 1;
    State state = 2;
    NodeAddress arbitrator_node_address = 3;
    NodeAddress mediator_node_address = 4;
}

message Tradable {
    oneof message {
        OpenOffer open_offer = 1;
        BuyerAsMakerTrade buyer_as_maker_trade = 2;
        BuyerAsTakerTrade buyer_as_taker_trade = 3;
        SellerAsMakerTrade seller_as_maker_trade = 4;
        SellerAsTakerTrade seller_as_taker_trade = 5;
    }
}

message Trade {
    enum State {
        PB_ERROR_STATE = 0;
        PREPARATION = 1;
        TAKER_PUBLISHED_TAKER_FEE_TX = 2;
        MAKER_SENT_PUBLISH_DEPOSIT_TX_REQUEST = 3;
        MAKER_SAW_ARRIVED_PUBLISH_DEPOSIT_TX_REQUEST = 4;
        MAKER_STORED_IN_MAILBOX_PUBLISH_DEPOSIT_TX_REQUEST = 5;
        MAKER_SEND_FAILED_PUBLISH_DEPOSIT_TX_REQUEST = 6;
        TAKER_RECEIVED_PUBLISH_DEPOSIT_TX_REQUEST = 7;
        TAKER_PUBLISHED_DEPOSIT_TX = 8;
        TAKER_SENT_DEPOSIT_TX_PUBLISHED_MSG = 9;
        TAKER_SAW_ARRIVED_DEPOSIT_TX_PUBLISHED_MSG = 10;
        TAKER_STORED_IN_MAILBOX_DEPOSIT_TX_PUBLISHED_MSG = 11;
        TAKER_SEND_FAILED_DEPOSIT_TX_PUBLISHED_MSG = 12;
        MAKER_RECEIVED_DEPOSIT_TX_PUBLISHED_MSG = 13;
        MAKER_SAW_DEPOSIT_TX_IN_NETWORK = 14;
        DEPOSIT_CONFIRMED_IN_BLOCK_CHAIN = 15;
        BUYER_CONFIRMED_IN_UI_FIAT_PAYMENT_INITIATED = 16;
        BUYER_SENT_FIAT_PAYMENT_INITIATED_MSG = 17;
        BUYER_SAW_ARRIVED_FIAT_PAYMENT_INITIATED_MSG = 18;
        BUYER_STORED_IN_MAILBOX_FIAT_PAYMENT_INITIATED_MSG = 19;
        BUYER_SEND_FAILED_FIAT_PAYMENT_INITIATED_MSG = 20;
        SELLER_RECEIVED_FIAT_PAYMENT_INITIATED_MSG = 21;
        SELLER_CONFIRMED_IN_UI_FIAT_PAYMENT_RECEIPT = 22;
        SELLER_PUBLISHED_PAYOUT_TX = 23;
        SELLER_SENT_PAYOUT_TX_PUBLISHED_MSG = 24;
        SELLER_SAW_ARRIVED_PAYOUT_TX_PUBLISHED_MSG = 25;
        SELLER_STORED_IN_MAILBOX_PAYOUT_TX_PUBLISHED_MSG = 26;
        SELLER_SEND_FAILED_PAYOUT_TX_PUBLISHED_MSG = 27;
        BUYER_RECEIVED_PAYOUT_TX_PUBLISHED_MSG = 28;
        BUYER_SAW_PAYOUT_TX_IN_NETWORK = 29;
        WITHDRAW_COMPLETED = 30;
    }

    enum Phase {
        PB_ERROR_PHASE = 0;
        INIT = 1;
        TAKER_FEE_PUBLISHED = 2;
        DEPOSIT_PUBLISHED = 3;
        DEPOSIT_CONFIRMED = 4;
        FIAT_SENT = 5;
        FIAT_RECEIVED = 6;
        PAYOUT_PUBLISHED = 7;
        WITHDRAWN = 8;
    }

    enum DisputeState {
        PB_ERROR_DISPUTE_STATE = 0;
        NO_DISPUTE = 1;
        DISPUTE_REQUESTED = 2; // arbitration  We use the enum name for resolving enums so it cannot be renamed
        DISPUTE_STARTED_BY_PEER = 3; // arbitration  We use the enum name for resolving enums so it cannot be renamed
        DISPUTE_CLOSED = 4; // arbitration  We use the enum name for resolving enums so it cannot be renamed
        MEDIATION_REQUESTED = 5;
        MEDIATION_STARTED_BY_PEER = 6;
        MEDIATION_CLOSED = 7;
    }

    enum TradePeriodState {
        PB_ERROR_TRADE_PERIOD_STATE = 0;
        FIRST_HALF = 1;
        SECOND_HALF = 2;
        TRADE_PERIOD_OVER = 3;
    }

    Offer offer = 1;
    ProcessModel process_model = 2;
    string taker_fee_tx_id = 3;
    string deposit_tx_id = 4;
    string payout_tx_id = 5;
    int64 trade_amount_as_long = 6;
    int64 tx_fee_as_long = 7;
    int64 taker_fee_as_long = 8;
    int64 take_offer_date = 9;
    bool is_currency_for_taker_fee_btc = 10;
    int64 trade_price = 11;
    NodeAddress trading_peer_node_address = 12;
    State state = 13;
    DisputeState dispute_state = 14;
    TradePeriodState trade_period_state = 15;
    Contract contract = 16;
    string contract_as_json = 17;
    bytes contract_hash = 18;
    string taker_contract_signature = 19;
    string maker_contract_signature = 20;
    NodeAddress arbitrator_node_address = 21;
    NodeAddress mediator_node_address = 22;
    bytes arbitrator_btc_pub_key = 23;
    string taker_payment_account_id = 24;
    string error_message = 25;
    PubKeyRing arbitrator_pub_key_ring = 26;
    PubKeyRing mediator_pub_key_ring = 27;
    string counter_currency_tx_id = 28;
    repeated ChatMessage chat_message = 29;
    MediationResultState mediation_result_state = 30;
}

message BuyerAsMakerTrade {
    Trade trade = 1;
}

message BuyerAsTakerTrade {
    Trade trade = 1;
}

message SellerAsMakerTrade {
    Trade trade = 1;
}

message SellerAsTakerTrade {
    Trade trade = 1;
}

message ProcessModel {
    TradingPeer trading_peer = 1;
    string offer_id = 2;
    string account_id = 3;
    PubKeyRing pub_key_ring = 4;
    string take_offer_fee_tx_id = 5;
    bytes payout_tx_signature = 6;
    repeated NodeAddress taker_accepted_arbitrator_node_addresses = 7;
    repeated NodeAddress taker_accepted_mediator_node_addresses = 8;
    bytes prepared_deposit_tx = 9;
    repeated RawTransactionInput raw_transaction_inputs = 10;
    int64 change_output_value = 11;
    string change_output_address = 12;
    bool use_savings_wallet = 13;
    int64 funds_needed_for_trade_as_long = 14;
    bytes my_multi_sig_pub_key = 15;
    NodeAddress temp_trading_peer_node_address = 16;
    string payment_started_message_state = 17;
    bytes mediated_payout_tx_signature = 18;
    int64 buyer_payout_amount_from_mediation = 19;
    int64 seller_payout_amount_from_mediation = 20;
}

message TradingPeer {
    string account_id = 1;
    PaymentAccountPayload payment_account_payload = 2;
    string payout_address_string = 3;
    string contract_as_json = 4;
    string contract_signature = 5;
    bytes signature = 6;
    PubKeyRing pub_key_ring = 7;
    bytes multi_sig_pub_key = 8;
    repeated RawTransactionInput raw_transaction_inputs = 9;
    int64 change_output_value = 10;
    string change_output_address = 11;
    bytes account_age_witness_nonce = 12;
    bytes account_age_witness_signature = 13;
    int64 current_date = 14;
    bytes mediated_payout_tx_signature = 15;
}

///////////////////////////////////////////////////////////////////////////////////////////
// Dispute
///////////////////////////////////////////////////////////////////////////////////////////

message ArbitrationDisputeList {
    repeated Dispute dispute = 1;
}

message MediationDisputeList {
    repeated Dispute dispute = 1;
}

enum MediationResultState {
    PB_ERROR_MEDIATION_RESULT = 0;
    UNDEFINED_MEDIATION_RESULT = 1;
    MEDIATION_RESULT_ACCEPTED = 2;
    MEDIATION_RESULT_REJECTED = 3;
    SIG_MSG_SENT = 4;
    SIG_MSG_ARRIVED = 5;
    SIG_MSG_IN_MAILBOX = 6;
    SIG_MSG_SEND_FAILED = 7;
    RECEIVED_SIG_MSG = 8;
    PAYOUT_TX_PUBLISHED = 9;
    PAYOUT_TX_PUBLISHED_MSG_SENT = 10;
    PAYOUT_TX_PUBLISHED_MSG_ARRIVED = 11;
    PAYOUT_TX_PUBLISHED_MSG_IN_MAILBOX = 12;
    PAYOUT_TX_PUBLISHED_MSG_SEND_FAILED = 13;
    RECEIVED_PAYOUT_TX_PUBLISHED_MSG = 14;
    PAYOUT_TX_SEEN_IN_NETWORK = 15;
}

///////////////////////////////////////////////////////////////////////////////////////////
// Preferences
///////////////////////////////////////////////////////////////////////////////////////////

message PreferencesPayload {
    string user_language = 1;
    Country user_country = 2;
    repeated TradeCurrency fiat_currencies = 3;
    repeated TradeCurrency crypto_currencies = 4;
    BlockChainExplorer block_chain_explorer_main_net = 5;
    BlockChainExplorer block_chain_explorer_test_net = 6;
    BlockChainExplorer bsq_block_chain_explorer = 7;
    string backup_directory = 8;
    bool auto_select_arbitrators = 9;
    map<string, bool> dont_show_again_map = 10;
    bool tac_accepted = 11;
    bool use_tor_for_bitcoin_j = 12;
    bool show_own_offers_in_offer_book = 13;
    TradeCurrency preferred_trade_currency = 14;
    int64 withdrawal_tx_fee_in_bytes = 15;
    bool use_custom_withdrawal_tx_fee = 16;
    double max_price_distance_in_percent = 17;
    string offer_book_chart_screen_currency_code = 18;
    string trade_charts_screen_currency_code = 19;
    string buy_screen_currency_code = 20;
    string sell_screen_currency_code = 21;
    int32 trade_statistics_tick_unit_index = 22;
    bool resync_Spv_requested = 23;
    bool sort_market_currencies_numerically = 24;
    bool use_percentage_based_price = 25;
    map<string, string> peer_tag_map = 26;
    string bitcoin_nodes = 27;
    repeated string ignore_traders_list = 28;
    string directory_chooser_path = 29;
    int64 buyer_security_deposit_as_long = 30 [deprecated = true]; // Superseded by buyerSecurityDepositAsPercent
    bool use_animations = 31;
    PaymentAccount selectedPayment_account_for_createOffer = 32;
    bool pay_fee_in_Btc = 33;
    repeated string bridge_addresses = 34;
    int32 bridge_option_ordinal = 35;
    int32 tor_transport_ordinal = 36;
    string custom_bridges = 37;
    int32 bitcoin_nodes_option_ordinal = 38;
    string referral_id = 39;
    string phone_key_and_token = 40;
    bool use_sound_for_mobile_notifications = 41;
    bool use_trade_notifications = 42;
    bool use_market_notifications = 43;
    bool use_price_notifications = 44;
    bool use_standby_mode = 45;
    bool is_dao_full_node = 46;
    string rpc_user = 47;
    string rpc_pw = 48;
    string take_offer_selected_payment_account_id = 49;
    double buyer_security_deposit_as_percent = 50;
    int32 ignore_dust_threshold = 51;
    double buyer_security_deposit_as_percent_for_crypto = 52;
    int32 block_notify_port = 53;
    int32 css_theme = 54;
<<<<<<< HEAD
    bool use_bisq_xmr_wallet = 55;
    string xmr_user_host = 56;
    string xmr_host_port = 57;
    string xmr_rpc_user = 58;
    string xmr_rpc_pwd = 59;
    repeated string xmr_hosts = 60;
    int32 xmr_host_option_ordinal = 61;    
=======
>>>>>>> 736da2a0
}

///////////////////////////////////////////////////////////////////////////////////////////
// UserPayload
///////////////////////////////////////////////////////////////////////////////////////////

message UserPayload {
    string account_id = 1;
    repeated PaymentAccount payment_accounts = 2;
    PaymentAccount current_payment_account = 3;
    repeated string accepted_language_locale_codes = 4;
    Alert developers_alert = 5;
    Alert displayed_alert = 6;
    Filter developers_filter = 7;
    repeated Arbitrator accepted_arbitrators = 8;
    repeated Mediator accepted_mediators = 9;
    Arbitrator registered_arbitrator = 10;
    Mediator registered_mediator = 11;
    PriceAlertFilter price_alert_filter = 12;
    repeated MarketAlertFilter market_alert_filters = 13;
}

///////////////////////////////////////////////////////////////////////////////////////////
// DAO
///////////////////////////////////////////////////////////////////////////////////////////

// blockchain

message BaseBlock {
    int32 height = 1;
    int64 time = 2;
    string hash = 3;
    string previous_block_hash = 4;
    oneof message {
        RawBlock raw_block = 5;
        Block block = 6;
    }
}

message RawBlock {
    // Because of the way how PB implements inheritence we need to use the super class as type
    repeated BaseTx raw_txs = 1;
}

message Block {
    // Because of the way how PB implements inheritence we need to use the super class as type
    repeated BaseTx txs = 1;
}

message BaseTx {
    string tx_version = 1;
    string id = 2;
    int32 block_height = 3;
    string block_hash = 4;
    int64 time = 5;
    repeated TxInput tx_inputs = 6;
    oneof message {
        RawTx raw_tx = 7;
        Tx tx = 8;
    }
}

message RawTx {
    // Because of the way how PB implements inheritence we need to use the super class as type
    repeated BaseTxOutput raw_tx_outputs = 1;
}

message Tx {
    // Because of the way how PB implements inheritence we need to use the super class as type
    repeated BaseTxOutput tx_outputs = 1;
    TxType txType = 2;
    int64 burnt_bsq = 3;
}

enum TxType {
    PB_ERROR_TX_TYPE = 0;
    UNDEFINED_TX_TYPE = 1;
    UNVERIFIED = 2;
    INVALID = 3;
    GENESIS = 4;
    TRANSFER_BSQ = 5;
    PAY_TRADE_FEE = 6;
    PROPOSAL = 7;
    COMPENSATION_REQUEST = 8;
    REIMBURSEMENT_REQUEST = 9;
    BLIND_VOTE = 10;
    VOTE_REVEAL = 11;
    LOCKUP = 12;
    UNLOCK = 13;
    ASSET_LISTING_FEE = 14;
    PROOF_OF_BURN = 15;
    IRREGULAR = 16;
}

message TxInput {
    string connected_tx_output_tx_id = 1;
    int32 connected_tx_output_index = 2;
    string pub_key = 3;
}

message BaseTxOutput {
    int32 index = 1;
    int64 value = 2;
    string tx_id = 3;
    PubKeyScript pub_key_script = 4;
    string address = 5;
    bytes op_return_data = 6;
    int32 block_height = 7;
    oneof message {
        RawTxOutput raw_tx_output = 8;
        TxOutput tx_output = 9;
    }
}

message UnconfirmedTxOutput {
    int32 index = 1;
    int64 value = 2;
    string tx_id = 3;
}

message RawTxOutput {
}

message TxOutput {
    TxOutputType tx_output_type = 1;
    int32 lock_time = 2;
    int32 unlock_block_height = 3;
}

enum TxOutputType {
    PB_ERROR_TX_OUTPUT_TYPE = 0;
    UNDEFINED_OUTPUT = 1;
    GENESIS_OUTPUT = 2;
    BSQ_OUTPUT = 3;
    BTC_OUTPUT = 4;
    PROPOSAL_OP_RETURN_OUTPUT = 5;
    COMP_REQ_OP_RETURN_OUTPUT = 6;
    REIMBURSEMENT_OP_RETURN_OUTPUT = 7;
    CONFISCATE_BOND_OP_RETURN_OUTPUT = 8;
    ISSUANCE_CANDIDATE_OUTPUT = 9;
    BLIND_VOTE_LOCK_STAKE_OUTPUT = 10;
    BLIND_VOTE_OP_RETURN_OUTPUT = 11;
    VOTE_REVEAL_UNLOCK_STAKE_OUTPUT = 12;
    VOTE_REVEAL_OP_RETURN_OUTPUT = 13;
    ASSET_LISTING_FEE_OP_RETURN_OUTPUT = 14;
    PROOF_OF_BURN_OP_RETURN_OUTPUT = 15;
    LOCKUP_OUTPUT = 16;
    LOCKUP_OP_RETURN_OUTPUT = 17;
    UNLOCK_OUTPUT = 18;
    INVALID_OUTPUT = 19;
}

message SpentInfo {
    int64 block_height = 1;
    string tx_id = 2;
    int32 input_index = 3;
}

enum ScriptType {
    PB_ERROR_SCRIPT_TYPES = 0;
    PUB_KEY = 1;
    PUB_KEY_HASH = 2;
    SCRIPT_HASH = 3;
    MULTISIG = 4;
    NULL_DATA = 5;
    WITNESS_V0_KEYHASH = 6;
    WITNESS_V0_SCRIPTHASH = 7;
    NONSTANDARD = 8;
}

message PubKeyScript {
    int32 req_sigs = 1;
    ScriptType script_type = 2;
    repeated string addresses = 3;
    string asm = 4;
    string hex = 5;
}

// dao data

message DaoPhase {
    int32 phase_ordinal = 1;
    int32 duration = 2;
}

message Cycle {
    int32 height_of_first_lock = 1;
    repeated DaoPhase dao_phase = 2;
}

message DaoState {
    int32 chain_height = 1;
    // Because of the way how PB implements inheritence we need to use the super class as type
    repeated BaseBlock blocks = 2;
    repeated Cycle cycles = 3;
    // Because of the way how PB implements inheritence we need to use the super class as type
    map<string, BaseTxOutput> unspent_tx_output_map = 4;
    map<string, Issuance> issuance_map = 5;
    repeated string confiscated_lockup_tx_list = 6;
    map<string, SpentInfo> spent_info_map = 7;
    repeated ParamChange param_change_list = 8;
    repeated EvaluatedProposal evaluated_proposal_list = 9;
    repeated DecryptedBallotsWithMerits decrypted_ballots_with_merits_list = 10;
}

message Issuance {
    string tx_id = 1;
    int32 chain_height = 2;
    int64 amount = 3;
    string pub_key = 4;
    string issuance_type = 5;
}

message Proposal {
    string name = 1;
    string link = 2;
    uint32 version = 3;
    int64 creation_date = 4;
    string tx_id = 5;
    oneof message {
        CompensationProposal compensation_proposal = 6;
        ReimbursementProposal reimbursement_proposal = 7;
        ChangeParamProposal change_param_proposal = 8;
        RoleProposal role_proposal = 9;
        ConfiscateBondProposal confiscate_bond_proposal = 10;
        GenericProposal generic_proposal = 11;
        RemoveAssetProposal remove_asset_proposal = 12;
    }
    // We leave some index space here in case we add more subclasses
    map<string, string> extra_data = 20;
}

message CompensationProposal {
    int64 requested_bsq = 1;
    string bsq_address = 2;
}

message ReimbursementProposal {
    int64 requested_bsq = 1;
    string bsq_address = 2;
}

message ChangeParamProposal {
    string param = 1; // name of enum
    string param_value = 2;
}

message RoleProposal {
    Role role = 1;
    int64 required_bond_unit = 2;
    int32 unlock_time = 3;
}

message ConfiscateBondProposal {
    string lockup_tx_id = 1;
}

message GenericProposal {
}

message RemoveAssetProposal {
    string ticker_symbol = 1;
}

message Role {
    string uid = 1;
    string name = 2;
    string link = 3;
    string bonded_role_type = 4; // name of BondedRoleType enum
}

message MyReputation {
    string uid = 1;
    bytes salt = 2;
}

message MyReputationList {
    repeated MyReputation my_reputation = 1;
}

message MyProofOfBurn {
    string tx_id = 1;
    string pre_image = 2;
}

message MyProofOfBurnList {
    repeated MyProofOfBurn my_proof_of_burn = 1;
}

message UnconfirmedBsqChangeOutputList {
    repeated UnconfirmedTxOutput unconfirmed_tx_output = 1;
}

message TempProposalPayload {
    Proposal proposal = 1;
    bytes owner_pub_key_encoded = 2;
    map<string, string> extra_data = 3;
}

message ProposalPayload {
    Proposal proposal = 1;
    bytes hash = 2;
}

message ProposalStore {
    repeated ProposalPayload items = 1;
}

message TempProposalStore {
    repeated ProtectedStorageEntry items = 1;
}

message Ballot {
    Proposal proposal = 1;
    Vote vote = 2;
}

message MyProposalList {
    repeated Proposal proposal = 1;
}

message BallotList {
    repeated Ballot ballot = 1;
}

message ParamChange {
    string param_name = 1;
    string param_value = 2;
    int32 activation_height = 3;
}

message ConfiscateBond {
    string lockup_tx_id = 1;
}

message MyVote {
    int32 height = 1;
    BallotList ballot_list = 2;
    bytes secret_key_encoded = 3;
    BlindVote blind_vote = 4;
    int64 date = 5;
    string reveal_tx_id = 6;
}

message MyVoteList {
    repeated MyVote my_vote = 1;
}

message VoteWithProposalTxId {
    string proposal_tx_id = 1;
    Vote vote = 2;
}

message VoteWithProposalTxIdList {
    repeated VoteWithProposalTxId item = 1;
}

message BlindVote {
    bytes encrypted_votes = 1;
    string tx_id = 2;
    int64 stake = 3;
    bytes encrypted_merit_list = 4;
    int64 date = 5;
    map<string, string> extra_data = 6;
}

message MyBlindVoteList {
    repeated BlindVote blind_vote = 1;
}

message BlindVoteStore {
    repeated BlindVotePayload items = 1;
}

message BlindVotePayload {
    BlindVote blind_vote = 1;
    bytes hash = 2;
}

message Vote {
    bool accepted = 1;
}

message Merit {
    Issuance issuance = 1;
    bytes signature = 2;
}

message MeritList {
    repeated Merit merit = 1;
}

message ProposalVoteResult {
    Proposal proposal = 1;
    int64 stake_of_Accepted_votes = 2;
    int64 stake_of_Rejected_votes = 3;
    int32 num_accepted_votes = 4;
    int32 num_rejected_votes = 5;
    int32 num_ignored_votes = 6;
}

message EvaluatedProposal {
    bool is_accepted = 1;
    ProposalVoteResult proposal_vote_result = 2;
}

message DecryptedBallotsWithMerits {
    bytes hash_of_blind_vote_list = 1;
    string blind_vote_tx_id = 2;
    string vote_reveal_tx_id = 3;
    int64 stake = 4;
    BallotList ballot_list = 5;
    MeritList merit_list = 6;
}

message DaoStateStore {
    DaoState dao_state = 1;
    repeated DaoStateHash dao_state_hash = 2;
}

message DaoStateHash {
    int32 height = 1;
    bytes hash = 2;
    bytes prev_hash = 3;
}

message ProposalStateHash {
    int32 height = 1;
    bytes hash = 2;
    bytes prev_hash = 3;
    int32 num_proposals = 4;
}

message BlindVoteStateHash {
    int32 height = 1;
    bytes hash = 2;
    bytes prev_hash = 3;
    int32 num_blind_votes = 4;
}

///////////////////////////////////////////////////////////////////////////////////////////
// Misc
///////////////////////////////////////////////////////////////////////////////////////////

message BlockChainExplorer {
    string name = 1;
    string tx_url = 2;
    string address_url = 3;
}

message PaymentAccount {
    string id = 1;
    int64 creation_date = 2;
    PaymentMethod payment_method = 3;
    string account_name = 4;
    repeated TradeCurrency trade_currencies = 5;
    TradeCurrency selected_trade_currency = 6;
    PaymentAccountPayload payment_account_payload = 7;
}

message PaymentMethod {
    string id = 1;
    int64 max_trade_period = 2;
    int64 max_trade_limit = 3;
}

// Currency

message Currency {
    string currency_code = 1;
}

message TradeCurrency {
    string code = 1;
    string name = 2;
    oneof message {
        CryptoCurrency crypto_currency = 3;
        FiatCurrency fiat_currency = 4;
    }
}

message CryptoCurrency {
    bool is_asset = 1;
}

message FiatCurrency {
    Currency currency = 1;
}

message Country {
    string code = 1;
    string name = 2;
    Region region = 3;
}

message Region {
    string code = 1;
    string name = 2;
}

///////////////////////////////////////////////////////////////////////////////////////////
// Notifications
///////////////////////////////////////////////////////////////////////////////////////////

message PriceAlertFilter {
    string currencyCode = 1;
    int64 high = 2;
    int64 low = 3;
}

message MarketAlertFilter {
    PaymentAccount payment_account = 1;
    int32 trigger_value = 2;
    bool is_buy_offer = 3;
    repeated string alert_ids = 4;
}

///////////////////////////////////////////////////////////////////////////////////////////
// Mock
///////////////////////////////////////////////////////////////////////////////////////////

message MockMailboxPayload {
    string message = 1;
    NodeAddress sender_node_address = 2;
    string uid = 3;
}

message MockPayload {
    string message_version = 1;
    string message = 2;
}<|MERGE_RESOLUTION|>--- conflicted
+++ resolved
@@ -1454,7 +1454,6 @@
     double buyer_security_deposit_as_percent_for_crypto = 52;
     int32 block_notify_port = 53;
     int32 css_theme = 54;
-<<<<<<< HEAD
     bool use_bisq_xmr_wallet = 55;
     string xmr_user_host = 56;
     string xmr_host_port = 57;
@@ -1462,8 +1461,6 @@
     string xmr_rpc_pwd = 59;
     repeated string xmr_hosts = 60;
     int32 xmr_host_option_ordinal = 61;    
-=======
->>>>>>> 736da2a0
 }
 
 ///////////////////////////////////////////////////////////////////////////////////////////
