syntax = "proto3";
package io.bisq.protobuffer;

//
// Protobuffer v3 definitions of network messages and persisted objects.
//

option java_package = "io.bisq.generated.protobuffer";
option java_outer_classname = "PB";

///////////////////////////////////////////////////////////////////////////////////////////
// Network messages
///////////////////////////////////////////////////////////////////////////////////////////

// Those are messages sent over wire
message NetworkEnvelope {
    int32 message_version = 1;
    oneof message {
        PreliminaryGetDataRequest preliminary_get_data_request = 2;
        GetDataResponse get_data_response = 3;
        GetUpdatedDataRequest get_updated_data_request = 4;

        GetPeersRequest get_peers_request = 5;
        GetPeersResponse get_peers_response = 6;
        Ping ping = 7;
        Pong pong = 8;

        OfferAvailabilityRequest offer_availability_request = 9;
        OfferAvailabilityResponse offer_availability_response = 10;
        RefreshOfferMessage refresh_offer_message = 11;

        AddDataMessage add_data_message = 12;
        RemoveDataMessage remove_data_message = 13;
        RemoveMailboxDataMessage remove_mailbox_data_message = 14;

        CloseConnectionMessage close_connection_message = 15;
        PrefixedSealedAndSignedMessage prefixed_sealed_and_signed_message = 16;

        PayDepositRequest pay_deposit_request = 17;
        PublishDepositTxRequest publish_deposit_tx_request = 18;
        DepositTxPublishedMessage deposit_tx_published_message = 19;
        CounterCurrencyTransferStartedMessage counter_currency_transfer_started_message = 20;
        PayoutTxPublishedMessage payout_tx_published_message = 21;

        OpenNewDisputeMessage open_new_dispute_message = 22;
        PeerOpenedDisputeMessage peer_opened_dispute_message = 23;
        DisputeCommunicationMessage dispute_communication_message = 24;
        DisputeResultMessage dispute_result_message = 25;
        PeerPublishedDisputePayoutTxMessage peer_published_dispute_payout_tx_message = 26;

        PrivateNotificationMessage private_notification_message = 27;

        GetBlocksRequest get_blocks_request = 28;
        GetBlocksResponse get_blocks_response = 29;
        NewBlockBroadcastMessage new_block_broadcast_message = 30;

        AddPersistableNetworkPayloadMessage add_persistable_network_payload_message = 31;
        AckMessage ack_message = 32;
        RepublishGovernanceDataRequest republish_governance_data_request = 33;
        NewDaoStateHashMessage new_dao_state_hash_message = 34;
        GetDaoStateHashesRequest get_dao_state_hashes_request = 35;
        GetDaoStateHashesResponse get_dao_state_hashes_response = 36;
        NewProposalStateHashMessage new_proposal_state_hash_message = 37;
        GetProposalStateHashesRequest get_proposal_state_hashes_request = 38;
        GetProposalStateHashesResponse get_proposal_state_hashes_response = 39;
        NewBlindVoteStateHashMessage new_blind_vote_state_hash_message = 40;
        GetBlindVoteStateHashesRequest get_blind_vote_state_hashes_request = 41;
        GetBlindVoteStateHashesResponse get_blind_vote_state_hashes_response = 42;
    }
}

///////////////////////////////////////////////////////////////////////////////////////////
// Implementations of NetworkEnvelope
///////////////////////////////////////////////////////////////////////////////////////////

// get data

message PreliminaryGetDataRequest {
    int32 nonce = 21;
    repeated bytes excluded_keys = 2;
    repeated int32 supported_capabilities = 3;
}

message GetDataResponse {
    int32 request_nonce = 1;
    bool is_get_updated_data_response = 2;
    repeated StorageEntryWrapper data_set = 3;
    repeated int32 supported_capabilities = 4;
    repeated PersistableNetworkPayload persistable_network_payload_items = 5;
}

message GetUpdatedDataRequest {
    NodeAddress sender_node_address = 1;
    int32 nonce = 2;
    repeated bytes excluded_keys = 3;
}

// peers

message GetPeersRequest {
    NodeAddress sender_node_address = 1;
    int32 nonce = 2;
    repeated int32 supported_capabilities = 3;
    repeated Peer reported_peers = 4;
}

message GetPeersResponse {
    int32 request_nonce = 1;
    repeated Peer reported_peers = 2;
    repeated int32 supported_capabilities = 3;
}

message Ping {
    int32 nonce = 1;
    int32 last_round_trip_time = 2;
}

message Pong {
    int32 request_nonce = 1;
}

// offer

message OfferAvailabilityRequest {
    string offer_id = 1;
    PubKeyRing pub_key_ring = 2;
    int64 takers_trade_price = 3;
    repeated int32 supported_capabilities = 4;
    string uid = 5;
}

message OfferAvailabilityResponse {
    string offer_id = 1;
    AvailabilityResult availability_result = 2;
    repeated int32 supported_capabilities = 3;
    string uid = 4;
    NodeAddress arbitrator = 5;
}

message RefreshOfferMessage {
    bytes hash_of_data_and_seq_nr = 1;
    bytes signature = 2;
    bytes hash_of_payload = 3;
    int32 sequence_number = 4;
}

// storage

message AddDataMessage {
    StorageEntryWrapper entry = 1;
}

message RemoveDataMessage {
    ProtectedStorageEntry protected_storage_entry = 1;
}

message RemoveMailboxDataMessage {
    ProtectedMailboxStorageEntry protected_storage_entry = 1;
}

message AddPersistableNetworkPayloadMessage {
    PersistableNetworkPayload payload = 1;
}

// misc

message CloseConnectionMessage {
    string reason = 1;
}

message AckMessage {
    string uid = 1;
    NodeAddress sender_node_address = 2;
    string source_type = 3; // enum name. e.g.  TradeMessage, DisputeMessage,...
    string source_msg_class_name = 4;
    string source_uid = 5; // uid of source (TradeMessage)
    string source_id = 6; // id of source (tradeId, disputeId)
    bool success = 7; // true if source message was processed successfully
    string error_message = 8; // optional error message if source message processing failed
}

message PrefixedSealedAndSignedMessage {
    NodeAddress node_address = 1;
    SealedAndSigned sealed_and_signed = 2;
    bytes address_prefix_hash = 3;
    string uid = 4;
}

// trade

message PayDepositRequest {
    string trade_id = 1;
    NodeAddress sender_node_address = 2;
    int64 trade_amount = 3;
    int64 trade_price = 4;
    int64 tx_fee = 5;
    int64 taker_fee = 6;
    bool is_currency_for_taker_fee_btc = 7;
    repeated RawTransactionInput raw_transaction_inputs = 8;
    int64 change_output_value = 9;
    string change_output_address = 10;
    bytes taker_multi_sig_pub_key = 11;
    string taker_payout_address_string = 12;
    PubKeyRing taker_pub_key_ring = 13;
    PaymentAccountPayload taker_payment_account_payload = 14;
    string taker_account_id = 15;
    string taker_fee_tx_id = 16;
    repeated NodeAddress accepted_arbitrator_node_addresses = 17;
    repeated NodeAddress accepted_mediator_node_addresses = 18;
    NodeAddress arbitrator_node_address = 19;
    NodeAddress mediator_node_address = 20;
    string uid = 21;
    bytes account_age_witness_signature_of_offer_id = 22;
    int64 current_date = 23;
}

message PublishDepositTxRequest {
    string trade_id = 1;
    PaymentAccountPayload maker_payment_account_payload = 2;
    string maker_account_id = 3;
    string maker_contract_as_json = 4;
    string maker_contract_signature = 5;
    string maker_payout_address_string = 6;
    bytes prepared_deposit_tx = 7;
    repeated RawTransactionInput maker_inputs = 8;
    bytes maker_multi_sig_pub_key = 9;
    NodeAddress sender_node_address = 10;
    string uid = 11;
    bytes account_age_witness_signature_of_prepared_deposit_tx = 12;
    int64 current_date = 13;
}

message DepositTxPublishedMessage {
    string trade_id = 1;
    bytes deposit_tx = 2;
    NodeAddress sender_node_address = 3;
    string uid = 4;
}

message CounterCurrencyTransferStartedMessage {
    string trade_id = 1;
    string buyer_payout_address = 2;
    NodeAddress sender_node_address = 3;
    bytes buyer_signature = 4;
    string counter_currency_tx_id = 5;
    string uid = 6;
}

message FinalizePayoutTxRequest {
    string trade_id = 1;
    bytes seller_signature = 2;
    string seller_payout_address = 3;
    NodeAddress sender_node_address = 4;
    string uid = 5;
}

message PayoutTxPublishedMessage {
    string trade_id = 1;
    bytes payout_tx = 2;
    NodeAddress sender_node_address = 3;
    string uid = 4;
}

// dispute

message OpenNewDisputeMessage {
    Dispute dispute = 1;
    NodeAddress sender_node_address = 2;
    string uid = 3;
}

message PeerOpenedDisputeMessage {
    Dispute dispute = 1;
    NodeAddress sender_node_address = 2;
    string uid = 3;
}

message DisputeCommunicationMessage {
    int64 date = 1;
    string trade_id = 2;
    int32 trader_id = 3;
    bool sender_is_trader = 4;
    string message = 5;
    repeated Attachment attachments = 6;
    bool arrived = 7;
    bool stored_in_mailbox = 8;
    bool is_system_message = 9;
    NodeAddress sender_node_address = 10;
    string uid = 11;
    string send_message_error = 12;
    bool acknowledged = 13;
    string ack_error = 14;
}

message DisputeResultMessage {
    string uid = 1;
    DisputeResult dispute_result = 2;
    NodeAddress sender_node_address = 3;
}

message PeerPublishedDisputePayoutTxMessage {
    string uid = 1;
    bytes transaction = 2;
    string trade_id = 3;
    NodeAddress sender_node_address = 4;
}


message PrivateNotificationMessage {
    string uid = 1;
    NodeAddress sender_node_address = 2;
    PrivateNotificationPayload private_notification_payload = 3;
}

// DAO

message GetBlocksRequest {
    int32 from_block_height = 1;
    int32 nonce = 2;
    NodeAddress sender_node_address = 3;
    repeated int32 supported_capabilities = 4;
}

message GetBlocksResponse {
    // Because of the way how PB implements inheritence we need to use the super class as type
    repeated BaseBlock raw_blocks = 1;
    int32 request_nonce = 2;
}

message NewBlockBroadcastMessage {
    // Because of the way how PB implements inheritence we need to use the super class as type
    BaseBlock raw_block = 1;
}

message RepublishGovernanceDataRequest {
}

message NewDaoStateHashMessage {
    DaoStateHash state_hash = 1;
}

message NewProposalStateHashMessage {
    ProposalStateHash state_hash = 1;
}

message NewBlindVoteStateHashMessage {
    BlindVoteStateHash state_hash = 1;
}

message GetDaoStateHashesRequest {
    int32 height = 1;
    int32 nonce = 2;
}

message GetProposalStateHashesRequest {
    int32 height = 1;
    int32 nonce = 2;
}

message GetBlindVoteStateHashesRequest {
    int32 height = 1;
    int32 nonce = 2;
}

message GetDaoStateHashesResponse {
    repeated DaoStateHash state_hashes = 1;
    int32 request_nonce = 2;
}

message GetProposalStateHashesResponse {
    repeated ProposalStateHash state_hashes = 1;
    int32 request_nonce = 2;
}

message GetBlindVoteStateHashesResponse {
    repeated BlindVoteStateHash state_hashes = 1;
    int32 request_nonce = 2;
}

///////////////////////////////////////////////////////////////////////////////////////////
// Payload
///////////////////////////////////////////////////////////////////////////////////////////

// core

message NodeAddress {
    string host_name = 1;
    int32 port = 2;
}

message Peer {
    NodeAddress node_address = 1;
    int64 date = 2;
    repeated int32 supported_capabilities = 3;
}

message PubKeyRing {
    bytes signature_pub_key_bytes = 1;
    bytes encryption_pub_key_bytes = 2;
    string pgp_pub_key_as_pem = 3;
}

message SealedAndSigned {
    bytes encrypted_secret_key = 1;
    bytes encrypted_payload_with_hmac = 2;
    bytes signature = 3;
    bytes sig_public_key_bytes = 4;
}

// storage

message StoragePayload {
    oneof message {
        Alert alert = 1;
        Arbitrator arbitrator = 2;
        Mediator mediator = 3;
        Filter filter = 4;

        // not used anymore from v0.6 on. But leave it for receiving TradeStatistics objects from older
        // versions and convert it to TradeStatistics2 objects.
        TradeStatistics trade_statistics = 5;

        MailboxStoragePayload mailbox_storage_payload = 6;
        OfferPayload offer_payload = 7;
        TempProposalPayload temp_proposal_payload = 8;
    }
}

message PersistableNetworkPayload {
    oneof message {
        AccountAgeWitness account_age_witness = 1;
        TradeStatistics2 trade_statistics2 = 2;
        ProposalPayload proposal_payload = 3;
        BlindVotePayload blind_vote_payload = 4;
    }
}

message ProtectedStorageEntry {
    StoragePayload storagePayload = 1;
    bytes owner_pub_key_bytes = 2;
    int32 sequence_number = 3;
    bytes signature = 4;
    int64 creation_time_stamp = 5;
}

// mailbox

message StorageEntryWrapper {
    oneof message {
        ProtectedStorageEntry protected_storage_entry = 1;
        ProtectedMailboxStorageEntry protected_mailbox_storage_entry = 2;
    }
}

message ProtectedMailboxStorageEntry {
    ProtectedStorageEntry entry = 1;
    bytes receivers_pub_key_bytes = 2;
}

message DataAndSeqNrPair {
    StoragePayload payload = 1;
    int32 sequence_number = 2;
}

// misc

message PrivateNotificationPayload {
    string message = 1;
    string signature_as_base64 = 2;
    bytes sig_public_key_bytes = 3;
}

message PaymentAccountFilter {
    string payment_method_id = 1;
    string get_method_name = 2;
    string value = 3;
}

///////////////////////////////////////////////////////////////////////////////////////////
// Storage payload
///////////////////////////////////////////////////////////////////////////////////////////

message Alert {
    string message = 1;
    string version = 2;
    bool is_update_info = 3;
    string signature_as_base64 = 4;
    bytes owner_pub_key_bytes = 5;
    map<string, string> extra_data = 6;
}

message Arbitrator {
    NodeAddress node_address = 1;
    repeated string language_codes = 2;
    int64 registration_date = 3;
    string registration_signature = 4;
    bytes registration_pub_key = 5;
    PubKeyRing pub_key_ring = 6;
    bytes btc_pub_key = 7;
    string btc_address = 8;
    string email_address = 9;
    string info = 10;
    map<string, string> extra_data = 11;
}

message Mediator {
    NodeAddress node_address = 1;
    repeated string language_codes = 2;
    int64 registration_date = 3;
    string registration_signature = 4;
    bytes registration_pub_key = 5;
    PubKeyRing pub_key_ring = 6;
    string email_address = 7;
    string info = 8;
    map<string, string> extra_data = 9;
}

message Filter {
    repeated string banned_node_address = 1;
    repeated string banned_offer_ids = 2;
    repeated PaymentAccountFilter banned_payment_accounts = 3;
    string signature_as_base64 = 4;
    bytes owner_pub_key_bytes = 5;
    map<string, string> extra_data = 6;
    repeated string banned_currencies = 7;
    repeated string banned_payment_methods = 8;
    repeated string arbitrators = 9;
    repeated string seed_nodes = 10;
    repeated string price_relay_nodes = 11;
    bool prevent_public_btc_network = 12;
    repeated string btc_nodes = 13;
    bool disable_dao = 14;
    string disable_dao_below_version = 15;
    string disable_trade_below_version = 16;
}

// not used anymore from v0.6 on. But leave it for receiving TradeStatistics objects from older
// versions and convert it to TradeStatistics2 objects.
message TradeStatistics {
    string base_currency = 1;
    string counter_currency = 2;
    OfferPayload.Direction direction = 3;
    int64 trade_price = 4;
    int64 trade_amount = 5;
    int64 trade_date = 6;
    string payment_method_id = 7;
    int64 offer_date = 8;
    bool offer_use_market_based_price = 9;
    double offer_market_price_margin = 10;
    int64 offer_amount = 11;
    int64 offer_min_amount = 12;
    string offer_id = 13;
    string deposit_tx_id = 14;
    bytes signature_pub_key_bytes = 15;
    map<string, string> extra_data = 16;
}

message TradeStatistics2 {
    string base_currency = 1;
    string counter_currency = 2;
    OfferPayload.Direction direction = 3;
    int64 trade_price = 4;
    int64 trade_amount = 5;
    int64 trade_date = 6;
    string payment_method_id = 7;
    int64 offer_date = 8;
    bool offer_use_market_based_price = 9;
    double offer_market_price_margin = 10;
    int64 offer_amount = 11;
    int64 offer_min_amount = 12;
    string offer_id = 13;
    string deposit_tx_id = 14;
    bytes hash = 15;
    map<string, string> extra_data = 16;
}

message MailboxStoragePayload {
    PrefixedSealedAndSignedMessage prefixed_sealed_and_signed_message = 1;
    bytes sender_pub_key_for_add_operation_bytes = 2;
    bytes owner_pub_key_bytes = 3;
    map<string, string> extra_data = 4;
}

message OfferPayload {
    enum Direction {
        PB_ERROR = 0;
        BUY = 1;
        SELL = 2;
    }

    string id = 1;
    int64 date = 2;
    NodeAddress owner_node_address = 3;
    PubKeyRing pub_key_ring = 4;
    Direction direction = 5;
    int64 price = 6;
    double market_price_margin = 7;
    bool use_market_based_price = 8;
    int64 amount = 9;
    int64 min_amount = 10;
    string base_currency_code = 11;
    string counter_currency_code = 12;
    repeated NodeAddress arbitrator_node_addresses = 13;
    repeated NodeAddress mediator_node_addresses = 14;
    string payment_method_id = 15;
    string maker_payment_account_id = 16;
    string offer_fee_payment_tx_id = 17;
    string country_code = 18;
    repeated string accepted_country_codes = 19;
    string bank_id = 20;
    repeated string accepted_bank_ids = 21;
    string version_nr = 22;
    int64 block_height_at_offer_creation = 23;
    int64 tx_fee = 24;
    int64 maker_fee = 25;
    bool is_currency_for_maker_fee_btc = 26;
    int64 buyer_security_deposit = 27;
    int64 seller_security_deposit = 28;
    int64 max_trade_limit = 29;
    int64 max_trade_period = 30;
    bool use_auto_close = 31;
    bool use_re_open_after_auto_close = 32;
    int64 lower_close_price = 33;
    int64 upper_close_price = 34;
    bool is_private_offer = 35;
    string hash_of_challenge = 36;
    map<string, string> extra_data = 37;
    int32 protocol_version = 38;
}

message AccountAgeWitness {
    bytes hash = 1;
    int64 date = 2;
}

///////////////////////////////////////////////////////////////////////////////////////////
// Dispute payload
///////////////////////////////////////////////////////////////////////////////////////////


message Dispute {
    string trade_id = 1;
    string id = 2;
    int32 trader_id = 3;
    bool dispute_opener_is_buyer = 4;
    bool dispute_opener_is_maker = 5;
    int64 opening_date = 6;
    PubKeyRing trader_pub_key_ring = 7;
    int64 trade_date = 8;
    Contract contract = 9;
    bytes contract_hash = 10;
    bytes deposit_tx_serialized = 11;
    bytes payout_tx_serialized = 12;
    string deposit_tx_id = 13;
    string payout_tx_id = 14;
    string contract_as_json = 15;
    string maker_contract_signature = 16;
    string taker_contract_signature = 17;
    PubKeyRing arbitrator_pub_key_ring = 18;
    bool is_support_ticket = 19;
    repeated DisputeCommunicationMessage dispute_communication_messages = 20;
    bool is_closed = 21;
    DisputeResult dispute_result = 22;
    string dispute_payout_tx_id = 23;
}

message Attachment {
    string file_name = 1;
    bytes bytes = 2;
}

message DisputeResult {
    enum Winner {
        PB_ERROR_WINNER = 0;
        BUYER = 1;
        SELLER = 2;
    }

    enum Reason {
        PB_ERROR_REASON = 0;
        OTHER = 1;
        BUG = 2;
        USABILITY = 3;
        SCAM = 4;
        PROTOCOL_VIOLATION = 5;
        NO_REPLY = 6;
        BANK_PROBLEMS = 7;
    }

    string trade_id = 1;
    int32 trader_id = 2;
    Winner winner = 3;
    int32 reason_ordinal = 4;
    bool tamper_proof_evidence = 5;
    bool id_verification = 6;
    bool screen_cast = 7;
    string summary_notes = 8;
    DisputeCommunicationMessage dispute_communication_message = 9;
    bytes arbitrator_signature = 10;
    int64 buyer_payout_amount = 11;
    int64 seller_payout_amount = 12;
    bytes arbitrator_pub_key = 13;
    int64 close_date = 14;
    bool is_loser_publisher = 15;
}

///////////////////////////////////////////////////////////////////////////////////////////
// Trade payload
///////////////////////////////////////////////////////////////////////////////////////////

message Contract {
    OfferPayload offer_payload = 1;
    int64 trade_amount = 2;
    int64 trade_price = 3;
    string taker_fee_tx_id = 4;
    NodeAddress arbitrator_node_address = 5;
    bool is_buyer_maker_and_seller_taker = 6;
    string maker_account_id = 7;
    string taker_account_id = 8;
    PaymentAccountPayload maker_payment_account_payload = 9;
    PaymentAccountPayload taker_payment_account_payload = 10;
    PubKeyRing maker_pub_key_ring = 11;
    PubKeyRing taker_pub_key_ring = 12;
    NodeAddress buyer_node_address = 13;
    NodeAddress seller_node_address = 14;
    string maker_payout_address_string = 15;
    string taker_payout_address_string = 16;
    bytes maker_multi_sig_pub_key = 17;
    bytes taker_multi_sig_pub_key = 18;
    NodeAddress mediator_node_address = 19;
}

message RawTransactionInput {
    int64 index = 1;
    bytes parent_transaction = 2;
    int64 value = 3;
}

enum AvailabilityResult {
    PB_ERROR = 0;
    UNKNOWN_FAILURE = 1;
    AVAILABLE = 2;
    OFFER_TAKEN = 3;
    PRICE_OUT_OF_TOLERANCE = 4;
    MARKET_PRICE_NOT_AVAILABLE = 5;
    NO_ARBITRATORS = 6;
    NO_MEDIATORS = 7;
    USER_IGNORED = 8;
}

///////////////////////////////////////////////////////////////////////////////////////////
// PaymentAccount payload
///////////////////////////////////////////////////////////////////////////////////////////


message PaymentAccountPayload {
    string id = 1;
    string payment_method_id = 2;
    int64 max_trade_period = 3; // not used anymore but we need to keep it in PB for backward compatibility
    oneof message {
        AliPayAccountPayload ali_pay_account_payload = 4;
        ChaseQuickPayAccountPayload chase_quick_pay_account_payload = 5;
        ClearXchangeAccountPayload clear_xchange_account_payload = 6;
        CountryBasedPaymentAccountPayload country_based_payment_account_payload = 7;
        CryptoCurrencyAccountPayload crypto_currency_account_payload = 8;
        FasterPaymentsAccountPayload faster_payments_account_payload = 9;
        InteracETransferAccountPayload interac_e_transfer_account_payload = 10;
        OKPayAccountPayload o_k_pay_account_payload = 11; // Deprecated, not used anymore
        PerfectMoneyAccountPayload perfect_money_account_payload = 12;
        SwishAccountPayload swish_account_payload = 13;
        USPostalMoneyOrderAccountPayload u_s_postal_money_order_account_payload = 14;
        UpholdAccountPayload uphold_account_payload = 16;
        CashAppAccountPayload cash_app_account_payload = 17; // Deprecated, not used anymore
        MoneyBeamAccountPayload money_beam_account_payload = 18;
        VenmoAccountPayload venmo_account_payload = 19; // Deprecated, not used anymore
        PopmoneyAccountPayload popmoney_account_payload = 20;
        RevolutAccountPayload revolut_account_payload = 21;
        WeChatPayAccountPayload we_chat_pay_account_payload = 22;
        MoneyGramAccountPayload money_gram_account_payload = 23;
        HalCashAccountPayload hal_cash_account_payload = 24;
        PromptPayAccountPayload prompt_pay_account_payload = 25;
        AdvancedCashAccountPayload advanced_cash_account_payload = 26;
        InstantCryptoCurrencyAccountPayload instant_crypto_currency_account_payload = 27;
    }
    map<string, string> exclude_from_json_data = 15;
}

message AliPayAccountPayload {
    string account_nr = 1;
}

message WeChatPayAccountPayload {
    string account_nr = 1;
}

message ChaseQuickPayAccountPayload {
    string email = 1;
    string holder_name = 2;
}

message ClearXchangeAccountPayload {
    string holder_name = 1;
    string email_or_mobile_nr = 2;
}

message CountryBasedPaymentAccountPayload {
    string countryCode = 1;
    oneof message {
        BankAccountPayload bank_account_payload = 2;
        CashDepositAccountPayload cash_deposit_account_payload = 3;
        SepaAccountPayload sepa_account_payload = 4;
        WesternUnionAccountPayload western_union_account_payload = 5;
        SepaInstantAccountPayload sepa_instant_account_payload = 6;
        F2FAccountPayload f2f_account_payload = 7;
    }
}

message BankAccountPayload {
    string holder_name = 1;
    string bank_name = 2;
    string bank_id = 3;
    string branch_id = 4;
    string account_nr = 5;
    string account_type = 6;
    string holder_tax_id = 7;
    string email = 8; // not used anymore but keep for backward compatibility
    oneof message {
        NationalBankAccountPayload national_bank_account_payload = 9;
        SameBankAccountPayload same_bank_accont_payload = 10;
        SpecificBanksAccountPayload specific_banks_account_payload = 11;
    }
    string national_account_id = 12;
}

message NationalBankAccountPayload {
}

message SameBankAccountPayload {
}

message SpecificBanksAccountPayload {
    repeated string accepted_banks = 1;
}

message CashDepositAccountPayload {
    string holder_name = 1;
    string holder_email = 2;
    string bank_name = 3;
    string bank_id = 4;
    string branch_id = 5;
    string account_nr = 6;
    string account_type = 7;
    string requirements = 8;
    string holder_tax_id = 9;
    string national_account_id = 10;
}

message MoneyGramAccountPayload {
    string holder_name = 1;
    string country_code = 2;
    string state = 3;
    string email = 4;
}

message HalCashAccountPayload {
    string mobile_nr = 1;
}

message WesternUnionAccountPayload {
    string holder_name = 1;
    string city = 2;
    string state = 3;
    string email = 4;
}

message SepaAccountPayload {
    string holder_name = 1;
    string iban = 2;
    string bic = 3;
    string email = 4; // not used anymore but keep for backward compatibility
    repeated string accepted_country_codes = 5;
}

message SepaInstantAccountPayload {
    string holder_name = 1;
    string iban = 2;
    string bic = 3;
    repeated string accepted_country_codes = 4;
}

message CryptoCurrencyAccountPayload {
    string address = 1;
}

message InstantCryptoCurrencyAccountPayload {
    string address = 1;
}

message FasterPaymentsAccountPayload {
    string sort_code = 1;
    string account_nr = 2;
    string email = 3; // not used anymore but keep for backward compatibility
}

message InteracETransferAccountPayload {
    string email = 1;
    string holder_name = 2;
    string question = 3;
    string answer = 4;
}

// Deprecated, not used anymore
message OKPayAccountPayload {
    string account_nr = 1;
}

message UpholdAccountPayload {
    string account_id = 1;
}

// Deprecated, not used anymore
message CashAppAccountPayload {
    string cash_tag = 1;
}

message MoneyBeamAccountPayload {
    string account_id = 1;
}

// Deprecated, not used anymore
message VenmoAccountPayload {
    string venmo_user_name = 1;
    string holder_name = 2;
}

message PopmoneyAccountPayload {
    string account_id = 1;
    string holder_name = 2;
}

message RevolutAccountPayload {
    string account_id = 1;
}

message PerfectMoneyAccountPayload {
    string account_nr = 1;
}

message SwishAccountPayload {
    string mobile_nr = 1;
    string holder_name = 2;
}

message USPostalMoneyOrderAccountPayload {
    string postal_address = 1;
    string holder_name = 2;
}

message F2FAccountPayload {
    string contact = 1;
    string city = 2;
    string extra_info = 3;
}

message PromptPayAccountPayload {
    string prompt_pay_id = 1;
}

message AdvancedCashAccountPayload {
    string account_nr = 1;
}

///////////////////////////////////////////////////////////////////////////////////////////
// PersistableEnvelope
///////////////////////////////////////////////////////////////////////////////////////////

// Those are persisted to disc
message PersistableEnvelope {
    oneof message {
        SequenceNumberMap sequence_number_map = 1;
        PersistedEntryMap persisted_entry_map = 2; // deprecated. Not used anymore.
        PeerList peer_list = 3;
        AddressEntryList address_entry_list = 4;
        NavigationPath navigation_path = 5;

        TradableList tradable_list = 6;
        TradeStatisticsList trade_statistics_list = 7; // deprecated  Was used in pre v0.6.0 version. Not used anymore.
        DisputeList dispute_list = 8;

        PreferencesPayload preferences_payload = 9;
        UserPayload user_payload = 10;
        PaymentAccountList payment_account_list = 11;

        // deprecated
        // BsqState bsq_state = 12; // not used but as other non-dao data have a higher index number we leave it to make clear that we cannot change following indexes

        AccountAgeWitnessStore account_age_witness_store = 13;
        TradeStatistics2Store trade_statistics2_store = 14;

        // we need to keep id 15 here otherwise the reading of the old data structure would not work anymore.
        // can be removed after most people have updated as the reading of the PersistableNetworkPayloadList
        // is not mandatory.
        PersistableNetworkPayloadList persistable_network_payload_list = 15; // deprecated. Not used anymore.

        ProposalStore proposal_store = 16;
        TempProposalStore temp_proposal_store = 17;
        BlindVoteStore blind_vote_store = 18;
        MyProposalList my_proposal_list = 19;
        BallotList ballot_list = 20;
        MyVoteList my_vote_list = 21;
        MyBlindVoteList my_blind_vote_list = 22;
        MeritList merit_list = 23;
        DaoStateStore dao_state_store = 24;
        MyReputationList my_reputation_list = 25;
        MyProofOfBurnList my_proof_of_burn_list = 26;
        UnconfirmedBsqChangeOutputList unconfirmed_bsq_change_output_list = 27;
    }
}

///////////////////////////////////////////////////////////////////////////////////////////
// Collections
///////////////////////////////////////////////////////////////////////////////////////////

message SequenceNumberMap {
    repeated SequenceNumberEntry sequence_number_entries = 1;
}

message SequenceNumberEntry {
    ByteArray bytes = 1;
    MapValue map_value = 2;
}

message ByteArray {
    bytes bytes = 1;
}

message MapValue {
    int32 sequence_nr = 1;
    int64 time_stamp = 2;
}

// deprecated. Not used anymore.
message PersistedEntryMap {
    map<string, ProtectedStorageEntry> persisted_entry_map = 1;
}

// deprecated. Not used anymore.
message PersistableNetworkPayloadList {
    repeated PersistableNetworkPayload items = 1;
}

// We use a list not a hash map to save disc space. The hash can be calculated from the payload anyway
message AccountAgeWitnessStore {
    repeated AccountAgeWitness items = 1;
}

// We use a list not a hash map to save disc space. The hash can be calculated from the payload anyway
message TradeStatistics2Store {
    repeated TradeStatistics2 items = 1;
}

message PeerList {
    repeated Peer peer = 1;
}

message AddressEntryList {
    repeated AddressEntry address_entry = 1;
}

message AddressEntry {
    enum Context {
        PB_ERROR = 0;
        ARBITRATOR = 1;
        AVAILABLE = 2;
        OFFER_FUNDING = 3;
        RESERVED_FOR_TRADE = 4;
        MULTI_SIG = 5;
        TRADE_PAYOUT = 6;
    }

    string offer_id = 7;
    Context context = 8;
    bytes pub_key = 9;
    bytes pub_key_hash = 10;
    int64 coin_locked_in_multi_sig = 11;
}

message NavigationPath {
    repeated string path = 1;
}

message PaymentAccountList {
    repeated PaymentAccount payment_account = 1;
}

///////////////////////////////////////////////////////////////////////////////////////////
// Offer/Trade
///////////////////////////////////////////////////////////////////////////////////////////

message TradableList {
    repeated Tradable tradable = 1;
}

// deprecated  Was used in pre v0.6.0 version. Not used anymore but leave it as it is used in PersistableEnvelope
message TradeStatisticsList {
    repeated TradeStatistics trade_statistics = 1;
}

message Offer {
    enum State {
        PB_ERROR = 0;
        UNKNOWN = 1;
        OFFER_FEE_PAID = 2;
        AVAILABLE = 3;
        NOT_AVAILABLE = 4;
        REMOVED = 5;
        MAKER_OFFLINE = 6;
    }

    OfferPayload offer_payload = 1;
}

message OpenOffer {
    enum State {
        PB_ERROR = 0;
        AVAILABLE = 1;
        RESERVED = 2;
        CLOSED = 3;
        CANCELED = 4;
        DEACTIVATED = 5;
    }

    Offer offer = 1;
    State state = 2;
    NodeAddress arbitrator_node_address = 3;
}

message Tradable {
    oneof message {
        OpenOffer open_offer = 1;
        BuyerAsMakerTrade buyer_as_maker_trade = 2;
        BuyerAsTakerTrade buyer_as_taker_trade = 3;
        SellerAsMakerTrade seller_as_maker_trade = 4;
        SellerAsTakerTrade seller_as_taker_trade = 5;
    }
}

message Trade {
    enum State {
        PB_ERROR_STATE = 0;
        PREPARATION = 1;
        TAKER_PUBLISHED_TAKER_FEE_TX = 2;
        MAKER_SENT_PUBLISH_DEPOSIT_TX_REQUEST = 3;
        MAKER_SAW_ARRIVED_PUBLISH_DEPOSIT_TX_REQUEST = 4;
        MAKER_STORED_IN_MAILBOX_PUBLISH_DEPOSIT_TX_REQUEST = 5;
        MAKER_SEND_FAILED_PUBLISH_DEPOSIT_TX_REQUEST = 6;
        TAKER_RECEIVED_PUBLISH_DEPOSIT_TX_REQUEST = 7;
        TAKER_PUBLISHED_DEPOSIT_TX = 8;
        TAKER_SENT_DEPOSIT_TX_PUBLISHED_MSG = 9;
        TAKER_SAW_ARRIVED_DEPOSIT_TX_PUBLISHED_MSG = 10;
        TAKER_STORED_IN_MAILBOX_DEPOSIT_TX_PUBLISHED_MSG = 11;
        TAKER_SEND_FAILED_DEPOSIT_TX_PUBLISHED_MSG = 12;
        MAKER_RECEIVED_DEPOSIT_TX_PUBLISHED_MSG = 13;
        MAKER_SAW_DEPOSIT_TX_IN_NETWORK = 14;
        DEPOSIT_CONFIRMED_IN_BLOCK_CHAIN = 15;
        BUYER_CONFIRMED_IN_UI_FIAT_PAYMENT_INITIATED = 16;
        BUYER_SENT_FIAT_PAYMENT_INITIATED_MSG = 17;
        BUYER_SAW_ARRIVED_FIAT_PAYMENT_INITIATED_MSG = 18;
        BUYER_STORED_IN_MAILBOX_FIAT_PAYMENT_INITIATED_MSG = 19;
        BUYER_SEND_FAILED_FIAT_PAYMENT_INITIATED_MSG = 20;
        SELLER_RECEIVED_FIAT_PAYMENT_INITIATED_MSG = 21;
        SELLER_CONFIRMED_IN_UI_FIAT_PAYMENT_RECEIPT = 22;
        SELLER_PUBLISHED_PAYOUT_TX = 23;
        SELLER_SENT_PAYOUT_TX_PUBLISHED_MSG = 24;
        SELLER_SAW_ARRIVED_PAYOUT_TX_PUBLISHED_MSG = 25;
        SELLER_STORED_IN_MAILBOX_PAYOUT_TX_PUBLISHED_MSG = 26;
        SELLER_SEND_FAILED_PAYOUT_TX_PUBLISHED_MSG = 27;
        BUYER_RECEIVED_PAYOUT_TX_PUBLISHED_MSG = 28;
        BUYER_SAW_PAYOUT_TX_IN_NETWORK = 29;
        WITHDRAW_COMPLETED = 30;
    }

    enum Phase {
        PB_ERROR_PHASE = 0;
        INIT = 1;
        TAKER_FEE_PUBLISHED = 2;
        DEPOSIT_PUBLISHED = 3;
        DEPOSIT_CONFIRMED = 4;
        FIAT_SENT = 5;
        FIAT_RECEIVED = 6;
        PAYOUT_PUBLISHED = 7;
        WITHDRAWN = 8;
    }

    enum DisputeState {
        PB_ERROR_DISPUTE_STATE = 0;
        NO_DISPUTE = 1;
        DISPUTE_REQUESTED = 2;
        DISPUTE_STARTED_BY_PEER = 3;
        DISPUTE_CLOSED = 4;
    }

    enum TradePeriodState {
        PB_ERROR_TRADE_PERIOD_STATE = 0;
        FIRST_HALF = 1;
        SECOND_HALF = 2;
        TRADE_PERIOD_OVER = 3;
    }

    Offer offer = 1;
    ProcessModel process_model = 2;
    string taker_fee_tx_id = 3;
    string deposit_tx_id = 4;
    string payout_tx_id = 5;
    int64 trade_amount_as_long = 6;
    int64 tx_fee_as_long = 7;
    int64 taker_fee_as_long = 8;
    int64 take_offer_date = 9;
    bool is_currency_for_taker_fee_btc = 10;
    int64 trade_price = 11;
    NodeAddress trading_peer_node_address = 12;
    State state = 13;
    DisputeState dispute_state = 14;
    TradePeriodState trade_period_state = 15;
    Contract contract = 16;
    string contract_as_json = 17;
    bytes contract_hash = 18;
    string taker_contract_signature = 19;
    string maker_contract_signature = 20;
    NodeAddress arbitrator_node_address = 21;
    NodeAddress mediator_node_address = 22;
    bytes arbitrator_btc_pub_key = 23;
    string taker_payment_account_id = 24;
    string error_message = 25;
    PubKeyRing arbitrator_pub_key_ring = 26;
    PubKeyRing mediator_pub_key_ring = 27;
    string counter_currency_tx_id = 28;
}

message BuyerAsMakerTrade {
    Trade trade = 1;
}

message BuyerAsTakerTrade {
    Trade trade = 1;
}

message SellerAsMakerTrade {
    Trade trade = 1;
}

message SellerAsTakerTrade {
    Trade trade = 1;
}

message ProcessModel {
    TradingPeer trading_peer = 1;
    string offer_id = 2;
    string account_id = 3;
    PubKeyRing pub_key_ring = 4;
    string take_offer_fee_tx_id = 5;
    bytes payout_tx_signature = 6;
    repeated NodeAddress taker_accepted_arbitrator_node_addresses = 7;
    repeated NodeAddress taker_accepted_mediator_node_addresses = 8;
    bytes prepared_deposit_tx = 9;
    repeated RawTransactionInput raw_transaction_inputs = 10;
    int64 change_output_value = 11;
    string change_output_address = 12;
    bool use_savings_wallet = 13;
    int64 funds_needed_for_trade_as_long = 14;
    bytes my_multi_sig_pub_key = 15;
    NodeAddress temp_trading_peer_node_address = 16;
    string payment_started_message_state = 17;
}

message TradingPeer {
    string account_id = 1;
    PaymentAccountPayload payment_account_payload = 2;
    string payout_address_string = 3;
    string contract_as_json = 4;
    string contract_signature = 5;
    bytes signature = 6;
    PubKeyRing pub_key_ring = 7;
    bytes multi_sig_pub_key = 8;
    repeated RawTransactionInput raw_transaction_inputs = 9;
    int64 change_output_value = 10;
    string change_output_address = 11;
    bytes account_age_witness_nonce = 12;
    bytes account_age_witness_signature = 13;
    int64 current_date = 14;
}

///////////////////////////////////////////////////////////////////////////////////////////
// Dispute
///////////////////////////////////////////////////////////////////////////////////////////

message DisputeList {
    repeated Dispute dispute = 1;
}

///////////////////////////////////////////////////////////////////////////////////////////
// Preferences
///////////////////////////////////////////////////////////////////////////////////////////

message PreferencesPayload {
    string user_language = 1;
    Country user_country = 2;
    repeated TradeCurrency fiat_currencies = 3;
    repeated TradeCurrency crypto_currencies = 4;
    BlockChainExplorer block_chain_explorer_main_net = 5;
    BlockChainExplorer block_chain_explorer_test_net = 6;
    BlockChainExplorer bsq_block_chain_explorer = 7;
    string backup_directory = 8;
    bool auto_select_arbitrators = 9;
    map<string, bool> dont_show_again_map = 10;
    bool tac_accepted = 11;
    bool use_tor_for_bitcoin_j = 12;
    bool show_own_offers_in_offer_book = 13;
    TradeCurrency preferred_trade_currency = 14;
    int64 withdrawal_tx_fee_in_bytes = 15;
    bool use_custom_withdrawal_tx_fee = 16;
    double max_price_distance_in_percent = 17;
    string offer_book_chart_screen_currency_code = 18;
    string trade_charts_screen_currency_code = 19;
    string buy_screen_currency_code = 20;
    string sell_screen_currency_code = 21;
    int32 trade_statistics_tick_unit_index = 22;
    bool resync_Spv_requested = 23;
    bool sort_market_currencies_numerically = 24;
    bool use_percentage_based_price = 25;
    map<string, string> peer_tag_map = 26;
    string bitcoin_nodes = 27;
    repeated string ignore_traders_list = 28;
    string directory_chooser_path = 29;
    int64 buyer_security_deposit_as_long = 30; // Deprectated: Superseded by buyerSecurityDepositAsPercent
    bool use_animations = 31;
    PaymentAccount selectedPayment_account_for_createOffer = 32;
    bool pay_fee_in_Btc = 33;
    repeated string bridge_addresses = 34;
    int32 bridge_option_ordinal = 35;
    int32 tor_transport_ordinal = 36;
    string custom_bridges = 37;
    int32 bitcoin_nodes_option_ordinal = 38;
    string referral_id = 39;
    string phone_key_and_token = 40;
    bool use_sound_for_mobile_notifications = 41;
    bool use_trade_notifications = 42;
    bool use_market_notifications = 43;
    bool use_price_notifications = 44;
    bool use_standby_mode = 45;
    bool is_dao_full_node = 46;
    string rpc_user = 47;
    string rpc_pw = 48;
    string take_offer_selected_payment_account_id = 49;
    double buyer_security_deposit_as_percent = 50;
<<<<<<< HEAD
    int32 block_notify_port = 51;
=======
    int32 ignore_dust_threshold = 51;
    double buyer_security_deposit_as_percent_for_crypto = 52;
>>>>>>> ad4be15e
}

///////////////////////////////////////////////////////////////////////////////////////////
// UserPayload
///////////////////////////////////////////////////////////////////////////////////////////

message UserPayload {
    string account_id = 1;
    repeated PaymentAccount payment_accounts = 2;
    PaymentAccount current_payment_account = 3;
    repeated string accepted_language_locale_codes = 4;
    Alert developers_alert = 5;
    Alert displayed_alert = 6;
    Filter developers_filter = 7;
    repeated Arbitrator accepted_arbitrators = 8;
    repeated Mediator accepted_mediators = 9;
    Arbitrator registered_arbitrator = 10;
    Mediator registered_mediator = 11;
    PriceAlertFilter price_alert_filter = 12;
    repeated MarketAlertFilter market_alert_filters = 13;
}

///////////////////////////////////////////////////////////////////////////////////////////
// DAO
///////////////////////////////////////////////////////////////////////////////////////////

// blockchain

message BaseBlock {
    int32 height = 1;
    int64 time = 2;
    string hash = 3;
    string previous_block_hash = 4;
    oneof message {
        RawBlock raw_block = 5;
        Block block = 6;
    }
}

message RawBlock {
    // Because of the way how PB implements inheritence we need to use the super class as type
    repeated BaseTx raw_txs = 1;
}

message Block {
    // Because of the way how PB implements inheritence we need to use the super class as type
    repeated BaseTx txs = 1;
}

message BaseTx {
    string tx_version = 1;
    string id = 2;
    int32 block_height = 3;
    string block_hash = 4;
    int64 time = 5;
    repeated TxInput tx_inputs = 6;
    oneof message {
        RawTx raw_tx = 7;
        Tx tx = 8;
    }
}

message RawTx {
    // Because of the way how PB implements inheritence we need to use the super class as type
    repeated BaseTxOutput raw_tx_outputs = 1;
}

message Tx {
    // Because of the way how PB implements inheritence we need to use the super class as type
    repeated BaseTxOutput tx_outputs = 1;
    TxType txType = 2;
    int64 burnt_bsq = 3;
}

enum TxType {
    PB_ERROR_TX_TYPE = 0;
    UNDEFINED_TX_TYPE = 1;
    UNVERIFIED = 2;
    INVALID = 3;
    GENESIS = 4;
    TRANSFER_BSQ = 5;
    PAY_TRADE_FEE = 6;
    PROPOSAL = 7;
    COMPENSATION_REQUEST = 8;
    REIMBURSEMENT_REQUEST = 9;
    BLIND_VOTE = 10;
    VOTE_REVEAL = 11;
    LOCKUP = 12;
    UNLOCK = 13;
    ASSET_LISTING_FEE = 14;
    PROOF_OF_BURN = 15;
    IRREGULAR = 16;
}

message TxInput {
    string connected_tx_output_tx_id = 1;
    int32 connected_tx_output_index = 2;
    string pub_key = 3;
}

message BaseTxOutput {
    int32 index = 1;
    int64 value = 2;
    string tx_id = 3;
    PubKeyScript pub_key_script = 4;
    string address = 5;
    bytes op_return_data = 6;
    int32 block_height = 7;
    oneof message {
        RawTxOutput raw_tx_output = 8;
        TxOutput tx_output = 9;
    }
}

message UnconfirmedTxOutput {
    int32 index = 1;
    int64 value = 2;
    string tx_id = 3;
}

message RawTxOutput {
}

message TxOutput {
    TxOutputType tx_output_type = 1;
    int32 lock_time = 2;
    int32 unlock_block_height = 3;
}

enum TxOutputType {
    PB_ERROR_TX_OUTPUT_TYPE = 0;
    UNDEFINED_OUTPUT = 1;
    GENESIS_OUTPUT = 2;
    BSQ_OUTPUT = 3;
    BTC_OUTPUT = 4;
    PROPOSAL_OP_RETURN_OUTPUT = 5;
    COMP_REQ_OP_RETURN_OUTPUT = 6;
    REIMBURSEMENT_OP_RETURN_OUTPUT = 7;
    CONFISCATE_BOND_OP_RETURN_OUTPUT = 8;
    ISSUANCE_CANDIDATE_OUTPUT = 9;
    BLIND_VOTE_LOCK_STAKE_OUTPUT = 10;
    BLIND_VOTE_OP_RETURN_OUTPUT = 11;
    VOTE_REVEAL_UNLOCK_STAKE_OUTPUT = 12;
    VOTE_REVEAL_OP_RETURN_OUTPUT = 13;
    ASSET_LISTING_FEE_OP_RETURN_OUTPUT = 14;
    PROOF_OF_BURN_OP_RETURN_OUTPUT = 15;
    LOCKUP_OUTPUT = 16;
    LOCKUP_OP_RETURN_OUTPUT = 17;
    UNLOCK_OUTPUT = 18;
    INVALID_OUTPUT = 19;
}

message SpentInfo {
    int64 block_height = 1;
    string tx_id = 2;
    int32 input_index = 3;
}

enum ScriptType {
    PB_ERROR_SCRIPT_TYPES = 0;
    PUB_KEY = 1;
    PUB_KEY_HASH = 2;
    SCRIPT_HASH = 3;
    MULTISIG = 4;
    NULL_DATA = 5;
    WITNESS_V0_KEYHASH = 6;
    WITNESS_V0_SCRIPTHASH = 7;
    NONSTANDARD = 8;
}

message PubKeyScript {
    int32 req_sigs = 1;
    ScriptType script_type = 2;
    repeated string addresses = 3;
    string asm = 4;
    string hex = 5;
}

// dao data

message DaoPhase {
    int32 phase_ordinal = 1;
    int32 duration = 2;
}

message Cycle {
    int32 height_of_first_lock = 1;
    repeated DaoPhase dao_phase = 2;
}

message DaoState {
    int32 chain_height = 1;
    // Because of the way how PB implements inheritence we need to use the super class as type
    repeated BaseBlock blocks = 2;
    repeated Cycle cycles = 3;
    // Because of the way how PB implements inheritence we need to use the super class as type
    map<string, BaseTxOutput> unspent_tx_output_map = 4;
    map<string, Issuance> issuance_map = 5;
    repeated string confiscated_lockup_tx_list = 6;
    map<string, SpentInfo> spent_info_map = 7;
    repeated ParamChange param_change_list = 8;
    repeated EvaluatedProposal evaluated_proposal_list = 9;
    repeated DecryptedBallotsWithMerits decrypted_ballots_with_merits_list = 10;
}

message Issuance {
    string tx_id = 1;
    int32 chain_height = 2;
    int64 amount = 3;
    string pub_key = 4;
    string issuance_type = 5;
}

message Proposal {
    string name = 1;
    string link = 2;
    uint32 version = 3;
    int64 creation_date = 4;
    string tx_id = 5;
    oneof message {
        CompensationProposal compensation_proposal = 6;
        ReimbursementProposal reimbursement_proposal = 7;
        ChangeParamProposal change_param_proposal = 8;
        RoleProposal role_proposal = 9;
        ConfiscateBondProposal confiscate_bond_proposal = 10;
        GenericProposal generic_proposal = 11;
        RemoveAssetProposal remove_asset_proposal = 12;
    }
    // We leave some index space here in case we add more subclasses
    map<string, string> extra_data = 20;
}

message CompensationProposal {
    int64 requested_bsq = 1;
    string bsq_address = 2;
}

message ReimbursementProposal {
    int64 requested_bsq = 1;
    string bsq_address = 2;
}

message ChangeParamProposal {
    string param = 1; // name of enum
    string param_value = 2;
}

message RoleProposal {
    Role role = 1;
    int64 required_bond_unit = 2;
    int32 unlock_time = 3;
}

message ConfiscateBondProposal {
    string lockup_tx_id = 1;
}

message GenericProposal {
}

message RemoveAssetProposal {
    string ticker_symbol = 1;
}

message Role {
    string uid = 1;
    string name = 2;
    string link = 3;
    string bonded_role_type = 4; // name of BondedRoleType enum
}

message MyReputation {
    string uid = 1;
    bytes salt = 2;
}

message MyReputationList {
    repeated MyReputation my_reputation = 1;
}

message MyProofOfBurn {
    string tx_id = 1;
    string pre_image = 2;
}

message MyProofOfBurnList {
    repeated MyProofOfBurn my_proof_of_burn = 1;
}

message UnconfirmedBsqChangeOutputList {
    repeated UnconfirmedTxOutput unconfirmed_tx_output = 1;
}

message TempProposalPayload {
    Proposal proposal = 1;
    bytes owner_pub_key_encoded = 2;
    map<string, string> extra_data = 3;
}

message ProposalPayload {
    Proposal proposal = 1;
    bytes hash = 2;
}

message ProposalStore {
    repeated ProposalPayload items = 1;
}

message TempProposalStore {
    repeated ProtectedStorageEntry items = 1;
}

message Ballot {
    Proposal proposal = 1;
    Vote vote = 2;
}

message MyProposalList {
    repeated Proposal proposal = 1;
}

message BallotList {
    repeated Ballot ballot = 1;
}

message ParamChange {
    string param_name = 1;
    string param_value = 2;
    int32 activation_height = 3;
}

message ConfiscateBond {
    string lockup_tx_id = 1;
}

message MyVote {
    int32 height = 1;
    BallotList ballot_list = 2;
    bytes secret_key_encoded = 3;
    BlindVote blind_vote = 4;
    int64 date = 5;
    string reveal_tx_id = 6;
}

message MyVoteList {
    repeated MyVote my_vote = 1;
}

message VoteWithProposalTxId {
    string proposal_tx_id = 1;
    Vote vote = 2;
}

message VoteWithProposalTxIdList {
    repeated VoteWithProposalTxId item = 1;
}

message BlindVote {
    bytes encrypted_votes = 1;
    string tx_id = 2;
    int64 stake = 3;
    bytes encrypted_merit_list = 4;
    int64 date = 5;
    map<string, string> extra_data = 6;
}

message MyBlindVoteList {
    repeated BlindVote blind_vote = 1;
}

message BlindVoteStore {
    repeated BlindVotePayload items = 1;
}

message BlindVotePayload {
    BlindVote blind_vote = 1;
    bytes hash = 2;
}

message Vote {
    bool accepted = 1;
}

message Merit {
    Issuance issuance = 1;
    bytes signature = 2;
}

message MeritList {
    repeated Merit merit = 1;
}

message ProposalVoteResult {
    Proposal proposal = 1;
    int64 stake_of_Accepted_votes = 2;
    int64 stake_of_Rejected_votes = 3;
    int32 num_accepted_votes = 4;
    int32 num_rejected_votes = 5;
    int32 num_ignored_votes = 6;
}

message EvaluatedProposal {
    bool is_accepted = 1;
    ProposalVoteResult proposal_vote_result = 2;
}

message DecryptedBallotsWithMerits {
    bytes hash_of_blind_vote_list = 1;
    string blind_vote_tx_id = 2;
    string vote_reveal_tx_id = 3;
    int64 stake = 4;
    BallotList ballot_list = 5;
    MeritList merit_list = 6;
}

message DaoStateStore {
    DaoState dao_state = 1;
    repeated DaoStateHash dao_state_hash = 2;
}

message DaoStateHash {
    int32 height = 1;
    bytes hash = 2;
    bytes prev_hash = 3;
}

message ProposalStateHash {
    int32 height = 1;
    bytes hash = 2;
    bytes prev_hash = 3;
    int32 num_proposals = 4;
}

message BlindVoteStateHash {
    int32 height = 1;
    bytes hash = 2;
    bytes prev_hash = 3;
    int32 num_blind_votes = 4;
}

///////////////////////////////////////////////////////////////////////////////////////////
// Misc
///////////////////////////////////////////////////////////////////////////////////////////

message BlockChainExplorer {
    string name = 1;
    string tx_url = 2;
    string address_url = 3;
}

message PaymentAccount {
    string id = 1;
    int64 creation_date = 2;
    PaymentMethod payment_method = 3;
    string account_name = 4;
    repeated TradeCurrency trade_currencies = 5;
    TradeCurrency selected_trade_currency = 6;
    PaymentAccountPayload payment_account_payload = 7;
}

message PaymentMethod {
    string id = 1;
    int64 max_trade_period = 2;
    int64 max_trade_limit = 3;
}

// Currency

message Currency {
    string currency_code = 1;
}

message TradeCurrency {
    string code = 1;
    string name = 2;
    oneof message {
        CryptoCurrency crypto_currency = 3;
        FiatCurrency fiat_currency = 4;
    }
}

message CryptoCurrency {
    bool is_asset = 1;
}

message FiatCurrency {
    Currency currency = 1;
}

message Country {
    string code = 1;
    string name = 2;
    Region region = 3;
}

message Region {
    string code = 1;
    string name = 2;
}

///////////////////////////////////////////////////////////////////////////////////////////
// Notifications
///////////////////////////////////////////////////////////////////////////////////////////

message PriceAlertFilter {
    string currencyCode = 1;
    int64 high = 2;
    int64 low = 3;
}

message MarketAlertFilter {
    PaymentAccount payment_account = 1;
    int32 trigger_value = 2;
    bool is_buy_offer = 3;
    repeated string alert_ids = 4;
}

///////////////////////////////////////////////////////////////////////////////////////////
// Mock
///////////////////////////////////////////////////////////////////////////////////////////

message MockMailboxPayload {
    string message = 1;
    NodeAddress sender_node_address = 2;
    string uid = 3;
}

message MockPayload {
    string message_version = 1;
    string message = 2;
}<|MERGE_RESOLUTION|>--- conflicted
+++ resolved
@@ -1353,12 +1353,9 @@
     string rpc_pw = 48;
     string take_offer_selected_payment_account_id = 49;
     double buyer_security_deposit_as_percent = 50;
-<<<<<<< HEAD
-    int32 block_notify_port = 51;
-=======
     int32 ignore_dust_threshold = 51;
     double buyer_security_deposit_as_percent_for_crypto = 52;
->>>>>>> ad4be15e
+    int32 block_notify_port = 53;
 }
 
 ///////////////////////////////////////////////////////////////////////////////////////////
