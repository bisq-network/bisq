--- conflicted
+++ resolved
@@ -82,11 +82,7 @@
         <dependency>
             <groupId>org.bitcoinj</groupId>
             <artifactId>bitcoinj-core</artifactId>
-<<<<<<< HEAD
-            <version>0.13.1.10</version>
-=======
             <version>0.13.1.11</version>
->>>>>>> 6348c9c7
         </dependency>
 
         <!--guice-->
