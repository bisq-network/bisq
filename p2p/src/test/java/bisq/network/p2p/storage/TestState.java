/*
 * This file is part of Bisq.
 *
 * Bisq is free software: you can redistribute it and/or modify it
 * under the terms of the GNU Affero General Public License as published by
 * the Free Software Foundation, either version 3 of the License, or (at
 * your option) any later version.
 *
 * Bisq is distributed in the hope that it will be useful, but WITHOUT
 * ANY WARRANTY; without even the implied warranty of MERCHANTABILITY or
 * FITNESS FOR A PARTICULAR PURPOSE. See the GNU Affero General Public
 * License for more details.
 *
 * You should have received a copy of the GNU Affero General Public License
 * along with Bisq. If not, see <http://www.gnu.org/licenses/>.
 */

package bisq.network.p2p.storage;

import bisq.network.p2p.NodeAddress;
import bisq.network.p2p.network.NetworkNode;
import bisq.network.p2p.peers.Broadcaster;
import bisq.network.p2p.storage.messages.AddDataMessage;
import bisq.network.p2p.storage.messages.AddPersistableNetworkPayloadMessage;
import bisq.network.p2p.storage.messages.BroadcastMessage;
import bisq.network.p2p.storage.messages.RefreshOfferMessage;
import bisq.network.p2p.storage.messages.RemoveDataMessage;
import bisq.network.p2p.storage.messages.RemoveMailboxDataMessage;
import bisq.network.p2p.storage.mocks.AppendOnlyDataStoreServiceFake;
import bisq.network.p2p.storage.mocks.ClockFake;
import bisq.network.p2p.storage.mocks.MapStoreServiceFake;
import bisq.network.p2p.storage.payload.MailboxStoragePayload;
import bisq.network.p2p.storage.payload.PersistableNetworkPayload;
import bisq.network.p2p.storage.payload.ProtectedMailboxStorageEntry;
import bisq.network.p2p.storage.payload.ProtectedStorageEntry;
import bisq.network.p2p.storage.persistence.AppendOnlyDataStoreListener;
import bisq.network.p2p.storage.persistence.ProtectedDataStoreService;
import bisq.network.p2p.storage.persistence.ResourceDataStoreService;
import bisq.network.p2p.storage.persistence.SequenceNumberMap;

import bisq.common.crypto.Sig;
import bisq.common.persistence.PersistenceManager;
import bisq.common.proto.persistable.PersistablePayload;

import java.security.PublicKey;

import java.util.Collection;
import java.util.Collections;
import java.util.HashSet;
import java.util.Set;
import java.util.concurrent.TimeUnit;

import org.mockito.ArgumentCaptor;

import org.junit.Assert;

import static org.mockito.Mockito.*;

/**
 * Test object that stores a P2PDataStore instance as well as the mock objects necessary for state validation.
 *
 * Used in the P2PDataStorage*Test(s) in order to leverage common test set up and validation.
 */
public class TestState {
    static final int MAX_SEQUENCE_NUMBER_MAP_SIZE_BEFORE_PURGE = 5;

    P2PDataStorage mockedStorage;
    final Broadcaster mockBroadcaster;

    final AppendOnlyDataStoreListener appendOnlyDataStoreListener;
    private final HashMapChangedListener hashMapChangedListener;
    private final PersistenceManager<SequenceNumberMap> mockSeqNrPersistenceManager;
    private final ProtectedDataStoreService protectedDataStoreService;
    final ClockFake clockFake;

    TestState() {
        this.mockBroadcaster = mock(Broadcaster.class);
        this.mockSeqNrPersistenceManager = mock(PersistenceManager.class);
        this.clockFake = new ClockFake();
        this.protectedDataStoreService = new ProtectedDataStoreService();

        this.mockedStorage = new P2PDataStorage(mock(NetworkNode.class),
                this.mockBroadcaster,
                new AppendOnlyDataStoreServiceFake(),
                this.protectedDataStoreService, mock(ResourceDataStoreService.class),
<<<<<<< HEAD
                this.mockSeqNrPersistenceManager, this.clockFake, MAX_SEQUENCE_NUMBER_MAP_SIZE_BEFORE_PURGE);
=======
                this.mockSeqNrPersistenceManager,
                this.clockFake,
                MAX_SEQUENCE_NUMBER_MAP_SIZE_BEFORE_PURGE);
>>>>>>> 656896d6

        this.appendOnlyDataStoreListener = mock(AppendOnlyDataStoreListener.class);
        this.hashMapChangedListener = mock(HashMapChangedListener.class);
        this.protectedDataStoreService.addService(new MapStoreServiceFake());

        this.mockedStorage = createP2PDataStorageForTest(
                this.mockBroadcaster,
                this.protectedDataStoreService,
                this.mockSeqNrPersistenceManager,
                this.clockFake,
                this.hashMapChangedListener,
                this.appendOnlyDataStoreListener);

<<<<<<< HEAD
        this.mockSeqNrPersistenceManager.initialize(mockedStorage.sequenceNumberMap);
        this.mockSeqNrPersistenceManager.getPersisted();
=======
        when(this.mockSeqNrPersistenceManager.getPersisted())
                .thenReturn(this.mockedStorage.sequenceNumberMap);
>>>>>>> 656896d6
    }


    /**
     * Re-initializes the in-memory data structures from the storage objects to simulate a node restarting. Important
     * to note that the current TestState uses Test Doubles instead of actual disk storage so this is just "simulating"
     * not running the entire storage code paths.
     */
    void simulateRestart() {
        this.mockedStorage = createP2PDataStorageForTest(
                this.mockBroadcaster,
                this.protectedDataStoreService,
                this.mockSeqNrPersistenceManager,
                this.clockFake,
                this.hashMapChangedListener,
                this.appendOnlyDataStoreListener);

<<<<<<< HEAD
        this.mockSeqNrPersistenceManager.initialize(mockedStorage.sequenceNumberMap);
        when(this.mockSeqNrPersistenceManager.getPersisted())
                .thenReturn(this.mockedStorage.sequenceNumberMap);
        this.mockSeqNrPersistenceManager.getPersisted();
=======
        when(this.mockSeqNrPersistenceManager.getPersisted())
                .thenReturn(this.mockedStorage.sequenceNumberMap);
>>>>>>> 656896d6
    }

    private static P2PDataStorage createP2PDataStorageForTest(
            Broadcaster broadcaster,
            ProtectedDataStoreService protectedDataStoreService,
            PersistenceManager<SequenceNumberMap> sequenceNrMapPersistenceManager,
            ClockFake clock,
            HashMapChangedListener hashMapChangedListener,
            AppendOnlyDataStoreListener appendOnlyDataStoreListener) {

        P2PDataStorage p2PDataStorage = new P2PDataStorage(mock(NetworkNode.class),
                broadcaster,
                new AppendOnlyDataStoreServiceFake(),
                protectedDataStoreService, mock(ResourceDataStoreService.class),
                sequenceNrMapPersistenceManager, clock, MAX_SEQUENCE_NUMBER_MAP_SIZE_BEFORE_PURGE);

        // Currently TestState only supports reading ProtectedStorageEntries off disk.
        p2PDataStorage.readFromResources("unused");
        p2PDataStorage.readPersisted();

        p2PDataStorage.addHashMapChangedListener(hashMapChangedListener);
        p2PDataStorage.addAppendOnlyDataStoreListener(appendOnlyDataStoreListener);

        return p2PDataStorage;
    }

    private void resetState() {
        reset(this.mockBroadcaster);
        reset(this.appendOnlyDataStoreListener);
        reset(this.hashMapChangedListener);
<<<<<<< HEAD
        reset(this.mockSeqNrPersistenceManager);
=======
>>>>>>> 656896d6
    }

    void incrementClock() {
        this.clockFake.increment(TimeUnit.HOURS.toMillis(1));
    }

    public static NodeAddress getTestNodeAddress() {
        return new NodeAddress("address", 8080);
    }

    /**
     * Common test helpers that verify the correct events were signaled based on the test expectation and before/after states.
     */
    private void verifySequenceNumberMapWriteContains(P2PDataStorage.ByteArray payloadHash, int sequenceNumber) {
<<<<<<< HEAD
        //final ArgumentCaptor<SequenceNumberMap> captor = ArgumentCaptor.forClass(SequenceNumberMap.class);
        // FIXME sequenceNumberMap related test are not working anymore due the API changes.
        // I guess we would need several diffent variation of that method depening on the caller...
        // verify(this.mockSeqNrPersistenceManager).initialize(mockedStorage.sequenceNumberMap);
        // verify(this.mockSeqNrPersistenceManager).requestPersistence();

        // SequenceNumberMap savedMap = captor.getValue();
        // Assert.assertEquals(sequenceNumber, savedMap.get(payloadHash).sequenceNr);
=======
        Assert.assertEquals(sequenceNumber, mockSeqNrPersistenceManager.getPersisted().get(payloadHash).sequenceNr);
>>>>>>> 656896d6
    }

    void verifyPersistableAdd(SavedTestState beforeState,
                              PersistableNetworkPayload persistableNetworkPayload,
                              boolean expectedHashMapAndDataStoreUpdated,
                              boolean expectedListenersSignaled,
                              boolean expectedBroadcast) {
        P2PDataStorage.ByteArray hash = new P2PDataStorage.ByteArray(persistableNetworkPayload.getHash());

        if (expectedHashMapAndDataStoreUpdated)
            Assert.assertEquals(persistableNetworkPayload, this.mockedStorage.getAppendOnlyDataStoreMap().get(hash));
        else
            Assert.assertEquals(beforeState.persistableNetworkPayloadBeforeOp, this.mockedStorage.getAppendOnlyDataStoreMap().get(hash));

        if (expectedListenersSignaled)
            verify(this.appendOnlyDataStoreListener).onAdded(persistableNetworkPayload);
        else
            verify(this.appendOnlyDataStoreListener, never()).onAdded(persistableNetworkPayload);

        if (expectedBroadcast)
            verify(this.mockBroadcaster).broadcast(any(AddPersistableNetworkPayloadMessage.class), nullable(NodeAddress.class));
        else
            verify(this.mockBroadcaster, never()).broadcast(any(BroadcastMessage.class), nullable(NodeAddress.class));
    }

    void verifyProtectedStorageAdd(SavedTestState beforeState,
                                   ProtectedStorageEntry protectedStorageEntry,
                                   boolean expectedHashMapAndDataStoreUpdated,
                                   boolean expectedListenersSignaled,
                                   boolean expectedBroadcast,
                                   boolean expectedSequenceNrMapWrite) {
        P2PDataStorage.ByteArray hashMapHash = P2PDataStorage.get32ByteHashAsByteArray(protectedStorageEntry.getProtectedStoragePayload());

        if (expectedHashMapAndDataStoreUpdated) {
            Assert.assertEquals(protectedStorageEntry, this.mockedStorage.getMap().get(hashMapHash));

            if (protectedStorageEntry.getProtectedStoragePayload() instanceof PersistablePayload)
                Assert.assertEquals(protectedStorageEntry, this.protectedDataStoreService.getMap().get(hashMapHash));
        } else {
            Assert.assertEquals(beforeState.protectedStorageEntryBeforeOp, this.mockedStorage.getMap().get(hashMapHash));
            Assert.assertEquals(beforeState.protectedStorageEntryBeforeOpDataStoreMap, this.protectedDataStoreService.getMap().get(hashMapHash));
        }

        if (expectedListenersSignaled) {
            verify(this.hashMapChangedListener).onAdded(Collections.singletonList(protectedStorageEntry));
        } else {
            verify(this.hashMapChangedListener, never()).onAdded(Collections.singletonList(protectedStorageEntry));
        }

        if (expectedBroadcast) {
            final ArgumentCaptor<BroadcastMessage> captor = ArgumentCaptor.forClass(BroadcastMessage.class);
            // If we remove the last argument (isNull()) tests fail. No idea why as the broadcast method has an
            // overloaded method with nullable listener. Seems a testframework issue as it should not matter if the
            // method with listener is called with null argument or the other method with no listener. We removed the
            // null value from all other calls but here we can't as it breaks the test.
            verify(this.mockBroadcaster).broadcast(captor.capture(), nullable(NodeAddress.class), isNull());

            BroadcastMessage broadcastMessage = captor.getValue();
            Assert.assertTrue(broadcastMessage instanceof AddDataMessage);
            Assert.assertEquals(protectedStorageEntry, ((AddDataMessage) broadcastMessage).getProtectedStorageEntry());
        } else {
            verify(this.mockBroadcaster, never()).broadcast(any(BroadcastMessage.class), nullable(NodeAddress.class));
        }

        if (expectedSequenceNrMapWrite) {
            this.verifySequenceNumberMapWriteContains(P2PDataStorage.get32ByteHashAsByteArray(protectedStorageEntry.getProtectedStoragePayload()), protectedStorageEntry.getSequenceNumber());
<<<<<<< HEAD
        } else {
            verify(this.mockSeqNrPersistenceManager, never()).requestPersistence();
=======
>>>>>>> 656896d6
        }
    }

    void verifyProtectedStorageRemove(SavedTestState beforeState,
                                      ProtectedStorageEntry protectedStorageEntry,
                                      boolean expectedHashMapAndDataStoreUpdated,
                                      boolean expectedListenersSignaled,
                                      boolean expectedBroadcast,
                                      boolean expectedSeqNrWrite) {

        verifyProtectedStorageRemove(beforeState, Collections.singletonList(protectedStorageEntry),
                expectedHashMapAndDataStoreUpdated, expectedListenersSignaled, expectedBroadcast,
                expectedSeqNrWrite);
    }

    void verifyProtectedStorageRemove(SavedTestState beforeState,
                                      Collection<ProtectedStorageEntry> protectedStorageEntries,
                                      boolean expectedHashMapAndDataStoreUpdated,
                                      boolean expectedListenersSignaled,
                                      boolean expectedBroadcast,
                                      boolean expectedSeqNrWrite) {

        // The default matcher expects orders to stay the same. So, create a custom matcher function since
        // we don't care about the order.
        if (expectedListenersSignaled) {
            final ArgumentCaptor<Collection<ProtectedStorageEntry>> argument = ArgumentCaptor.forClass(Collection.class);
            verify(this.hashMapChangedListener).onRemoved(argument.capture());

            Set<ProtectedStorageEntry> actual = new HashSet<>(argument.getValue());
            Set<ProtectedStorageEntry> expected = new HashSet<>(protectedStorageEntries);

            // Ensure we didn't remove duplicates
            Assert.assertEquals(protectedStorageEntries.size(), expected.size());
            Assert.assertEquals(argument.getValue().size(), actual.size());
            Assert.assertEquals(expected, actual);
        } else {
            verify(this.hashMapChangedListener, never()).onRemoved(any());
        }

<<<<<<< HEAD
        if (!expectedSeqNrWrite)
            verify(this.mockSeqNrPersistenceManager, never()).requestPersistence();

=======
>>>>>>> 656896d6
        if (!expectedBroadcast)
            verify(this.mockBroadcaster, never()).broadcast(any(BroadcastMessage.class), nullable(NodeAddress.class));


        protectedStorageEntries.forEach(protectedStorageEntry -> {
            P2PDataStorage.ByteArray hashMapHash = P2PDataStorage.get32ByteHashAsByteArray(protectedStorageEntry.getProtectedStoragePayload());

            if (expectedSeqNrWrite)
                this.verifySequenceNumberMapWriteContains(P2PDataStorage.get32ByteHashAsByteArray(
                        protectedStorageEntry.getProtectedStoragePayload()), protectedStorageEntry.getSequenceNumber());

            if (expectedBroadcast) {
                if (protectedStorageEntry instanceof ProtectedMailboxStorageEntry)
                    verify(this.mockBroadcaster).broadcast(any(RemoveMailboxDataMessage.class), nullable(NodeAddress.class));
                else
                    verify(this.mockBroadcaster).broadcast(any(RemoveDataMessage.class), nullable(NodeAddress.class));
            }


            if (expectedHashMapAndDataStoreUpdated) {
                Assert.assertNull(this.mockedStorage.getMap().get(hashMapHash));

                if (protectedStorageEntry.getProtectedStoragePayload() instanceof PersistablePayload)
                    Assert.assertNull(this.protectedDataStoreService.getMap().get(hashMapHash));

            } else {
                Assert.assertEquals(beforeState.protectedStorageEntryBeforeOp, this.mockedStorage.getMap().get(hashMapHash));
            }
        });
    }

    void verifyRefreshTTL(SavedTestState beforeState,
                          RefreshOfferMessage refreshOfferMessage,
                          boolean expectedStateChange) {
        P2PDataStorage.ByteArray payloadHash = new P2PDataStorage.ByteArray(refreshOfferMessage.getHashOfPayload());

        ProtectedStorageEntry entryAfterRefresh = this.mockedStorage.getMap().get(payloadHash);

        if (expectedStateChange) {
            Assert.assertNotNull(entryAfterRefresh);
            Assert.assertEquals(refreshOfferMessage.getSequenceNumber(), entryAfterRefresh.getSequenceNumber());
            Assert.assertEquals(refreshOfferMessage.getSignature(), entryAfterRefresh.getSignature());
            Assert.assertTrue(entryAfterRefresh.getCreationTimeStamp() > beforeState.creationTimestampBeforeUpdate);

            final ArgumentCaptor<BroadcastMessage> captor = ArgumentCaptor.forClass(BroadcastMessage.class);
            verify(this.mockBroadcaster).broadcast(captor.capture(), nullable(NodeAddress.class));

            BroadcastMessage broadcastMessage = captor.getValue();
            Assert.assertTrue(broadcastMessage instanceof RefreshOfferMessage);
            Assert.assertEquals(refreshOfferMessage, broadcastMessage);

            this.verifySequenceNumberMapWriteContains(payloadHash, refreshOfferMessage.getSequenceNumber());
        } else {

            // Verify the existing entry is unchanged
            if (beforeState.protectedStorageEntryBeforeOp != null) {
                Assert.assertEquals(entryAfterRefresh, beforeState.protectedStorageEntryBeforeOp);
                Assert.assertEquals(beforeState.protectedStorageEntryBeforeOp.getSequenceNumber(), entryAfterRefresh.getSequenceNumber());
                Assert.assertEquals(beforeState.protectedStorageEntryBeforeOp.getSignature(), entryAfterRefresh.getSignature());
                Assert.assertEquals(beforeState.creationTimestampBeforeUpdate, entryAfterRefresh.getCreationTimeStamp());
            }

            verify(this.mockBroadcaster, never()).broadcast(any(BroadcastMessage.class), nullable(NodeAddress.class));
<<<<<<< HEAD
            verify(this.mockSeqNrPersistenceManager, never()).requestPersistence();
=======
>>>>>>> 656896d6
        }
    }

    static MailboxStoragePayload buildMailboxStoragePayload(PublicKey senderKey, PublicKey receiverKey) {
        // Need to be able to take the hash which leverages protobuf Messages
        protobuf.StoragePayload messageMock = mock(protobuf.StoragePayload.class);
        when(messageMock.toByteArray()).thenReturn(Sig.getPublicKeyBytes(receiverKey));

        MailboxStoragePayload payloadMock = mock(MailboxStoragePayload.class);
        when(payloadMock.getOwnerPubKey()).thenReturn(receiverKey);
        when(payloadMock.getSenderPubKeyForAddOperation()).thenReturn(senderKey);
        when(payloadMock.toProtoMessage()).thenReturn(messageMock);

        return payloadMock;
    }

    SavedTestState saveTestState(PersistableNetworkPayload persistableNetworkPayload) {
        return new SavedTestState(this, persistableNetworkPayload);
    }

    SavedTestState saveTestState(ProtectedStorageEntry protectedStorageEntry) {
        return new SavedTestState(this, protectedStorageEntry);
    }

    SavedTestState saveTestState(RefreshOfferMessage refreshOfferMessage) {
        return new SavedTestState(this, refreshOfferMessage);
    }

    /**
     * Wrapper object for TestState state that needs to be saved for future validation. Used in multiple tests
     * to verify that the state before and after an operation matched the expectation.
     */
    static class SavedTestState {
        final TestState state;

        // Used in PersistableNetworkPayload tests
        PersistableNetworkPayload persistableNetworkPayloadBeforeOp;

        // Used in ProtectedStorageEntry tests
        ProtectedStorageEntry protectedStorageEntryBeforeOp;
        ProtectedStorageEntry protectedStorageEntryBeforeOpDataStoreMap;

        long creationTimestampBeforeUpdate;

        private SavedTestState(TestState state) {
            this.state = state;
            this.creationTimestampBeforeUpdate = 0;
            this.state.resetState();
        }

        private SavedTestState(TestState testState, PersistableNetworkPayload persistableNetworkPayload) {
            this(testState);
            P2PDataStorage.ByteArray hash = new P2PDataStorage.ByteArray(persistableNetworkPayload.getHash());
            this.persistableNetworkPayloadBeforeOp = testState.mockedStorage.getAppendOnlyDataStoreMap().get(hash);
        }

        private SavedTestState(TestState testState, ProtectedStorageEntry protectedStorageEntry) {
            this(testState);

            P2PDataStorage.ByteArray hashMapHash = P2PDataStorage.get32ByteHashAsByteArray(protectedStorageEntry.getProtectedStoragePayload());
            this.protectedStorageEntryBeforeOp = testState.mockedStorage.getMap().get(hashMapHash);
            this.protectedStorageEntryBeforeOpDataStoreMap = testState.protectedDataStoreService.getMap().get(hashMapHash);


            this.creationTimestampBeforeUpdate = (this.protectedStorageEntryBeforeOp != null) ? this.protectedStorageEntryBeforeOp.getCreationTimeStamp() : 0;
        }

        private SavedTestState(TestState testState, RefreshOfferMessage refreshOfferMessage) {
            this(testState);

            P2PDataStorage.ByteArray hashMapHash = new P2PDataStorage.ByteArray(refreshOfferMessage.getHashOfPayload());
            this.protectedStorageEntryBeforeOp = testState.mockedStorage.getMap().get(hashMapHash);

            this.creationTimestampBeforeUpdate = (this.protectedStorageEntryBeforeOp != null) ? this.protectedStorageEntryBeforeOp.getCreationTimeStamp() : 0;
        }
    }
}<|MERGE_RESOLUTION|>--- conflicted
+++ resolved
@@ -83,13 +83,9 @@
                 this.mockBroadcaster,
                 new AppendOnlyDataStoreServiceFake(),
                 this.protectedDataStoreService, mock(ResourceDataStoreService.class),
-<<<<<<< HEAD
-                this.mockSeqNrPersistenceManager, this.clockFake, MAX_SEQUENCE_NUMBER_MAP_SIZE_BEFORE_PURGE);
-=======
                 this.mockSeqNrPersistenceManager,
                 this.clockFake,
                 MAX_SEQUENCE_NUMBER_MAP_SIZE_BEFORE_PURGE);
->>>>>>> 656896d6
 
         this.appendOnlyDataStoreListener = mock(AppendOnlyDataStoreListener.class);
         this.hashMapChangedListener = mock(HashMapChangedListener.class);
@@ -103,13 +99,8 @@
                 this.hashMapChangedListener,
                 this.appendOnlyDataStoreListener);
 
-<<<<<<< HEAD
-        this.mockSeqNrPersistenceManager.initialize(mockedStorage.sequenceNumberMap);
-        this.mockSeqNrPersistenceManager.getPersisted();
-=======
         when(this.mockSeqNrPersistenceManager.getPersisted())
                 .thenReturn(this.mockedStorage.sequenceNumberMap);
->>>>>>> 656896d6
     }
 
 
@@ -127,15 +118,8 @@
                 this.hashMapChangedListener,
                 this.appendOnlyDataStoreListener);
 
-<<<<<<< HEAD
-        this.mockSeqNrPersistenceManager.initialize(mockedStorage.sequenceNumberMap);
         when(this.mockSeqNrPersistenceManager.getPersisted())
                 .thenReturn(this.mockedStorage.sequenceNumberMap);
-        this.mockSeqNrPersistenceManager.getPersisted();
-=======
-        when(this.mockSeqNrPersistenceManager.getPersisted())
-                .thenReturn(this.mockedStorage.sequenceNumberMap);
->>>>>>> 656896d6
     }
 
     private static P2PDataStorage createP2PDataStorageForTest(
@@ -166,10 +150,6 @@
         reset(this.mockBroadcaster);
         reset(this.appendOnlyDataStoreListener);
         reset(this.hashMapChangedListener);
-<<<<<<< HEAD
-        reset(this.mockSeqNrPersistenceManager);
-=======
->>>>>>> 656896d6
     }
 
     void incrementClock() {
@@ -184,18 +164,7 @@
      * Common test helpers that verify the correct events were signaled based on the test expectation and before/after states.
      */
     private void verifySequenceNumberMapWriteContains(P2PDataStorage.ByteArray payloadHash, int sequenceNumber) {
-<<<<<<< HEAD
-        //final ArgumentCaptor<SequenceNumberMap> captor = ArgumentCaptor.forClass(SequenceNumberMap.class);
-        // FIXME sequenceNumberMap related test are not working anymore due the API changes.
-        // I guess we would need several diffent variation of that method depening on the caller...
-        // verify(this.mockSeqNrPersistenceManager).initialize(mockedStorage.sequenceNumberMap);
-        // verify(this.mockSeqNrPersistenceManager).requestPersistence();
-
-        // SequenceNumberMap savedMap = captor.getValue();
-        // Assert.assertEquals(sequenceNumber, savedMap.get(payloadHash).sequenceNr);
-=======
         Assert.assertEquals(sequenceNumber, mockSeqNrPersistenceManager.getPersisted().get(payloadHash).sequenceNr);
->>>>>>> 656896d6
     }
 
     void verifyPersistableAdd(SavedTestState beforeState,
@@ -262,11 +231,6 @@
 
         if (expectedSequenceNrMapWrite) {
             this.verifySequenceNumberMapWriteContains(P2PDataStorage.get32ByteHashAsByteArray(protectedStorageEntry.getProtectedStoragePayload()), protectedStorageEntry.getSequenceNumber());
-<<<<<<< HEAD
-        } else {
-            verify(this.mockSeqNrPersistenceManager, never()).requestPersistence();
-=======
->>>>>>> 656896d6
         }
     }
 
@@ -306,12 +270,6 @@
             verify(this.hashMapChangedListener, never()).onRemoved(any());
         }
 
-<<<<<<< HEAD
-        if (!expectedSeqNrWrite)
-            verify(this.mockSeqNrPersistenceManager, never()).requestPersistence();
-
-=======
->>>>>>> 656896d6
         if (!expectedBroadcast)
             verify(this.mockBroadcaster, never()).broadcast(any(BroadcastMessage.class), nullable(NodeAddress.class));
 
@@ -375,10 +333,6 @@
             }
 
             verify(this.mockBroadcaster, never()).broadcast(any(BroadcastMessage.class), nullable(NodeAddress.class));
-<<<<<<< HEAD
-            verify(this.mockSeqNrPersistenceManager, never()).requestPersistence();
-=======
->>>>>>> 656896d6
         }
     }
 
