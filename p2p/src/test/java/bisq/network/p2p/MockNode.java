/*
 * This file is part of Bisq.
 *
 * Bisq is free software: you can redistribute it and/or modify it
 * under the terms of the GNU Affero General Public License as published by
 * the Free Software Foundation, either version 3 of the License, or (at
 * your option) any later version.
 *
 * Bisq is distributed in the hope that it will be useful, but WITHOUT
 * ANY WARRANTY; without even the implied warranty of MERCHANTABILITY or
 * FITNESS FOR A PARTICULAR PURPOSE. See the GNU Affero General Public
 * License for more details.
 *
 * You should have received a copy of the GNU Affero General Public License
 * along with Bisq. If not, see <http://www.gnu.org/licenses/>.
 */

package bisq.network.p2p;

import bisq.network.p2p.network.Connection;
import bisq.network.p2p.network.InboundConnection;
import bisq.network.p2p.network.NetworkNode;
import bisq.network.p2p.network.OutboundConnection;
import bisq.network.p2p.network.Statistic;
import bisq.network.p2p.peers.PeerManager;
import bisq.network.p2p.peers.peerexchange.PeerList;
import bisq.network.p2p.seed.SeedNodeRepository;

import bisq.common.ClockWatcher;
<<<<<<< HEAD
import bisq.common.persistence.CorruptedDatabaseFilesHandler;
=======
import bisq.common.file.CorruptedStorageFileHandler;
>>>>>>> 656896d6
import bisq.common.persistence.PersistenceManager;
import bisq.common.proto.persistable.PersistenceProtoResolver;

import java.nio.file.Files;

import java.io.File;
import java.io.IOException;

import java.util.HashSet;
import java.util.Set;

import lombok.Getter;

import static org.mockito.Mockito.doNothing;
import static org.mockito.Mockito.mock;
import static org.mockito.Mockito.when;

public class MockNode {
    @Getter
    public NetworkNode networkNode;
    @Getter
    public PeerManager peerManager;
    @Getter
    public Set<Connection> connections;
    @Getter
    public int maxConnections;

    public MockNode(int maxConnections) throws IOException {
        this.maxConnections = maxConnections;
        networkNode = mock(NetworkNode.class);
        File storageDir = Files.createTempDirectory("storage").toFile();
<<<<<<< HEAD
        PersistenceManager<PeerList> persistenceManager = new PersistenceManager<>(storageDir, mock(PersistenceProtoResolver.class), mock(CorruptedDatabaseFilesHandler.class));
=======
        PersistenceManager<PeerList> persistenceManager = new PersistenceManager<>(storageDir, mock(PersistenceProtoResolver.class), mock(CorruptedStorageFileHandler.class));
>>>>>>> 656896d6
        peerManager = new PeerManager(networkNode, mock(SeedNodeRepository.class), new ClockWatcher(), maxConnections, persistenceManager);
        connections = new HashSet<>();
        when(networkNode.getAllConnections()).thenReturn(connections);
    }

    public void addInboundConnection(Connection.PeerType peerType) {
        InboundConnection inboundConnection = mock(InboundConnection.class);
        when(inboundConnection.getPeerType()).thenReturn(peerType);
        Statistic statistic = mock(Statistic.class);
        long lastActivityTimestamp = System.currentTimeMillis();
        when(statistic.getLastActivityTimestamp()).thenReturn(lastActivityTimestamp);
        when(inboundConnection.getStatistic()).thenReturn(statistic);
        doNothing().when(inboundConnection).run();
        connections.add(inboundConnection);
    }

    public void addOutboundConnection(Connection.PeerType peerType) {
        OutboundConnection outboundConnection = mock(OutboundConnection.class);
        when(outboundConnection.getPeerType()).thenReturn(peerType);
        Statistic statistic = mock(Statistic.class);
        long lastActivityTimestamp = System.currentTimeMillis();
        when(statistic.getLastActivityTimestamp()).thenReturn(lastActivityTimestamp);
        when(outboundConnection.getStatistic()).thenReturn(statistic);
        doNothing().when(outboundConnection).run();
        connections.add(outboundConnection);
    }
}<|MERGE_RESOLUTION|>--- conflicted
+++ resolved
@@ -27,11 +27,7 @@
 import bisq.network.p2p.seed.SeedNodeRepository;
 
 import bisq.common.ClockWatcher;
-<<<<<<< HEAD
-import bisq.common.persistence.CorruptedDatabaseFilesHandler;
-=======
 import bisq.common.file.CorruptedStorageFileHandler;
->>>>>>> 656896d6
 import bisq.common.persistence.PersistenceManager;
 import bisq.common.proto.persistable.PersistenceProtoResolver;
 
@@ -63,11 +59,7 @@
         this.maxConnections = maxConnections;
         networkNode = mock(NetworkNode.class);
         File storageDir = Files.createTempDirectory("storage").toFile();
-<<<<<<< HEAD
-        PersistenceManager<PeerList> persistenceManager = new PersistenceManager<>(storageDir, mock(PersistenceProtoResolver.class), mock(CorruptedDatabaseFilesHandler.class));
-=======
         PersistenceManager<PeerList> persistenceManager = new PersistenceManager<>(storageDir, mock(PersistenceProtoResolver.class), mock(CorruptedStorageFileHandler.class));
->>>>>>> 656896d6
         peerManager = new PeerManager(networkNode, mock(SeedNodeRepository.class), new ClockWatcher(), maxConnections, persistenceManager);
         connections = new HashSet<>();
         when(networkNode.getAllConnections()).thenReturn(connections);
