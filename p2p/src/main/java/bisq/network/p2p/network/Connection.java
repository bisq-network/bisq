/*
 * This file is part of Bisq.
 *
 * Bisq is free software: you can redistribute it and/or modify it
 * under the terms of the GNU Affero General Public License as published by
 * the Free Software Foundation, either version 3 of the License, or (at
 * your option) any later version.
 *
 * Bisq is distributed in the hope that it will be useful, but WITHOUT
 * ANY WARRANTY; without even the implied warranty of MERCHANTABILITY or
 * FITNESS FOR A PARTICULAR PURPOSE. See the GNU Affero General Public
 * License for more details.
 *
 * You should have received a copy of the GNU Affero General Public License
 * along with Bisq. If not, see <http://www.gnu.org/licenses/>.
 */

package bisq.network.p2p.network;

import bisq.network.p2p.BundleOfEnvelopes;
import bisq.network.p2p.CloseConnectionMessage;
import bisq.network.p2p.ExtendedDataSizePermission;
import bisq.network.p2p.NodeAddress;
import bisq.network.p2p.PrefixedSealedAndSignedMessage;
import bisq.network.p2p.SendersNodeAddressMessage;
import bisq.network.p2p.SupportedCapabilitiesMessage;
import bisq.network.p2p.peers.BanList;
import bisq.network.p2p.peers.getdata.messages.GetDataRequest;
import bisq.network.p2p.peers.getdata.messages.GetDataResponse;
import bisq.network.p2p.peers.keepalive.messages.KeepAliveMessage;
import bisq.network.p2p.storage.P2PDataStorage;
import bisq.network.p2p.storage.messages.AddDataMessage;
import bisq.network.p2p.storage.messages.AddPersistableNetworkPayloadMessage;
import bisq.network.p2p.storage.payload.CapabilityRequiringPayload;
import bisq.network.p2p.storage.payload.PersistableNetworkPayload;
import bisq.network.p2p.storage.payload.ProtectedStoragePayload;

import bisq.common.Proto;
import bisq.common.UserThread;
import bisq.common.app.Capabilities;
import bisq.common.app.Capability;
import bisq.common.app.HasCapabilities;
import bisq.common.app.Version;
import bisq.common.config.Config;
import bisq.common.proto.ProtobufferException;
import bisq.common.proto.network.NetworkEnvelope;
import bisq.common.proto.network.NetworkProtoResolver;
import bisq.common.util.Utilities;

import com.google.protobuf.InvalidProtocolBufferException;

import javax.inject.Inject;

import com.google.common.util.concurrent.MoreExecutors;
import com.google.common.util.concurrent.Uninterruptibles;

import javafx.beans.property.ObjectProperty;
import javafx.beans.property.SimpleObjectProperty;

import java.net.Socket;
import java.net.SocketException;
import java.net.SocketTimeoutException;

import java.io.EOFException;
import java.io.IOException;
import java.io.InputStream;
import java.io.InvalidClassException;
import java.io.OptionalDataException;
import java.io.StreamCorruptedException;

import java.util.ArrayList;
import java.util.HashMap;
import java.util.HashSet;
import java.util.List;
import java.util.Map;
import java.util.Optional;
import java.util.Queue;
import java.util.Set;
import java.util.UUID;
import java.util.concurrent.ConcurrentHashMap;
import java.util.concurrent.ConcurrentLinkedQueue;
import java.util.concurrent.CopyOnWriteArraySet;
import java.util.concurrent.ExecutorService;
import java.util.concurrent.Executors;
import java.util.concurrent.ScheduledExecutorService;
import java.util.concurrent.TimeUnit;
import java.util.concurrent.TimeoutException;

import java.lang.ref.WeakReference;

import lombok.Getter;
import lombok.extern.slf4j.Slf4j;

import org.jetbrains.annotations.Nullable;

import static com.google.common.base.Preconditions.checkArgument;
import static com.google.common.base.Preconditions.checkNotNull;

/**
 * Connection is created by the server thread or by sendMessage from NetworkNode.
 * All handlers are called on User thread.
 */
@Slf4j
public class Connection implements HasCapabilities, Runnable, MessageListener {

    ///////////////////////////////////////////////////////////////////////////////////////////
    // Enums
    ///////////////////////////////////////////////////////////////////////////////////////////

    public enum PeerType {
        SEED_NODE,
        PEER,
        DIRECT_MSG_PEER,
        INITIAL_DATA_REQUEST
    }


    ///////////////////////////////////////////////////////////////////////////////////////////
    // Static
    ///////////////////////////////////////////////////////////////////////////////////////////

    @Inject
    @Nullable
    private static Config config;

    // Leaving some constants package-private for tests to know limits.
    private static final int PERMITTED_MESSAGE_SIZE = 200 * 1024;                       // 200 kb
    private static final int MAX_PERMITTED_MESSAGE_SIZE = 10 * 1024 * 1024;             // 10 MB (425 offers resulted in about 660 kb, mailbox msg will add more to it) offer has usually 2 kb, mailbox 3kb.
    //TODO decrease limits again after testing
    private static final int SOCKET_TIMEOUT = (int) TimeUnit.SECONDS.toMillis(180);

    public static int getPermittedMessageSize() {
        return PERMITTED_MESSAGE_SIZE;
    }


    ///////////////////////////////////////////////////////////////////////////////////////////
    // Class fields
    ///////////////////////////////////////////////////////////////////////////////////////////

    private final Socket socket;
    // private final MessageListener messageListener;
    private final ConnectionListener connectionListener;
    @Getter
    private final String uid;
    private final ExecutorService singleThreadExecutor = Executors.newSingleThreadExecutor(runnable -> new Thread(runnable, "Connection.java executor-service"));
    // holder of state shared between InputHandler and Connection
    @Getter
    private final Statistic statistic;

    // set in init
    private SynchronizedProtoOutputStream protoOutputStream;

    // mutable data, set from other threads but not changed internally.
    @Getter
    private Optional<NodeAddress> peersNodeAddressOptional = Optional.empty();
    @Getter
    private volatile boolean stopped;

    // Use Peer as default, in case of other types they will set it as soon as possible.
    @Getter
    private PeerType peerType = PeerType.PEER;
    @Getter
    private final ObjectProperty<NodeAddress> peersNodeAddressProperty = new SimpleObjectProperty<>();
    private final List<Long> messageTimeStamps = new ArrayList<>();
    private final CopyOnWriteArraySet<MessageListener> messageListeners = new CopyOnWriteArraySet<>();
    private volatile long lastSendTimeStamp = 0;
    // We use a weak reference here to ensure that no connection causes a memory leak in case it get closed without
    // the shutDown being called.
    private final CopyOnWriteArraySet<WeakReference<SupportedCapabilitiesListener>> capabilitiesListeners = new CopyOnWriteArraySet<>();

    @Getter
    private RuleViolation ruleViolation;
    private final ConcurrentHashMap<RuleViolation, Integer> ruleViolations = new ConcurrentHashMap<>();

    private final Capabilities capabilities = new Capabilities();


    ///////////////////////////////////////////////////////////////////////////////////////////
    // Constructor
    ///////////////////////////////////////////////////////////////////////////////////////////

    Connection(Socket socket,
               MessageListener messageListener,
               ConnectionListener connectionListener,
               @Nullable NodeAddress peersNodeAddress,
               NetworkProtoResolver networkProtoResolver) {
        this.socket = socket;
        this.connectionListener = connectionListener;
        uid = UUID.randomUUID().toString();
        statistic = new Statistic();

        addMessageListener(messageListener);

        this.networkProtoResolver = networkProtoResolver;
        init(peersNodeAddress);
    }

    private void init(@Nullable NodeAddress peersNodeAddress) {
        try {
            socket.setSoTimeout(SOCKET_TIMEOUT);
            // Need to access first the ObjectOutputStream otherwise the ObjectInputStream would block
            // See: https://stackoverflow.com/questions/5658089/java-creating-a-new-objectinputstream-blocks/5658109#5658109
            // When you construct an ObjectInputStream, in the constructor the class attempts to read a header that
            // the associated ObjectOutputStream on the other end of the connection has written.
            // It will not return until that header has been read.
            protoOutputStream = new SynchronizedProtoOutputStream(socket.getOutputStream(), statistic);
            protoInputStream = socket.getInputStream();
            // We create a thread for handling inputStream data
            singleThreadExecutor.submit(this);

            if (peersNodeAddress != null)
                setPeersNodeAddress(peersNodeAddress);

            UserThread.execute(() -> connectionListener.onConnection(this));
        } catch (Throwable e) {
            handleException(e);
        }
    }

    ///////////////////////////////////////////////////////////////////////////////////////////
    // API
    ///////////////////////////////////////////////////////////////////////////////////////////

    @Override
    public Capabilities getCapabilities() {
        return capabilities;
    }

    private final Object lock = new Object();
    private final Queue<BundleOfEnvelopes> queueOfBundles = new ConcurrentLinkedQueue<>();
    private final ScheduledExecutorService bundleSender = Executors.newSingleThreadScheduledExecutor();

    // Called from various threads
    public void sendMessage(NetworkEnvelope networkEnvelope) {
        log.debug(">> Send networkEnvelope of type: {}", networkEnvelope.getClass().getSimpleName());

        if (!stopped) {
            if (noCapabilityRequiredOrCapabilityIsSupported(networkEnvelope)) {
                try {
                    String peersNodeAddress = peersNodeAddressOptional.map(NodeAddress::toString).orElse("null");

                    if (networkEnvelope instanceof PrefixedSealedAndSignedMessage && peersNodeAddressOptional.isPresent()) {
                        setPeerType(Connection.PeerType.DIRECT_MSG_PEER);

                        log.debug("\n\n>>>>>>>>>>>>>>>>>>>>>>>>>>>>>>>>>>>>>>>>>>>>>>>>>>>>>>>>>>>>\n" +
                                        "Sending direct message to peer" +
                                        "Write object to outputStream to peer: {} (uid={})\ntruncated message={} / size={}" +
                                        "\n>>>>>>>>>>>>>>>>>>>>>>>>>>>>>>>>>>>>>>>>>>>>>>>>>>>>>>>>>>>>\n",
                                peersNodeAddress, uid, Utilities.toTruncatedString(networkEnvelope), -1);
                    } else if (networkEnvelope instanceof GetDataResponse && ((GetDataResponse) networkEnvelope).isGetUpdatedDataResponse()) {
                        setPeerType(Connection.PeerType.PEER);
                    }

                    // Throttle outbound network_messages
                    long now = System.currentTimeMillis();
                    long elapsed = now - lastSendTimeStamp;
                    if (elapsed < getSendMsgThrottleTrigger()) {
                        log.debug("We got 2 sendMessage requests in less than {} ms. We set the thread to sleep " +
                                        "for {} ms to avoid flooding our peer. lastSendTimeStamp={}, now={}, elapsed={}, networkEnvelope={}",
                                getSendMsgThrottleTrigger(), getSendMsgThrottleSleep(), lastSendTimeStamp, now, elapsed,
                                networkEnvelope.getClass().getSimpleName());

                        // check if BundleOfEnvelopes is supported
                        if (getCapabilities().containsAll(new Capabilities(Capability.BUNDLE_OF_ENVELOPES))) {
                            synchronized (lock) {
                                // check if current envelope fits size
                                // - no? create new envelope
                                if (queueOfBundles.isEmpty() || queueOfBundles.element().toProtoNetworkEnvelope().getSerializedSize() + networkEnvelope.toProtoNetworkEnvelope().getSerializedSize() > MAX_PERMITTED_MESSAGE_SIZE * 0.9) {
                                    // - no? create a bucket
                                    queueOfBundles.add(new BundleOfEnvelopes());

                                    // - and schedule it for sending
                                    lastSendTimeStamp += getSendMsgThrottleSleep();

                                    bundleSender.schedule(() -> {
                                        if (!stopped) {
                                            synchronized (lock) {
                                                BundleOfEnvelopes bundle = queueOfBundles.poll();
                                                if (bundle != null && !stopped) {
                                                    NetworkEnvelope envelope = bundle.getEnvelopes().size() == 1 ?
                                                            bundle.getEnvelopes().get(0) :
                                                            bundle;
                                                    try {
                                                        protoOutputStream.writeEnvelope(envelope);
                                                    } catch (Throwable t) {
                                                        log.error("Sending envelope of class {} to address {} " +
                                                                        "failed due {}",
                                                                envelope.getClass().getSimpleName(),
                                                                this.getPeersNodeAddressOptional(),
                                                                t.toString());
                                                        log.error("envelope: {}", envelope);
                                                    }
                                                }
                                            }
                                        }
                                    }, lastSendTimeStamp - now, TimeUnit.MILLISECONDS);
                                }

                                // - yes? add to bucket
                                queueOfBundles.element().add(networkEnvelope);
                            }
                            return;
                        }

                        Thread.sleep(getSendMsgThrottleSleep());
                    }

                    lastSendTimeStamp = now;

                    if (!stopped) {
                        protoOutputStream.writeEnvelope(networkEnvelope);
                    }
                } catch (Throwable t) {
                    handleException(t);
                }
            }
        } else {
            log.debug("called sendMessage but was already stopped");
        }
    }

    // TODO: If msg is BundleOfEnvelopes we should check each individual message for capability and filter out those
    //  which fail.
    public boolean noCapabilityRequiredOrCapabilityIsSupported(Proto msg) {
        boolean result;
        if (msg instanceof AddDataMessage) {
            final ProtectedStoragePayload protectedStoragePayload = (((AddDataMessage) msg).getProtectedStorageEntry()).getProtectedStoragePayload();
            result = !(protectedStoragePayload instanceof CapabilityRequiringPayload);
            if (!result)
                result = capabilities.containsAll(((CapabilityRequiringPayload) protectedStoragePayload).getRequiredCapabilities());
        } else if (msg instanceof AddPersistableNetworkPayloadMessage) {
            final PersistableNetworkPayload persistableNetworkPayload = ((AddPersistableNetworkPayloadMessage) msg).getPersistableNetworkPayload();
            result = !(persistableNetworkPayload instanceof CapabilityRequiringPayload);
            if (!result)
                result = capabilities.containsAll(((CapabilityRequiringPayload) persistableNetworkPayload).getRequiredCapabilities());
        } else if (msg instanceof CapabilityRequiringPayload) {
            result = capabilities.containsAll(((CapabilityRequiringPayload) msg).getRequiredCapabilities());
        } else {
            result = true;
        }

        if (!result) {
            if (capabilities.size() > 1) {
                Proto data = msg;
                if (msg instanceof AddDataMessage) {
                    data = ((AddDataMessage) msg).getProtectedStorageEntry().getProtectedStoragePayload();
                }
                // Monitoring nodes have only one capability set, we don't want to log those
                log.debug("We did not send the message because the peer does not support our required capabilities. " +
                                "messageClass={}, peer={}, peers supportedCapabilities={}",
                        data.getClass().getSimpleName(), peersNodeAddressOptional, capabilities);
            }
        }
        return result;
    }

    public void addMessageListener(MessageListener messageListener) {
        boolean isNewEntry = messageListeners.add(messageListener);
        if (!isNewEntry)
            log.warn("Try to add a messageListener which was already added.");
    }

    public void removeMessageListener(MessageListener messageListener) {
        boolean contained = messageListeners.remove(messageListener);
        if (!contained)
            log.debug("Try to remove a messageListener which was never added.\n\t" +
                    "That might happen because of async behaviour of CopyOnWriteArraySet");
    }

    public void addWeakCapabilitiesListener(SupportedCapabilitiesListener listener) {
        capabilitiesListeners.add(new WeakReference<>(listener));
    }

    private boolean violatesThrottleLimit() {
        long now = System.currentTimeMillis();

        messageTimeStamps.add(now);

        // clean list
        while (messageTimeStamps.size() > getMsgThrottlePer10Sec())
            messageTimeStamps.remove(0);

        return violatesThrottleLimit(now, 1, getMsgThrottlePerSec()) ||
                violatesThrottleLimit(now, 10, getMsgThrottlePer10Sec());
    }

    private int getMsgThrottlePerSec() {
        return config != null ? config.msgThrottlePerSec : 200;
    }

    private int getMsgThrottlePer10Sec() {
        return config != null ? config.msgThrottlePer10Sec : 1000;
    }

    private int getSendMsgThrottleSleep() {
        return config != null ? config.sendMsgThrottleSleep : 50;
    }

    private int getSendMsgThrottleTrigger() {
        return config != null ? config.sendMsgThrottleTrigger : 20;
    }

    private boolean violatesThrottleLimit(long now, int seconds, int messageCountLimit) {
        if (messageTimeStamps.size() >= messageCountLimit) {

            // find the entry in the message timestamp history which determines whether we overshot the limit or not
            long compareValue = messageTimeStamps.get(messageTimeStamps.size() - messageCountLimit);

            // if duration < seconds sec we received too much network_messages
            if (now - compareValue < TimeUnit.SECONDS.toMillis(seconds)) {
                log.error("violatesThrottleLimit {}/{} second(s)", messageCountLimit, seconds);

                return true;
            }
        }

        return false;
    }

    ///////////////////////////////////////////////////////////////////////////////////////////
    // MessageListener implementation
    ///////////////////////////////////////////////////////////////////////////////////////////

    // Only receive non - CloseConnectionMessage network_messages
    @Override
    public void onMessage(NetworkEnvelope networkEnvelope, Connection connection) {
        checkArgument(connection.equals(this));
        if (networkEnvelope instanceof BundleOfEnvelopes) {
            onBundleOfEnvelopes((BundleOfEnvelopes) networkEnvelope, connection);
        } else {
            UserThread.execute(() -> messageListeners.forEach(e -> e.onMessage(networkEnvelope, connection)));
        }
    }

    private void onBundleOfEnvelopes(BundleOfEnvelopes networkEnvelope, Connection connection) {
        Map<P2PDataStorage.ByteArray, Set<NetworkEnvelope>> itemsByHash = new HashMap<>();
        Set<NetworkEnvelope> envelopesToProcess = new HashSet<>();
        List<NetworkEnvelope> networkEnvelopes = networkEnvelope.getEnvelopes();
        for (NetworkEnvelope current : networkEnvelopes) {
            if (current instanceof AddPersistableNetworkPayloadMessage) {
                PersistableNetworkPayload persistableNetworkPayload = ((AddPersistableNetworkPayloadMessage) current).getPersistableNetworkPayload();
                byte[] hash = persistableNetworkPayload.getHash();
                String itemName = persistableNetworkPayload.getClass().getSimpleName();
                P2PDataStorage.ByteArray byteArray = new P2PDataStorage.ByteArray(hash);
                itemsByHash.putIfAbsent(byteArray, new HashSet<>());
                Set<NetworkEnvelope> envelopesByHash = itemsByHash.get(byteArray);
                if (!envelopesByHash.contains(current)) {
                    envelopesByHash.add(current);
                    envelopesToProcess.add(current);
                } else {
<<<<<<< HEAD
                    log.warn("We got duplicated items for {}. We ignore the duplicates. Hash: {}",
=======
                    log.debug("We got duplicated items for {}. We ignore the duplicates. Hash: {}",
>>>>>>> d5ef7e66
                            itemName, Utilities.encodeToHex(hash));
                }
            } else {
                envelopesToProcess.add(current);
            }
        }
        envelopesToProcess.forEach(envelope -> UserThread.execute(() ->
                messageListeners.forEach(listener -> listener.onMessage(envelope, connection))));
    }


    ///////////////////////////////////////////////////////////////////////////////////////////
    // Setters
    ///////////////////////////////////////////////////////////////////////////////////////////

    public void setPeerType(PeerType peerType) {
        log.debug("setPeerType: peerType={}, nodeAddressOpt={}", peerType.toString(), peersNodeAddressOptional);
        this.peerType = peerType;
    }

    private void setPeersNodeAddress(NodeAddress peerNodeAddress) {
        checkNotNull(peerNodeAddress, "peerAddress must not be null");
        peersNodeAddressOptional = Optional.of(peerNodeAddress);

        String peersNodeAddress = getPeersNodeAddressOptional().isPresent() ? getPeersNodeAddressOptional().get().getFullAddress() : "";
        if (this instanceof InboundConnection) {
            log.debug("\n\n############################################################\n" +
                    "We got the peers node address set.\n" +
                    "peersNodeAddress= " + peersNodeAddress +
                    "\nconnection.uid=" + getUid() +
                    "\n############################################################\n");
        }

        peersNodeAddressProperty.set(peerNodeAddress);

        if (BanList.isBanned(peerNodeAddress)) {
            log.warn("We detected a connection to a banned peer. We will close that connection. (setPeersNodeAddress)");
            reportInvalidRequest(RuleViolation.PEER_BANNED);
        }
    }

    ///////////////////////////////////////////////////////////////////////////////////////////
    // Getters
    ///////////////////////////////////////////////////////////////////////////////////////////

    public boolean hasPeersNodeAddress() {
        return peersNodeAddressOptional.isPresent();
    }

    ///////////////////////////////////////////////////////////////////////////////////////////
    // ShutDown
    ///////////////////////////////////////////////////////////////////////////////////////////

    public void shutDown(CloseConnectionReason closeConnectionReason) {
        shutDown(closeConnectionReason, null);
    }

    public void shutDown(CloseConnectionReason closeConnectionReason, @Nullable Runnable shutDownCompleteHandler) {
        log.debug("shutDown: nodeAddressOpt={}, closeConnectionReason={}",
                this.peersNodeAddressOptional.orElse(null), closeConnectionReason);
        if (!stopped) {
            String peersNodeAddress = peersNodeAddressOptional.map(NodeAddress::toString).orElse("null");
            log.debug("\n\n%%%%%%%%%%%%%%%%%%%%%%%%%%%%%%%%%%%%%%%%%%%%%%%%%%%%%%%%%%%%\n" +
                    "ShutDown connection:"
                    + "\npeersNodeAddress=" + peersNodeAddress
                    + "\ncloseConnectionReason=" + closeConnectionReason
                    + "\nuid=" + uid
                    + "\n%%%%%%%%%%%%%%%%%%%%%%%%%%%%%%%%%%%%%%%%%%%%%%%%%%%%%%%%%%%%\n");

            if (closeConnectionReason.sendCloseMessage) {
                new Thread(() -> {
                    try {
                        String reason = closeConnectionReason == CloseConnectionReason.RULE_VIOLATION ?
                                getRuleViolation().name() : closeConnectionReason.name();
                        sendMessage(new CloseConnectionMessage(reason));

                        stopped = true;

                        //noinspection UnstableApiUsage
                        Uninterruptibles.sleepUninterruptibly(200, TimeUnit.MILLISECONDS);
                    } catch (Throwable t) {
                        log.error(t.getMessage());
                        t.printStackTrace();
                    } finally {
                        stopped = true;
                        UserThread.execute(() -> doShutDown(closeConnectionReason, shutDownCompleteHandler));
                    }
                }, "Connection:SendCloseConnectionMessage-" + this.uid).start();
            } else {
                stopped = true;
                doShutDown(closeConnectionReason, shutDownCompleteHandler);
            }
        } else {
            //TODO find out why we get called that
            log.debug("stopped was already at shutDown call");
            UserThread.execute(() -> doShutDown(closeConnectionReason, shutDownCompleteHandler));
        }
    }

    private void doShutDown(CloseConnectionReason closeConnectionReason, @Nullable Runnable shutDownCompleteHandler) {
        // Use UserThread.execute as its not clear if that is called from a non-UserThread
        UserThread.execute(() -> connectionListener.onDisconnect(closeConnectionReason, this));
        try {
            socket.close();
        } catch (SocketException e) {
            log.trace("SocketException at shutdown might be expected {}", e.getMessage());
        } catch (IOException e) {
            log.error("Exception at shutdown. " + e.getMessage());
            e.printStackTrace();
        } finally {
            protoOutputStream.onConnectionShutdown();

            capabilitiesListeners.clear();

            try {
                protoInputStream.close();
            } catch (IOException e) {
                log.error(e.getMessage());
                e.printStackTrace();
            }

            //noinspection UnstableApiUsage
            MoreExecutors.shutdownAndAwaitTermination(singleThreadExecutor, 500, TimeUnit.MILLISECONDS);
            //noinspection UnstableApiUsage
            MoreExecutors.shutdownAndAwaitTermination(bundleSender, 500, TimeUnit.MILLISECONDS);

            log.debug("Connection shutdown complete {}", this.toString());
            // Use UserThread.execute as its not clear if that is called from a non-UserThread
            if (shutDownCompleteHandler != null)
                UserThread.execute(shutDownCompleteHandler);
        }
    }

    @Override
    public boolean equals(Object o) {
        if (this == o) return true;
        if (!(o instanceof Connection)) return false;

        Connection that = (Connection) o;

        return uid.equals(that.uid);

    }

    @Override
    public int hashCode() {
        return uid.hashCode();
    }

    @Override
    public String toString() {
        return "Connection{" +
                "peerAddress=" + peersNodeAddressOptional +
                ", peerType=" + peerType +
                ", connectionType=" + (this instanceof InboundConnection ? "InboundConnection" : "OutboundConnection") +
                ", uid='" + uid + '\'' +
                '}';
    }

    public String printDetails() {
        String portInfo;
        if (socket.getLocalPort() == 0)
            portInfo = "port=" + socket.getPort();
        else
            portInfo = "localPort=" + socket.getLocalPort() + "/port=" + socket.getPort();

        return "Connection{" +
                "peerAddress=" + peersNodeAddressOptional +
                ", peerType=" + peerType +
                ", portInfo=" + portInfo +
                ", uid='" + uid + '\'' +
                ", ruleViolation=" + ruleViolation +
                ", ruleViolations=" + ruleViolations +
                ", supportedCapabilities=" + capabilities +
                ", stopped=" + stopped +
                '}';
    }


    ///////////////////////////////////////////////////////////////////////////////////////////
    // SharedSpace
    ///////////////////////////////////////////////////////////////////////////////////////////

    /**
     * Holds all shared data between Connection and InputHandler
     * Runs in same thread as Connection
     */


    public boolean reportInvalidRequest(RuleViolation ruleViolation) {
        log.warn("We got reported the ruleViolation {} at connection {}", ruleViolation, this);
        int numRuleViolations;
        numRuleViolations = ruleViolations.getOrDefault(ruleViolation, 0);

        numRuleViolations++;
        ruleViolations.put(ruleViolation, numRuleViolations);

        if (numRuleViolations >= ruleViolation.maxTolerance) {
            log.warn("We close connection as we received too many corrupt requests.\n" +
                    "numRuleViolations={}\n\t" +
                    "corruptRequest={}\n\t" +
                    "corruptRequests={}\n\t" +
                    "connection={}", numRuleViolations, ruleViolation, ruleViolations.toString(), this);
            this.ruleViolation = ruleViolation;
            if (ruleViolation == RuleViolation.PEER_BANNED) {
                log.warn("We close connection due RuleViolation.PEER_BANNED. peersNodeAddress={}", getPeersNodeAddressOptional());
                shutDown(CloseConnectionReason.PEER_BANNED);
            } else if (ruleViolation == RuleViolation.INVALID_CLASS) {
                log.warn("We close connection due RuleViolation.INVALID_CLASS");
                shutDown(CloseConnectionReason.INVALID_CLASS_RECEIVED);
            } else {
                log.warn("We close connection due RuleViolation.RULE_VIOLATION");
                shutDown(CloseConnectionReason.RULE_VIOLATION);
            }

            return true;
        } else {
            return false;
        }
    }

    private void handleException(Throwable e) {
        CloseConnectionReason closeConnectionReason;

        // silent fail if we are shutdown
        if (stopped)
            return;

        if (e instanceof SocketException) {
            if (socket.isClosed())
                closeConnectionReason = CloseConnectionReason.SOCKET_CLOSED;
            else
                closeConnectionReason = CloseConnectionReason.RESET;

            log.info("SocketException (expected if connection lost). closeConnectionReason={}; connection={}", closeConnectionReason, this);
        } else if (e instanceof SocketTimeoutException || e instanceof TimeoutException) {
            closeConnectionReason = CloseConnectionReason.SOCKET_TIMEOUT;
            log.info("Shut down caused by exception {} on connection={}", e.toString(), this);
        } else if (e instanceof EOFException) {
            closeConnectionReason = CloseConnectionReason.TERMINATED;
            log.warn("Shut down caused by exception {} on connection={}", e.toString(), this);
        } else if (e instanceof OptionalDataException || e instanceof StreamCorruptedException) {
            closeConnectionReason = CloseConnectionReason.CORRUPTED_DATA;
            log.warn("Shut down caused by exception {} on connection={}", e.toString(), this);
        } else {
            // TODO sometimes we get StreamCorruptedException, OptionalDataException, IllegalStateException
            closeConnectionReason = CloseConnectionReason.UNKNOWN_EXCEPTION;
            log.warn("Unknown reason for exception at socket: {}\n\t" +
                            "peer={}\n\t" +
                            "Exception={}",
                    socket.toString(),
                    this.peersNodeAddressOptional,
                    e.toString());
            e.printStackTrace();
        }
        shutDown(closeConnectionReason);
    }

    ///////////////////////////////////////////////////////////////////////////////////////////
    // InputHandler
    ///////////////////////////////////////////////////////////////////////////////////////////

    // Runs in same thread as Connection, receives a message, performs several checks on it
    // (including throttling limits, validity and statistics)
    // and delivers it to the message listener given in the constructor.
    private InputStream protoInputStream;
    private final NetworkProtoResolver networkProtoResolver;

    private long lastReadTimeStamp;
    private boolean threadNameSet;

    @Override
    public void run() {
        try {
            Thread.currentThread().setName("InputHandler");
            while (!stopped && !Thread.currentThread().isInterrupted()) {
                if (!threadNameSet && getPeersNodeAddressOptional().isPresent()) {
                    Thread.currentThread().setName("InputHandler-" + getPeersNodeAddressOptional().get().getFullAddress());
                    threadNameSet = true;
                }
                try {
                    if (socket != null &&
                            socket.isClosed()) {
                        log.warn("Socket is null or closed socket={}", socket);
                        shutDown(CloseConnectionReason.SOCKET_CLOSED);
                        return;
                    }

                    // Throttle inbound network_messages
                    long now = System.currentTimeMillis();
                    long elapsed = now - lastReadTimeStamp;
                    if (elapsed < 10) {
                        log.debug("We got 2 network_messages received in less than 10 ms. We set the thread to sleep " +
                                        "for 20 ms to avoid getting flooded by our peer. lastReadTimeStamp={}, now={}, elapsed={}",
                                lastReadTimeStamp, now, elapsed);
                        Thread.sleep(20);
                    }
                    // Reading the protobuffer message from the inputStream
                    protobuf.NetworkEnvelope proto = protobuf.NetworkEnvelope.parseDelimitedFrom(protoInputStream);

                    if (proto == null) {
                        if (protoInputStream.read() == -1)
                            log.debug("proto is null because protoInputStream.read()=-1 (EOF). That is expected if client got stopped without proper shutdown.");
                        else
                            log.warn("proto is null. protoInputStream.read()=" + protoInputStream.read());
                        shutDown(CloseConnectionReason.NO_PROTO_BUFFER_ENV);
                        return;
                    }

                    NetworkEnvelope networkEnvelope = networkProtoResolver.fromProto(proto);
                    lastReadTimeStamp = now;
                    log.debug("<< Received networkEnvelope of type: {}", networkEnvelope.getClass().getSimpleName());
                    int size = proto.getSerializedSize();
                    // We comment out that part as only debug and trace log level is used. For debugging purposes
                    // we leave the code though.
                        /*if (networkEnvelope instanceof Pong || networkEnvelope instanceof RefreshOfferMessage) {
                            // We only log Pong and RefreshOfferMsg when in dev environment (trace)
                            log.trace("\n\n<<<<<<<<<<<<<<<<<<<<<<<<<<<<<<<<<<<<<<<<<<<<<<<<<<<<<<<<<<<<\n" +
                                            "New data arrived at inputHandler of connection {}.\n" +
                                            "Received object (truncated)={} / size={}"
                                            + "\n<<<<<<<<<<<<<<<<<<<<<<<<<<<<<<<<<<<<<<<<<<<<<<<<<<<<<<<<<<<<\n",
                                    connection,
                                    Utilities.toTruncatedString(proto.toString()),
                                    size);
                        } else {
                            // We want to log all incoming network_messages (except Pong and RefreshOfferMsg)
                            // so we log before the data type checks
                            //log.info("size={}; object={}", size, Utilities.toTruncatedString(rawInputObject.toString(), 100));
                            log.debug("\n\n<<<<<<<<<<<<<<<<<<<<<<<<<<<<<<<<<<<<<<<<<<<<<<<<<<<<<<<<<<<<\n" +
                                            "New data arrived at inputHandler of connection {}.\n" +
                                            "Received object (truncated)={} / size={}"
                                            + "\n<<<<<<<<<<<<<<<<<<<<<<<<<<<<<<<<<<<<<<<<<<<<<<<<<<<<<<<<<<<<\n",
                                    connection,
                                    Utilities.toTruncatedString(proto.toString()),
                                    size);
                        }*/

                    // We want to track the size of each object even if it is invalid data
                    statistic.addReceivedBytes(size);

                    // We want to track the network_messages also before the checks, so do it early...
                    statistic.addReceivedMessage(networkEnvelope);

                    // First we check the size
                    boolean exceeds;
                    if (networkEnvelope instanceof ExtendedDataSizePermission) {
                        exceeds = size > MAX_PERMITTED_MESSAGE_SIZE;
                    } else {
                        exceeds = size > PERMITTED_MESSAGE_SIZE;
                    }

                    if (networkEnvelope instanceof AddPersistableNetworkPayloadMessage &&
                            !((AddPersistableNetworkPayloadMessage) networkEnvelope).getPersistableNetworkPayload().verifyHashSize()) {
                        log.warn("PersistableNetworkPayload.verifyHashSize failed. hashSize={}; object={}",
                                ((AddPersistableNetworkPayloadMessage) networkEnvelope).getPersistableNetworkPayload().getHash().length,
                                Utilities.toTruncatedString(proto));
                        if (reportInvalidRequest(RuleViolation.MAX_MSG_SIZE_EXCEEDED))
                            return;
                    }

                    if (exceeds) {
                        log.warn("size > MAX_MSG_SIZE. size={}; object={}", size, Utilities.toTruncatedString(proto));

                        if (reportInvalidRequest(RuleViolation.MAX_MSG_SIZE_EXCEEDED))
                            return;
                    }

                    if (violatesThrottleLimit() && reportInvalidRequest(RuleViolation.THROTTLE_LIMIT_EXCEEDED))
                        return;

                    // Check P2P network ID
                    if (proto.getMessageVersion() != Version.getP2PMessageVersion()
                            && reportInvalidRequest(RuleViolation.WRONG_NETWORK_ID)) {
                        log.warn("RuleViolation.WRONG_NETWORK_ID. version of message={}, app version={}, " +
                                        "proto.toTruncatedString={}", proto.getMessageVersion(),
                                Version.getP2PMessageVersion(),
                                Utilities.toTruncatedString(proto.toString()));
                        return;
                    }

                    boolean causedShutDown = maybeHandleSupportedCapabilitiesMessage(networkEnvelope);
                    if (causedShutDown) {
                        return;
                    }

                    if (networkEnvelope instanceof CloseConnectionMessage) {
                        // If we get a CloseConnectionMessage we shut down
                        log.debug("CloseConnectionMessage received. Reason={}\n\t" +
                                "connection={}", proto.getCloseConnectionMessage().getReason(), this);

                        if (CloseConnectionReason.PEER_BANNED.name().equals(proto.getCloseConnectionMessage().getReason())) {
                            log.warn("We got shut down because we are banned by the other peer. (InputHandler.run CloseConnectionMessage)");
                            shutDown(CloseConnectionReason.PEER_BANNED);
                        } else {
                            shutDown(CloseConnectionReason.CLOSE_REQUESTED_BY_PEER);
                        }
                        return;
                    } else if (!stopped) {
                        // We don't want to get the activity ts updated by ping/pong msg
                        if (!(networkEnvelope instanceof KeepAliveMessage))
                            statistic.updateLastActivityTimestamp();

                        if (networkEnvelope instanceof GetDataRequest)
                            setPeerType(PeerType.INITIAL_DATA_REQUEST);

                        // First a seed node gets a message from a peer (PreliminaryDataRequest using
                        // AnonymousMessage interface) which does not have its hidden service
                        // published, so it does not know its address. As the IncomingConnection does not have the
                        // peersNodeAddress set that connection cannot be used for outgoing network_messages until we
                        // get the address set.
                        // At the data update message (DataRequest using SendersNodeAddressMessage interface)
                        // after the HS is published we get the peer's address set.

                        // There are only those network_messages used for new connections to a peer:
                        // 1. PreliminaryDataRequest
                        // 2. DataRequest (implements SendersNodeAddressMessage)
                        // 3. GetPeersRequest (implements SendersNodeAddressMessage)
                        // 4. DirectMessage (implements SendersNodeAddressMessage)
                        if (networkEnvelope instanceof SendersNodeAddressMessage) {
                            NodeAddress senderNodeAddress = ((SendersNodeAddressMessage) networkEnvelope).getSenderNodeAddress();
                            if (senderNodeAddress != null) {
                                Optional<NodeAddress> peersNodeAddressOptional = getPeersNodeAddressOptional();
                                if (peersNodeAddressOptional.isPresent()) {
                                    // If we have already the peers address we check again if it matches our stored one
                                    checkArgument(peersNodeAddressOptional.get().equals(senderNodeAddress),
                                            "senderNodeAddress not matching connections peer address.\n\t" +
                                                    "message=" + networkEnvelope);
                                } else {
                                    // We must not shut down a banned peer at that moment as it would trigger a connection termination
                                    // and we could not send the CloseConnectionMessage.
                                    // We check for a banned peer inside setPeersNodeAddress() and shut down if banned.
                                    setPeersNodeAddress(senderNodeAddress);
                                }
                            }
                        }

                        if (networkEnvelope instanceof PrefixedSealedAndSignedMessage)
                            setPeerType(Connection.PeerType.DIRECT_MSG_PEER);

                        onMessage(networkEnvelope, this);
                    }
                } catch (InvalidClassException e) {
                    log.error(e.getMessage());
                    e.printStackTrace();
                    reportInvalidRequest(RuleViolation.INVALID_CLASS);
                } catch (ProtobufferException | NoClassDefFoundError | InvalidProtocolBufferException e) {
                    log.error(e.getMessage());
                    e.printStackTrace();
                    reportInvalidRequest(RuleViolation.INVALID_DATA_TYPE);
                } catch (Throwable t) {
                    handleException(t);
                }
            }
        } catch (Throwable t) {
            handleException(t);
        }
    }

    public boolean maybeHandleSupportedCapabilitiesMessage(NetworkEnvelope networkEnvelope) {
        if (!(networkEnvelope instanceof SupportedCapabilitiesMessage)) {
            return false;
        }

        Capabilities supportedCapabilities = ((SupportedCapabilitiesMessage) networkEnvelope).getSupportedCapabilities();
        if (supportedCapabilities == null || supportedCapabilities.isEmpty()) {
            return false;
        }

        if (this.capabilities.equals(supportedCapabilities)) {
            return false;
        }

        if (!Capabilities.hasMandatoryCapability(supportedCapabilities)) {
            log.info("We close a connection because of " +
                            "CloseConnectionReason.MANDATORY_CAPABILITIES_NOT_SUPPORTED " +
                            "to node {}. Capabilities of old node: {}, " +
                            "networkEnvelope class name={}",
                    getSenderNodeAddressAsString(networkEnvelope),
                    supportedCapabilities.prettyPrint(),
                    networkEnvelope.getClass().getSimpleName());
            shutDown(CloseConnectionReason.MANDATORY_CAPABILITIES_NOT_SUPPORTED);
            return true;
        }

        this.capabilities.set(supportedCapabilities);

        capabilitiesListeners.forEach(weakListener -> {
            SupportedCapabilitiesListener supportedCapabilitiesListener = weakListener.get();
            if (supportedCapabilitiesListener != null) {
                UserThread.execute(() -> supportedCapabilitiesListener.onChanged(supportedCapabilities));
            }
        });
        return false;
    }

    @Nullable
    private NodeAddress getSenderNodeAddress(NetworkEnvelope networkEnvelope) {
        return getPeersNodeAddressOptional().orElse(
                networkEnvelope instanceof SendersNodeAddressMessage ?
                        ((SendersNodeAddressMessage) networkEnvelope).getSenderNodeAddress() :
                        null);
    }

    private String getSenderNodeAddressAsString(NetworkEnvelope networkEnvelope) {
        NodeAddress nodeAddress = getSenderNodeAddress(networkEnvelope);
        return nodeAddress == null ? "null" : nodeAddress.getFullAddress();
    }
}<|MERGE_RESOLUTION|>--- conflicted
+++ resolved
@@ -449,11 +449,7 @@
                     envelopesByHash.add(current);
                     envelopesToProcess.add(current);
                 } else {
-<<<<<<< HEAD
-                    log.warn("We got duplicated items for {}. We ignore the duplicates. Hash: {}",
-=======
                     log.debug("We got duplicated items for {}. We ignore the duplicates. Hash: {}",
->>>>>>> d5ef7e66
                             itemName, Utilities.encodeToHex(hash));
                 }
             } else {
