--- conflicted
+++ resolved
@@ -27,7 +27,6 @@
 import java.util.Map;
 import java.util.stream.Collectors;
 
-import lombok.Getter;
 import lombok.extern.slf4j.Slf4j;
 
 /**
@@ -35,12 +34,7 @@
  */
 @Slf4j
 public class AppendOnlyDataStoreService {
-<<<<<<< HEAD
-    @Getter
-    private final List<MapStoreService<? extends PersistableEnvelope, PersistableNetworkPayload>> services = new ArrayList<>();
-=======
     private final List<MapStoreService<? extends PersistableNetworkPayloadStore<? extends PersistableNetworkPayload>, PersistableNetworkPayload>> services = new ArrayList<>();
->>>>>>> 656896d6
 
 
     ///////////////////////////////////////////////////////////////////////////////////////////
