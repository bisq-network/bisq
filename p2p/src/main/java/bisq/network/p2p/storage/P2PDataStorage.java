--- conflicted
+++ resolved
@@ -168,11 +168,7 @@
         networkNode.addMessageListener(this);
         networkNode.addConnectionListener(this);
 
-<<<<<<< HEAD
         this.persistenceManager.initialize(sequenceNumberMap, PersistenceManager.Priority.LOW);
-=======
-        persistenceManager.initialize(sequenceNumberMap, PersistenceManager.Priority.LOW);
->>>>>>> 656896d6
     }
 
     @Override
