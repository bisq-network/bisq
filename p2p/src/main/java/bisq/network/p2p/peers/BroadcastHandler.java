--- conflicted
+++ resolved
@@ -21,13 +21,10 @@
 import bisq.network.p2p.NodeAddress;
 import bisq.network.p2p.network.Connection;
 import bisq.network.p2p.network.NetworkNode;
+import bisq.network.p2p.storage.messages.BroadcastMessage;
 
 import bisq.common.Timer;
 import bisq.common.UserThread;
-<<<<<<< HEAD
-import bisq.common.proto.network.NetworkEnvelope;
-=======
->>>>>>> c535ebbf
 
 import com.google.common.util.concurrent.FutureCallback;
 import com.google.common.util.concurrent.Futures;
@@ -74,11 +71,7 @@
     private final String uid;
 
     private boolean stopped, timeoutTriggered;
-<<<<<<< HEAD
-    private int numOfCompletedBroadcasts, numOfFailedBroadcasts, numPeers;
-=======
     private int numOfCompletedBroadcasts, numOfFailedBroadcasts, numPeersForBroadcast;
->>>>>>> c535ebbf
     private Timer timeoutTimer;
 
 
@@ -100,31 +93,11 @@
     // API
     ///////////////////////////////////////////////////////////////////////////////////////////
 
-<<<<<<< HEAD
-    public void broadcast(List<Broadcaster.BroadcastRequest> broadcastRequests) {
-=======
     public void broadcast(List<Broadcaster.BroadcastRequest> broadcastRequests, boolean shutDownRequested) {
->>>>>>> c535ebbf
         List<Connection> confirmedConnections = new ArrayList<>(networkNode.getConfirmedConnections());
         Collections.shuffle(confirmedConnections);
 
         int delay;
-<<<<<<< HEAD
-        if (requestsContainOwnMessage(broadcastRequests)) {
-            // The broadcastRequests contains at least 1 message we have originated, so we send to all peers and
-            // with shorter delay
-            numPeers = confirmedConnections.size();
-            delay = 50;
-        } else {
-            // Relay nodes only send to max 7 peers and with longer delay
-            numPeers = Math.min(7, confirmedConnections.size());
-            delay = 100;
-        }
-
-        setupTimeoutHandler(broadcastRequests, delay);
-
-        int iterations = numPeers;
-=======
         if (shutDownRequested) {
             delay = 1;
             // We sent to all peers as in case we had offers we want that it gets removed with higher reliability
@@ -145,7 +118,6 @@
         setupTimeoutHandler(broadcastRequests, delay, shutDownRequested);
 
         int iterations = numPeersForBroadcast;
->>>>>>> c535ebbf
         for (int i = 0; i < iterations; i++) {
             long minDelay = (i + 1) * delay;
             long maxDelay = (i + 2) * delay;
@@ -163,13 +135,8 @@
                 // Could be empty list...
                 if (broadcastRequestsForConnection.isEmpty()) {
                     // We decrease numPeers in that case for making completion checks correct.
-<<<<<<< HEAD
-                    if (numPeers > 0) {
-                        numPeers--;
-=======
                     if (numPeersForBroadcast > 0) {
                         numPeersForBroadcast--;
->>>>>>> c535ebbf
                     }
                     checkForCompletion();
                     return;
@@ -178,13 +145,8 @@
                 if (connection.isStopped()) {
                     // Connection has died in the meantime. We skip it.
                     // We decrease numPeers in that case for making completion checks correct.
-<<<<<<< HEAD
-                    if (numPeers > 0) {
-                        numPeers--;
-=======
                     if (numPeersForBroadcast > 0) {
                         numPeersForBroadcast--;
->>>>>>> c535ebbf
                     }
                     checkForCompletion();
                     return;
@@ -228,125 +190,6 @@
         NodeAddress myAddress = networkNode.getNodeAddress();
         if (myAddress == null)
             return false;
-<<<<<<< HEAD
-
-        return broadcastRequests.stream().anyMatch(e -> myAddress.equals(e.getSender()));
-    }
-
-    private void setupTimeoutHandler(List<Broadcaster.BroadcastRequest> broadcastRequests, int delay) {
-        long timeoutDelay = BASE_TIMEOUT_MS + delay * (numPeers + 1); // We added 1 in the loop
-        timeoutTimer = UserThread.runAfter(() -> {
-            if (stopped) {
-                return;
-            }
-
-            timeoutTriggered = true;
-
-            String errorMessage = "Timeout: Broadcast did not complete after " + timeoutDelay + " sec." + "\n" +
-                    "numOfPeers=" + numPeers + "\n" +
-                    "numOfCompletedBroadcasts=" + numOfCompletedBroadcasts + "\n" +
-                    "numOfFailedBroadcasts=" + numOfFailedBroadcasts;
-
-            log.warn(errorMessage);
-
-            maybeNotifyListeners(broadcastRequests);
-
-            cleanup();
-
-        }, timeoutDelay);
-    }
-
-    // We exclude the requests containing a message we received from that connection
-    // Also we filter out messages which requires a capability but peer does not support it.
-    private List<Broadcaster.BroadcastRequest> getBroadcastRequestsForConnection(Connection connection,
-                                                                                 List<Broadcaster.BroadcastRequest> broadcastRequests) {
-        return broadcastRequests.stream()
-                .filter(broadcastRequest -> !connection.getPeersNodeAddressOptional().isPresent() ||
-                        !connection.getPeersNodeAddressOptional().get().equals(broadcastRequest.getSender()))
-                .filter(broadcastRequest -> connection.noCapabilityRequiredOrCapabilityIsSupported(broadcastRequest.getMessage()))
-                .collect(Collectors.toList());
-    }
-
-    private void sendToPeer(Connection connection, List<Broadcaster.BroadcastRequest> broadcastRequestsForConnection) {
-        NetworkEnvelope networkEnvelope = getNetworkEnvelope(broadcastRequestsForConnection);
-        SettableFuture<Connection> future = networkNode.sendMessage(connection, networkEnvelope);
-
-        Futures.addCallback(future, new FutureCallback<>() {
-            @Override
-            public void onSuccess(Connection connection) {
-                numOfCompletedBroadcasts++;
-
-                if (stopped) {
-                    return;
-                }
-
-                maybeNotifyListeners(broadcastRequestsForConnection);
-
-                checkForCompletion();
-            }
-
-            @Override
-            public void onFailure(@NotNull Throwable throwable) {
-                log.warn("Broadcast to {} failed. ErrorMessage={}", connection.getPeersNodeAddressOptional(),
-                        throwable.getMessage());
-
-                numOfFailedBroadcasts++;
-
-                if (stopped) {
-                    return;
-                }
-
-                maybeNotifyListeners(broadcastRequestsForConnection);
-
-                checkForCompletion();
-            }
-        });
-    }
-
-    private NetworkEnvelope getNetworkEnvelope(List<Broadcaster.BroadcastRequest> broadcastRequests) {
-        if (broadcastRequests.size() == 1) {
-            // If we only have 1 message we avoid the overhead of the BundleOfEnvelopes and send the message directly
-            return broadcastRequests.get(0).getMessage();
-        } else {
-            return new BundleOfEnvelopes(broadcastRequests.stream()
-                    .map(Broadcaster.BroadcastRequest::getMessage)
-                    .collect(Collectors.toList()));
-        }
-    }
-
-    private void maybeNotifyListeners(List<Broadcaster.BroadcastRequest> broadcastRequests) {
-        // We use equal checks to avoid duplicated listener calls as it would be the case with >= checks.
-        if (numOfCompletedBroadcasts == 3) {
-            // We have heard back from 3 peers so we consider the message was sufficiently broadcast.
-            broadcastRequests.stream()
-                    .filter(broadcastRequest -> broadcastRequest.getListener() != null)
-                    .map(Broadcaster.BroadcastRequest::getListener)
-                    .forEach(listener -> listener.onSufficientlyBroadcast(broadcastRequests));
-        } else {
-            int maxPossibleSuccessCases = numPeers - numOfFailedBroadcasts;
-            if (maxPossibleSuccessCases == 2) {
-                // We never can reach required resilience as too many numOfFailedBroadcasts occurred.
-                broadcastRequests.stream()
-                        .filter(broadcastRequest -> broadcastRequest.getListener() != null)
-                        .map(Broadcaster.BroadcastRequest::getListener)
-                        .forEach(listener -> listener.onNotSufficientlyBroadcast(numOfCompletedBroadcasts, numOfFailedBroadcasts));
-            } else if (timeoutTriggered && numOfCompletedBroadcasts < 3) {
-                // We did not reach resilience level and timeout prevents to reach it later
-                broadcastRequests.stream()
-                        .filter(broadcastRequest -> broadcastRequest.getListener() != null)
-                        .map(Broadcaster.BroadcastRequest::getListener)
-                        .forEach(listener -> listener.onNotSufficientlyBroadcast(numOfCompletedBroadcasts, numOfFailedBroadcasts));
-            }
-        }
-    }
-
-    private void checkForCompletion() {
-        if (numOfCompletedBroadcasts + numOfFailedBroadcasts == numPeers) {
-            cleanup();
-        }
-    }
-
-=======
 
         return broadcastRequests.stream().anyMatch(e -> myAddress.equals(e.getSender()));
     }
@@ -472,7 +315,6 @@
         }
     }
 
->>>>>>> c535ebbf
     private void cleanup() {
         stopped = true;
         if (timeoutTimer != null) {
