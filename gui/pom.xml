<?xml version="1.0" encoding="UTF-8"?>
<!--
  ~ This file is part of Bisq.
  ~
  ~ Bisq is free software: you can redistribute it and/or modify it
  ~ under the terms of the GNU Affero General Public License as published by
  ~ the Free Software Foundation, either version 3 of the License, or (at
  ~ your option) any later version.
  ~
  ~ Bisq is distributed in the hope that it will be useful, but WITHOUT
  ~ ANY WARRANTY; without even the implied warranty of MERCHANTABILITY or
  ~ FITNESS FOR A PARTICULAR PURPOSE. See the GNU Affero General Public
  ~ License for more details.
  ~
  ~ You should have received a copy of the GNU Affero General Public License
  ~ along with Bisq. If not, see <http://www.gnu.org/licenses/>.
  -->

<project xmlns="http://maven.apache.org/POM/4.0.0"
         xmlns:xsi="http://www.w3.org/2001/XMLSchema-instance"
         xsi:schemaLocation="http://maven.apache.org/POM/4.0.0 http://maven.apache.org/xsd/maven-4.0.0.xsd">
    <parent>
        <artifactId>parent</artifactId>
        <groupId>io.bisq</groupId>
        <version>0.6.0</version>
    </parent>
    <modelVersion>4.0.0</modelVersion>

    <artifactId>gui</artifactId>

    <build>

        <resources>
            <resource>
                <filtering>false</filtering>
                <directory>${basedir}/src/main/java</directory>
                <includes>
                    <include>**/*.fxml</include>
                    <include>**/*.css</include>
                </includes>
            </resource>
            <resource>
                <filtering>false</filtering>
                <directory>${basedir}/src/main/resources</directory>
                <includes>
                    <include>**/*.*</include>
                </includes>
            </resource>
        </resources>

        <plugins>
            <!-- Bouncycastle jars are signed and cannot be placed inside shaded jar.
            we ship them beside our app in /lib -->
            <plugin>
                <groupId>org.apache.maven.plugins</groupId>
                <artifactId>maven-dependency-plugin</artifactId>
                <version>3.0.1</version>
                <executions>
                    <execution>
                        <id>copy-bouncycastle</id>
                        <phase>package</phase>
                        <goals>
                            <goal>copy</goal>
                        </goals>
                        <configuration>
                            <stripVersion>true</stripVersion>
                            <artifactItems>
                                <artifactItem>
                                    <groupId>org.bouncycastle</groupId>
                                    <artifactId>bcprov-jdk15on</artifactId>
                                    <overWrite>true</overWrite>
                                    <outputDirectory>${project.build.directory}/lib</outputDirectory>
                                </artifactItem>
                                <artifactItem>
                                    <groupId>org.bouncycastle</groupId>
                                    <artifactId>bcpg-jdk15on</artifactId>
                                    <overWrite>true</overWrite>
                                    <outputDirectory>${project.build.directory}/lib</outputDirectory>
                                 </artifactItem>
                            </artifactItems>
                        </configuration>
                    </execution>
                </executions>
            </plugin>

            <plugin>
                <groupId>org.apache.maven.plugins</groupId>
                <artifactId>maven-shade-plugin</artifactId>
<<<<<<< HEAD
=======
                <version>3.1.0</version>
>>>>>>> e774b7dc
                <configuration>
                    <artifactSet>
                        <excludes>
                            <exclude>org.bouncycastle:*:*:*</exclude>
                        </excludes>
                    </artifactSet>
                    <!-- broken with Java 8 (MSHADE-174), using ProGuard instead. -->
                    <minimizeJar>false</minimizeJar>
                    <transformers>
                        <transformer implementation="org.apache.maven.plugins.shade.resource.ManifestResourceTransformer">
                            <manifestEntries>
                                <Main-Class>io.bisq.gui.app.BisqAppMain</Main-Class>
                                <!-- the specified bouncy castle jar classes  -->
                                <Class-Path>lib/bcpg-jdk15on.jar lib/bcprov-jdk15on.jar</Class-Path>
                            </manifestEntries>
                        </transformer>
                    </transformers>
                    <shadedArtifactAttached>true</shadedArtifactAttached>
                    <filters>
                        <filter>
                            <!-- exclude signatures, the bundling process breaks them for some reason -->
                            <artifact>*:*</artifact>
                            <excludes>
                                <exclude>META-INF/maven/**/pom.properties</exclude>
                                <exclude>META-INF/*.SF</exclude>
                                <exclude>META-INF/*.DSA</exclude>
                                <exclude>META-INF/*.RSA</exclude>
                            </excludes>
                        </filter>
                    </filters>
                </configuration>
                <executions>
                    <execution>
                        <phase>package</phase>
                        <goals>
                            <goal>shade</goal>
                        </goals>
                        <configuration>
                            <shadedArtifactAttached>true</shadedArtifactAttached>
                            <shadedClassifierName>bundled</shadedClassifierName>
                            <finalName>shaded</finalName>
                        </configuration>
                    </execution>
                </executions>
            </plugin>
            <!-- strip "non reproducible" data from the generated artifacts -->
            <plugin>
                <groupId>io.github.zlika</groupId>
                <artifactId>reproducible-build-maven-plugin</artifactId>
                <version>0.3</version>
                <executions>
                    <execution>
                        <goals>
                            <goal>strip-jar</goal>
                        </goals>
                        <phase>package</phase>
                    </execution>
                </executions>
            </plugin>
            <!-- Verify the dependency chain: see https://github.com/gary-rowe/BitcoinjEnforcerRules for
           more information on this.
        -->
            <plugin>
                <groupId>org.apache.maven.plugins</groupId>
                <artifactId>maven-enforcer-plugin</artifactId>
                <version>1.4.1</version>
                <executions>
                    <execution>
                        <id>enforce</id>
                        <phase>verify</phase>
                        <goals>
                            <goal>enforce</goal>
                        </goals>
                        <configuration>
                            <rules>
                                <DependencyConvergence/>
                                <digestRule implementation="uk.co.froot.maven.enforcer.DigestRule">

                                    <!-- Create a snapshot to build the list of URNs below -->
                                    <buildSnapshot>true</buildSnapshot>

                                    <!-- List of required hashes -->
                                    <!-- Format is URN of groupId:artifactId:version:type:classifier:scope:hash -->
                                    <!-- classifier is "null" if not present -->
                                    <urns>
                                        <urn>
                                            aopalliance:aopalliance:1.0:jar:null:compile:0235ba8b489512805ac13a8f9ea77a1ca5ebe3e8
                                        </urn>
                                        <urn>
                                            ch.qos.logback:logback-classic:1.1.10:jar:null:compile:56d094f1fd93c2578e8138a83bb036c13abe5898
                                        </urn>
                                        <urn>
                                            ch.qos.logback:logback-core:1.1.10:jar:null:compile:ee683b13d3ca1cdc876cdf8a341c81d04976e1d6
                                        </urn>
                                        <urn>
                                            com.google.code.findbugs:jsr305:3.0.1:jar:null:compile:f7be08ec23c21485b9b5a1cf1654c2ec8c58168d
                                        </urn>
                                        <urn>
                                            com.google.code.gson:gson:2.2.4:jar:null:compile:a60a5e993c98c864010053cb901b7eab25306568
                                        </urn>
                                        <urn>
                                            com.google.guava:guava:18.0:jar:null:compile:cce0823396aa693798f8882e64213b1772032b09
                                        </urn>
                                        <urn>
                                            com.google.inject:guice:3.0:jar:null:compile:9d84f15fe35e2c716a02979fb62f50a29f38aefa
                                        </urn>
                                        <urn>
                                            com.google.zxing:core:2.0:jar:null:compile:001a5b8ccf93ca2fb7c40a94417f8485e3c8b4a6
                                        </urn>
                                        <urn>
                                            com.google.zxing:javase:2.0:jar:null:compile:d6384ed133a5d2ae38b9cdece13a56564f91066e
                                        </urn>
                                        <urn>
                                            com.googlecode.jcsv:jcsv:1.4.0:jar:null:compile:3b2dfd1ff251cdcf4745a7643a966f14d10e2532
                                        </urn>
                                        <urn>
                                            com.lambdaworks:scrypt:1.4.0:jar:null:compile:906506b74f30c8c20bccd9ed4a11112d8941fe87
                                        </urn>
                                        <urn>
                                            com.madgag.spongycastle:core:1.51.0.0:jar:null:compile:0f642963312ea0e615ad65f28adc5a5b3a2a0862
                                        </urn>
                                        <urn>
                                            com.squareup.okhttp:okhttp:2.2.0:jar:null:compile:959c454243581fdf730abfd4f4745441724bcf2c
                                        </urn>
                                        <urn>
                                            com.squareup.okio:okio:1.2.0:jar:null:compile:c0b52915a48fa91b1b94a28d4a2997bac5f524df
                                        </urn>
                                        <urn>
                                            commons-codec:commons-codec:1.9:jar:null:compile:9ce04e34240f674bc72680f8b843b1457383161a
                                        </urn>
                                        <urn>
                                            commons-io:commons-io:2.4:jar:null:compile:b1b6ea3b7e4aa4f492509a4952029cd8e48019ad
                                        </urn>
                                        <urn>
                                            commons-logging:commons-logging:1.1.3:jar:null:compile:f6f66e966c70a83ffbdb6f17a0919eaf7c8aca7f
                                        </urn>
                                        <urn>
                                            de.jensd:fontawesomefx:8.0.0:jar:null:compile:b42d82b8889fb77858d1f17e69dbdc24beb2ad25
                                        </urn>
                                        <urn>
                                            javax.inject:javax.inject:1:jar:null:compile:6975da39a7040257bd51d21a231b76c915872d38
                                        </urn>
                                        <urn>junit:junit:4.11:jar:null:test:4e031bb61df09069aeb2bffb4019e7a5034a4ee0
                                        </urn>
                                        <urn>
                                            net.bytebuddy:byte-buddy-agent:1.6.5:jar:null:test:1a1e2189a7dcca6e861a4d71ffbda621f74072d6
                                        </urn>
                                        <urn>
                                            net.bytebuddy:byte-buddy:1.6.5:jar:null:test:25cf61dea06b7402a91bd8435af4ecfc0dd5935b
                                        </urn>
                                        <urn>
                                            net.glxn:qrgen:1.3:jar:null:compile:e581726a5bffa3a5d624506ae145acbac3cc4a17
                                        </urn>
                                        <urn>
                                            net.jcip:jcip-annotations:1.0:jar:null:compile:afba4942caaeaf46aab0b976afd57cc7c181467e
                                        </urn>
                                        <urn>
                                            net.sf.jopt-simple:jopt-simple:4.8:jar:null:compile:457ac8fb446301588580604fa877cc56285ff74a
                                        </urn>
                                        <urn>
                                            org.apache.commons:commons-lang3:3.4:jar:null:compile:5fe28b9518e58819180a43a850fbc0dd24b7c050
                                        </urn>
                                        <urn>
                                            org.apache.httpcomponents:httpclient:4.5:jar:null:compile:a1e6cbb3cc2c5f210dd1310ff9fcb2c09c0d1438
                                        </urn>
                                        <urn>
                                            org.apache.httpcomponents:httpcore:4.4.1:jar:null:compile:f5aa318bda4c6c8d688c9d00b90681dcd82ce636
                                        </urn>
                                        <urn>
                                            org.apache.maven.plugins:maven-clean-plugin:2.5:maven-plugin:null:runtime:75653decaefa85ca8114ff3a4f869bb2ee6d605d
                                        </urn>
                                        <urn>
                                            org.apache.maven.plugins:maven-compiler-plugin:3.1:maven-plugin:null:runtime:9977a8d04e75609cf01badc4eb6a9c7198c4c5ea
                                        </urn>
                                        <urn>
                                            org.apache.maven.plugins:maven-deploy-plugin:2.7:maven-plugin:null:runtime:6dadfb75679ca010b41286794f737088ebfe12fd
                                        </urn>
                                        <urn>
                                            org.apache.maven.plugins:maven-enforcer-plugin:1.4.1:maven-plugin:null:runtime:e9bd7df541415bfe587ce082458f9a48bf9b55b4
                                        </urn>
                                        <urn>
                                            org.apache.maven.plugins:maven-install-plugin:2.4:maven-plugin:null:runtime:9d1316166fe4c313f56276935e08df11f45267c2
                                        </urn>
                                        <urn>
                                            org.apache.maven.plugins:maven-jar-plugin:2.4:maven-plugin:null:runtime:e3200bcf357b5c5e26df072d27df160546bb079a
                                        </urn>
                                        <urn>
                                            org.apache.maven.plugins:maven-resources-plugin:2.6:maven-plugin:null:runtime:dd093ff6a4b680eae7ae83b5ab04310249fc6590
                                        </urn>
                                        <urn>
                                            org.apache.maven.plugins:maven-shade-plugin:2.3:maven-plugin:null:runtime:d136adc7abccc9c12adcad6ae7a9bc51b2b7184b
                                        </urn>
                                        <urn>
                                            org.apache.maven.plugins:maven-site-plugin:3.3:maven-plugin:null:runtime:77ba1752b1ac4c4339d6f11554800960a56a4ae1
                                        </urn>
                                        <urn>
                                            org.apache.maven.plugins:maven-surefire-plugin:2.12.4:maven-plugin:null:runtime:2b435f7f77777d2e62354fdc690da3f1dc47a26b
                                        </urn>
                                        <urn>
                                            org.bitcoinj:orchid:1.1.1:jar:null:compile:7898329eae76ec6bfdf27081234bb222d5be09df
                                        </urn>
                                        <urn>
                                            org.bouncycastle:bcprov-jdk15on:1.56:jar:null:compile:a153c6f9744a3e9dd6feab5e210e1c9861362ec7
                                        </urn>
                                        <urn>
                                            org.controlsfx:controlsfx:8.0.6_20:jar:null:compile:5a4ca2765419fe12af0f0c7c5a8129c53bb661d9
                                        </urn>
                                        <urn>
                                            org.fxmisc.easybind:easybind:1.0.3:jar:null:compile:336c8226dfa775c714bc8c3410a1565feffcfb34
                                        </urn>
                                        <urn>
                                            org.hamcrest:hamcrest-core:1.3:jar:null:test:42a25dc3219429f0e5d060061f71acb49bf010a0
                                        </urn>
                                        <urn>
                                            org.jetbrains:annotations:13.0:jar:null:compile:919f0dfe192fb4e063e7dacadee7f8bb9a2672a9
                                        </urn>
                                        <urn>
                                            org.mockito:mockito-core:2.7.5:jar:null:test:24f0d023df553036db3e0cf949d1c4748b84bd69
                                        </urn>
                                        <urn>
                                            org.objenesis:objenesis:2.5:jar:null:test:612ecb799912ccf77cba9b3ed8c813da086076e9
                                        </urn>
                                        <urn>
                                            org.slf4j:slf4j-api:1.7.22:jar:null:compile:a1c83373863cec7ae8d89dc1c5722d8cb6ec0309
                                        </urn>
                                        <urn>
                                            org.springframework:spring-core:4.1.1.RELEASE:jar:null:compile:4b0c607ba83c95ad9ea3defd40c35ae47c5df7d0
                                        </urn>
                                        <urn>
                                            org.springframework:spring-test:4.1.1.RELEASE:jar:null:test:406ce9c05253f7dd75ac3f31170c71cca7419d8a
                                        </urn>
                                        <urn>
                                            com.google.protobuf:protobuf-java:3.2.0:jar:null:compile:62ccf171a106ff6791507f2d5364c275f9a3131d
                                        </urn>

                                        <!-- A check for the rules themselves -->
                                        <urn>
                                            uk.co.froot.maven.enforcer:digest-enforcer-rules:0.0.1:jar:null:runtime:16a9e04f3fe4bb143c42782d07d5faf65b32106f
                                        </urn>

                                    </urns>
                                </digestRule>
                            </rules>
                        </configuration>
                    </execution>
                </executions>

                <!-- Ensure we download the enforcer rules -->
                <dependencies>
                    <dependency>
                        <groupId>uk.co.froot.maven.enforcer</groupId>
                        <artifactId>digest-enforcer-rules</artifactId>
                        <version>0.0.1</version>
                    </dependency>
                </dependencies>

            </plugin>

        </plugins>
    </build>

    <dependencies>
        <dependency>
            <groupId>io.bisq</groupId>
            <artifactId>core</artifactId>
            <version>${project.version}</version>
        </dependency>

        <dependency>
            <groupId>org.controlsfx</groupId>
            <artifactId>controlsfx</artifactId>
            <version>8.0.6_20</version>
        </dependency>

        <dependency>
            <groupId>net.glxn</groupId>
            <artifactId>qrgen</artifactId>
            <version>1.3</version>
        </dependency>

        <dependency>
            <groupId>de.jensd</groupId>
            <artifactId>fontawesomefx</artifactId>
            <version>8.0.0</version>
        </dependency>

        <dependency>
            <groupId>com.googlecode.jcsv</groupId>
            <artifactId>jcsv</artifactId>
            <version>1.4.0</version>
        </dependency>

    </dependencies>
</project><|MERGE_RESOLUTION|>--- conflicted
+++ resolved
@@ -86,10 +86,7 @@
             <plugin>
                 <groupId>org.apache.maven.plugins</groupId>
                 <artifactId>maven-shade-plugin</artifactId>
-<<<<<<< HEAD
-=======
                 <version>3.1.0</version>
->>>>>>> e774b7dc
                 <configuration>
                     <artifactSet>
                         <excludes>
