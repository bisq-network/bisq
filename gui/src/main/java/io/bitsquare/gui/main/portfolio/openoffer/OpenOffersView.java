--- conflicted
+++ resolved
@@ -26,11 +26,7 @@
 import io.bitsquare.gui.main.funds.withdrawal.WithdrawalView;
 import io.bitsquare.gui.main.overlays.popups.Popup;
 import io.bitsquare.gui.main.overlays.windows.OfferDetailsWindow;
-<<<<<<< HEAD
 import io.bitsquare.messages.user.Preferences;
-=======
-import io.bitsquare.locale.Res;
->>>>>>> 1a634d91
 import io.bitsquare.trade.offer.OpenOffer;
 import javafx.beans.property.ReadOnlyObjectWrapper;
 import javafx.collections.transformation.SortedList;
@@ -313,10 +309,7 @@
                     public TableCell<OpenOfferListItem, OpenOfferListItem> call(TableColumn<OpenOfferListItem, OpenOfferListItem> column) {
                         return new TableCell<OpenOfferListItem, OpenOfferListItem>() {
                             final ImageView iconView = new ImageView();
-<<<<<<< HEAD
                             Button button;
-=======
-                            final Button button = new Button();
 
                             {
                                 iconView.setId("image-remove");
@@ -324,7 +317,6 @@
                                 button.setGraphic(iconView);
                                 button.setMinWidth(70);
                             }
->>>>>>> 1a634d91
 
                             @Override
                             public void updateItem(final OpenOfferListItem item, boolean empty) {
