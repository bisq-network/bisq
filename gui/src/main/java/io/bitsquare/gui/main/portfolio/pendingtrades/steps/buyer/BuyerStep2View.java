/*
 * This file is part of Bitsquare.
 *
 * Bitsquare is free software: you can redistribute it and/or modify it
 * under the terms of the GNU Affero General Public License as published by
 * the Free Software Foundation, either version 3 of the License, or (at
 * your option) any later version.
 *
 * Bitsquare is distributed in the hope that it will be useful, but WITHOUT
 * ANY WARRANTY; without even the implied warranty of MERCHANTABILITY or
 * FITNESS FOR A PARTICULAR PURPOSE. See the GNU Affero General Public
 * License for more details.
 *
 * You should have received a copy of the GNU Affero General Public License
 * along with Bitsquare. If not, see <http://www.gnu.org/licenses/>.
 */

package io.bitsquare.gui.main.portfolio.pendingtrades.steps.buyer;

import io.bitsquare.app.DevFlags;
import io.bitsquare.common.util.Tuple3;
import io.bitsquare.gui.components.BusyAnimation;
import io.bitsquare.gui.components.TextFieldWithCopyIcon;
import io.bitsquare.gui.components.TitledGroupBg;
import io.bitsquare.gui.components.indicator.StaticProgressIndicator;
import io.bitsquare.gui.components.paymentmethods.*;
import io.bitsquare.gui.main.overlays.popups.Popup;
import io.bitsquare.gui.main.portfolio.pendingtrades.PendingTradesViewModel;
import io.bitsquare.gui.main.portfolio.pendingtrades.steps.TradeStepView;
import io.bitsquare.gui.util.Layout;
import io.bitsquare.locale.BSResources;
import io.bitsquare.locale.CurrencyUtil;
import io.bitsquare.payment.CryptoCurrencyAccountContractData;
import io.bitsquare.payment.PaymentAccountContractData;
import io.bitsquare.payment.PaymentMethod;
import io.bitsquare.trade.Trade;
import javafx.scene.control.Button;
import javafx.scene.control.Label;
import javafx.scene.layout.GridPane;
import org.fxmisc.easybind.EasyBind;
import org.fxmisc.easybind.Subscription;

import static io.bitsquare.gui.util.FormBuilder.*;

public class BuyerStep2View extends TradeStepView {

    private Button confirmButton;
    private Label statusLabel;
<<<<<<< HEAD
    private StaticProgressIndicator statusProgressIndicator;
=======
    private BusyAnimation busyAnimation;
>>>>>>> 0274edca
    private Subscription tradeStatePropertySubscription;


    ///////////////////////////////////////////////////////////////////////////////////////////
    // Constructor, Initialisation
    ///////////////////////////////////////////////////////////////////////////////////////////

    public BuyerStep2View(PendingTradesViewModel model) {
        super(model);
    }

    @Override
    public void activate() {
        super.activate();
        //TODO we get called twice, check why
        if (tradeStatePropertySubscription == null) {
            tradeStatePropertySubscription = EasyBind.subscribe(trade.stateProperty(), state -> {
                if (state == Trade.State.DEPOSIT_CONFIRMED_IN_BLOCK_CHAIN) {
                    PaymentAccountContractData paymentAccountContractData = model.dataModel.getSellersPaymentAccountContractData();
                    String key = "startPayment" + trade.getId();
                    String message = "";
                    if (paymentAccountContractData instanceof CryptoCurrencyAccountContractData)
                        message = "Your trade has reached at least one blockchain confirmation.\n" +
                                "(You can wait for more confirmations if you want - 6 confirmations are considered as very secure.)\n\n" +
                                "Please transfer from your external " +
                                CurrencyUtil.getNameByCode(trade.getOffer().getCurrencyCode()) + " wallet\n" +
                                model.formatter.formatFiatWithCode(trade.getTradeVolume()) + " to the bitcoin seller.\n\n" +
                                "Here are the payment account details of the bitcoin seller:\n" +
                                "" + paymentAccountContractData.getPaymentDetailsForTradePopup() + ".\n\n" +
                                "(You can copy & paste the values from the main screen after closing that popup.)";
                    else if (paymentAccountContractData != null)
                        message = "Your trade has reached at least one blockchain confirmation.\n" +
                                "(You can wait for more confirmations if you want - 6 confirmations are considered as very secure.)\n\n" +
                                "Please go to your online banking web page and pay " +
                                model.formatter.formatFiatWithCode(trade.getTradeVolume()) + " to the bitcoin seller.\n\n" +
                                "Here are the payment account details of the bitcoin seller:\n" +
                                "" + paymentAccountContractData.getPaymentDetailsForTradePopup() + ".\n" +
                                "(You can copy & paste the values from the main screen after closing that popup.)\n\n" +
                                "Please don't forget to add the trade ID \"" + trade.getShortId() +
                                "\" as \"reason for payment\" so the receiver can assign your payment to this trade.\n\n" +
                                "DO NOT use any additional notice in the \"reason for payment\" text like " +
                                "Bitcoin, Btc or Bitsquare.\n\n" +
                                "If your bank charges fees you have to cover those fees.";

                    if (!DevFlags.DEV_MODE && preferences.showAgain(key)) {
                        preferences.dontShowAgain(key, true);
                        new Popup().headLine("Attention required for trade with ID " + trade.getShortId())
                                .attention(message)
                                .show();
                    }
                } else if (state == Trade.State.BUYER_CONFIRMED_FIAT_PAYMENT_INITIATED) {
                    showStatusInfo();
                    statusLabel.setText("Sending confirmation...");
                } else if (state == Trade.State.BUYER_SENT_FIAT_PAYMENT_INITIATED_MSG) {
                    hideStatusInfo();
                }
            });
        }
    }

    @Override
    public void deactivate() {
        super.deactivate();

        hideStatusInfo();
        if (tradeStatePropertySubscription != null) {
            tradeStatePropertySubscription.unsubscribe();
            tradeStatePropertySubscription = null;
        }
    }


    ///////////////////////////////////////////////////////////////////////////////////////////
    // Content
    ///////////////////////////////////////////////////////////////////////////////////////////

    @Override
    protected void addContent() {
        addTradeInfoBlock();

        PaymentAccountContractData paymentAccountContractData = model.dataModel.getSellersPaymentAccountContractData();
        String paymentMethodName = paymentAccountContractData != null ? paymentAccountContractData.getPaymentMethodName() : "";
        TitledGroupBg accountTitledGroupBg = addTitledGroupBg(gridPane, ++gridRow, 1,
                "Start payment using " + BSResources.get(paymentAccountContractData.getPaymentMethodName()),
                Layout.GROUP_DISTANCE);
        TextFieldWithCopyIcon field = addLabelTextFieldWithCopyIcon(gridPane, gridRow, "Amount to transfer:",
                model.getFiatAmount(),
                Layout.FIRST_ROW_AND_GROUP_DISTANCE).second;
        field.setCopyWithoutCurrencyPostFix(true);

        switch (paymentMethodName) {
            case PaymentMethod.OK_PAY_ID:
                gridRow = OKPayForm.addFormForBuyer(gridPane, gridRow, paymentAccountContractData);
                break;
            case PaymentMethod.PERFECT_MONEY_ID:
                gridRow = PerfectMoneyForm.addFormForBuyer(gridPane, gridRow, paymentAccountContractData);
                break;
            case PaymentMethod.SEPA_ID:
                gridRow = SepaForm.addFormForBuyer(gridPane, gridRow, paymentAccountContractData);
                break;
            case PaymentMethod.NATIONAL_BANK_ID:
                gridRow = NationalBankForm.addFormForBuyer(gridPane, gridRow, paymentAccountContractData);
                break;
            case PaymentMethod.SAME_BANK_ID:
                gridRow = SameBankForm.addFormForBuyer(gridPane, gridRow, paymentAccountContractData);
                break;
            case PaymentMethod.SPECIFIC_BANKS_ID:
                gridRow = SpecificBankForm.addFormForBuyer(gridPane, gridRow, paymentAccountContractData);
                break;
            case PaymentMethod.SWISH_ID:
                gridRow = SwishForm.addFormForBuyer(gridPane, gridRow, paymentAccountContractData);
                break;
            case PaymentMethod.ALI_PAY_ID:
                gridRow = AliPayForm.addFormForBuyer(gridPane, gridRow, paymentAccountContractData);
                break;
            case PaymentMethod.BLOCK_CHAINS_ID:
                String labelTitle = "Sellers " + CurrencyUtil.getNameByCode(trade.getOffer().getCurrencyCode()) + " address:";
                gridRow = CryptoCurrencyForm.addFormForBuyer(gridPane, gridRow, paymentAccountContractData, labelTitle);
                break;
            default:
                log.error("Not supported PaymentMethod: " + paymentMethodName);
        }

        if (!(paymentAccountContractData instanceof CryptoCurrencyAccountContractData))
            addLabelTextFieldWithCopyIcon(gridPane, ++gridRow, "Reason for payment:", model.dataModel.getReference());

        GridPane.setRowSpan(accountTitledGroupBg, gridRow - 3);

<<<<<<< HEAD
        Tuple3<Button, StaticProgressIndicator, Label> tuple3 = addButtonWithStatusAfterGroup(gridPane, ++gridRow, "Payment started");
        confirmButton = tuple3.first;
        confirmButton.setOnAction(e -> onPaymentStarted());
        statusProgressIndicator = tuple3.second;
        statusProgressIndicator.setPrefSize(24, 24);
=======
        Tuple3<Button, BusyAnimation, Label> tuple3 = addButtonBusyAnimationLabelAfterGroup(gridPane, ++gridRow, "Payment started");
        confirmButton = tuple3.first;
        confirmButton.setOnAction(e -> onPaymentStarted());
        busyAnimation = tuple3.second;
>>>>>>> 0274edca
        statusLabel = tuple3.third;

        hideStatusInfo();
    }


    ///////////////////////////////////////////////////////////////////////////////////////////
    // Warning
    ///////////////////////////////////////////////////////////////////////////////////////////

    @Override
    protected String getWarningText() {
        setWarningHeadline();
        return "You still have not done your " + model.dataModel.getCurrencyCode() + " payment!\n" +
                "Please note that the trade has to be completed until " +
                model.getDateForOpenDispute() +
                " otherwise the trade will be investigated by the arbitrator.";
    }


    ///////////////////////////////////////////////////////////////////////////////////////////
    // Dispute
    ///////////////////////////////////////////////////////////////////////////////////////////

    @Override
    protected String getOpenForDisputeText() {
        return "You have not completed your payment!\n" +
                "The max. period for the trade has elapsed.\n" +
                "\nPlease contact the arbitrator for opening a dispute.";
    }

    @Override
    protected void applyOnDisputeOpened() {
        confirmButton.setDisable(true);
    }


    ///////////////////////////////////////////////////////////////////////////////////////////
    // UI Handlers
    ///////////////////////////////////////////////////////////////////////////////////////////

    private void onPaymentStarted() {
        if (model.p2PService.isBootstrapped()) {
            String key = "confirmPaymentStarted";
            if (!DevFlags.DEV_MODE && preferences.showAgain(key)) {
                Popup popup = new Popup();
                popup.headLine("Confirm that you have started the payment")
                        .confirmation("Did you initiate the " + CurrencyUtil.getNameByCode(trade.getOffer().getCurrencyCode()) +
                                " payment to your trading partner?")
                        .width(700)
                        .actionButtonText("Yes, I have started the payment")
                        .onAction(this::confirmPaymentStarted)
                        .closeButtonText("No")
                        .onClose(popup::hide)
                        .dontShowAgainId(key, preferences)
                        .show();
            } else {
                confirmPaymentStarted();
            }
        } else {
            new Popup().information("You need to wait until you are fully connected to the network.\n" +
                    "That might take up to about 2 minutes at startup.").show();
        }
    }

    private void confirmPaymentStarted() {
        confirmButton.setDisable(true);
        model.dataModel.onPaymentStarted(() -> {
            // In case the first send failed we got the support button displayed. 
            // If it succeeds at a second try we remove the support button again.
            //TODO check for support. in case of a dispute we dont want to hide the button
            //if (notificationGroup != null) 
            //   notificationGroup.setButtonVisible(false);
        }, errorMessage -> {
            confirmButton.setDisable(false);
            hideStatusInfo();
            new Popup().warning("Sending message to your trading partner failed.\n" +
                    "Please try again and if it continue to fail report a bug.").show();
        });
    }

    private void showStatusInfo() {
        busyAnimation.play();
    }

    private void hideStatusInfo() {
        busyAnimation.stop();
        statusLabel.setText("");
    }
}<|MERGE_RESOLUTION|>--- conflicted
+++ resolved
@@ -22,7 +22,6 @@
 import io.bitsquare.gui.components.BusyAnimation;
 import io.bitsquare.gui.components.TextFieldWithCopyIcon;
 import io.bitsquare.gui.components.TitledGroupBg;
-import io.bitsquare.gui.components.indicator.StaticProgressIndicator;
 import io.bitsquare.gui.components.paymentmethods.*;
 import io.bitsquare.gui.main.overlays.popups.Popup;
 import io.bitsquare.gui.main.portfolio.pendingtrades.PendingTradesViewModel;
@@ -46,11 +45,7 @@
 
     private Button confirmButton;
     private Label statusLabel;
-<<<<<<< HEAD
-    private StaticProgressIndicator statusProgressIndicator;
-=======
     private BusyAnimation busyAnimation;
->>>>>>> 0274edca
     private Subscription tradeStatePropertySubscription;
 
 
@@ -179,18 +174,10 @@
 
         GridPane.setRowSpan(accountTitledGroupBg, gridRow - 3);
 
-<<<<<<< HEAD
-        Tuple3<Button, StaticProgressIndicator, Label> tuple3 = addButtonWithStatusAfterGroup(gridPane, ++gridRow, "Payment started");
-        confirmButton = tuple3.first;
-        confirmButton.setOnAction(e -> onPaymentStarted());
-        statusProgressIndicator = tuple3.second;
-        statusProgressIndicator.setPrefSize(24, 24);
-=======
         Tuple3<Button, BusyAnimation, Label> tuple3 = addButtonBusyAnimationLabelAfterGroup(gridPane, ++gridRow, "Payment started");
         confirmButton = tuple3.first;
         confirmButton.setOnAction(e -> onPaymentStarted());
         busyAnimation = tuple3.second;
->>>>>>> 0274edca
         statusLabel = tuple3.third;
 
         hideStatusInfo();
