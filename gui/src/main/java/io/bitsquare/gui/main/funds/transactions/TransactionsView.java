--- conflicted
+++ resolved
@@ -33,11 +33,8 @@
 import io.bitsquare.gui.main.overlays.windows.TradeDetailsWindow;
 import io.bitsquare.gui.util.BSFormatter;
 import io.bitsquare.gui.util.GUIUtil;
-<<<<<<< HEAD
 import io.bitsquare.messages.user.Preferences;
-=======
 import io.bitsquare.locale.Res;
->>>>>>> 1a634d91
 import io.bitsquare.trade.Tradable;
 import io.bitsquare.trade.Trade;
 import io.bitsquare.trade.TradeManager;
@@ -531,12 +528,8 @@
                                     if (confidence != null) {
                                         if (confidence.getConfidenceType() == TransactionConfidence.ConfidenceType.PENDING) {
                                             if (button == null) {
-<<<<<<< HEAD
-                                                button = new Button("Revert");
-=======
                                                 button = new Button(Res.get("funds.tx.revert"));
                                                 button.setOnAction(e -> revertTransaction(item.getTxId(), item.getTradable()));
->>>>>>> 1a634d91
                                                 setGraphic(button);
                                             }
                                             button.setOnAction(e -> revertTransaction(item.getTxId(), item.getTradable()));
