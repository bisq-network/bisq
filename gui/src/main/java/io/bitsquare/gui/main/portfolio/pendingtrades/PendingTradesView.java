--- conflicted
+++ resolved
@@ -457,11 +457,7 @@
                                     boolean hasTraded = numPastTrades > 0;
                                     String tooltipText = hasTraded ? "Trading peers onion address: " + hostName + "\n" +
                                             "You have already traded " + numPastTrades + " times with that peer." : "Trading peers onion address: " + hostName;
-<<<<<<< HEAD
-                                    Node identIcon = new PeerInfoIcon(hostName, tooltipText, numPastTrades);
-=======
                                     Node identIcon = new PeerInfoIcon(hostName, tooltipText, numPastTrades, privateNotificationManager, newItem.getTrade().getOffer());
->>>>>>> 0274edca
                                     setPadding(new Insets(-2, 0, -2, 0));
                                     if (identIcon != null)
                                         setGraphic(identIcon);
