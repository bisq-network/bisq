/*
 * This file is part of bisq.
 *
 * bisq is free software: you can redistribute it and/or modify it
 * under the terms of the GNU Affero General Public License as published by
 * the Free Software Foundation, either version 3 of the License, or (at
 * your option) any later version.
 *
 * bisq is distributed in the hope that it will be useful, but WITHOUT
 * ANY WARRANTY; without even the implied warranty of MERCHANTABILITY or
 * FITNESS FOR A PARTICULAR PURPOSE. See the GNU Affero General Public
 * License for more details.
 *
 * You should have received a copy of the GNU Affero General Public License
 * along with bisq. If not, see <http://www.gnu.org/licenses/>.
 */

package io.bisq.gui.main.offer.offerbook;

import io.bisq.common.UserThread;
import io.bisq.common.locale.FiatCurrency;
import io.bisq.common.locale.Res;
import io.bisq.common.locale.TradeCurrency;
import io.bisq.common.monetary.Price;
import io.bisq.common.monetary.Volume;
import io.bisq.core.alert.PrivateNotificationManager;
import io.bisq.core.offer.Offer;
import io.bisq.core.payment.payload.PaymentMethod;
<<<<<<< HEAD
import io.bisq.core.user.Preferences;
=======
import io.bisq.core.user.DontShowAgainLookup;
>>>>>>> 30df6f97
import io.bisq.gui.Navigation;
import io.bisq.gui.common.view.ActivatableViewAndModel;
import io.bisq.gui.common.view.FxmlView;
import io.bisq.gui.components.HyperlinkWithIcon;
import io.bisq.gui.components.PeerInfoIcon;
import io.bisq.gui.main.MainView;
import io.bisq.gui.main.account.AccountView;
import io.bisq.gui.main.account.content.arbitratorselection.ArbitratorSelectionView;
import io.bisq.gui.main.account.content.fiataccounts.FiatAccountsView;
import io.bisq.gui.main.account.settings.AccountSettingsView;
import io.bisq.gui.main.funds.FundsView;
import io.bisq.gui.main.funds.withdrawal.WithdrawalView;
import io.bisq.gui.main.offer.OfferView;
import io.bisq.gui.main.overlays.popups.Popup;
import io.bisq.gui.main.overlays.windows.OfferDetailsWindow;
import io.bisq.gui.util.BSFormatter;
import io.bisq.gui.util.GUIUtil;
import io.bisq.gui.util.Layout;
import javafx.beans.property.ReadOnlyObjectWrapper;
import javafx.beans.value.ChangeListener;
import javafx.beans.value.ObservableValue;
import javafx.collections.ListChangeListener;
import javafx.geometry.HPos;
import javafx.geometry.Insets;
import javafx.geometry.VPos;
import javafx.scene.Node;
import javafx.scene.canvas.Canvas;
import javafx.scene.control.*;
import javafx.scene.image.ImageView;
import javafx.scene.layout.GridPane;
import javafx.scene.layout.Priority;
import javafx.util.Callback;
import javafx.util.StringConverter;
import org.fxmisc.easybind.EasyBind;
import org.fxmisc.easybind.Subscription;
import org.fxmisc.easybind.monadic.MonadicBinding;

import javax.inject.Inject;

import static io.bisq.gui.util.FormBuilder.*;

@FxmlView
public class OfferBookView extends ActivatableViewAndModel<GridPane, OfferBookViewModel> {

    private final Navigation navigation;
    private final OfferDetailsWindow offerDetailsWindow;
    private final BSFormatter formatter;
    private final PrivateNotificationManager privateNotificationManager;
    private final Preferences preferences;

    private ComboBox<TradeCurrency> currencyComboBox;
    private ComboBox<PaymentMethod> paymentMethodComboBox;
    private Button createOfferButton;
    private TableColumn<OfferBookListItem, OfferBookListItem> amountColumn, volumeColumn, marketColumn, priceColumn, paymentMethodColumn, avatarColumn;
    private TableView<OfferBookListItem> tableView;

    private OfferView.OfferActionHandler offerActionHandler;
    private int gridRow = 0;
    private Label nrOfOffersLabel;
    private ListChangeListener<OfferBookListItem> offerListListener;
    private MonadicBinding<Void> currencySelectionBinding;
    private Subscription currencySelectionSubscriber;


    ///////////////////////////////////////////////////////////////////////////////////////////
    // Constructor, lifecycle
    ///////////////////////////////////////////////////////////////////////////////////////////

    @Inject
    OfferBookView(OfferBookViewModel model, Navigation navigation, OfferDetailsWindow offerDetailsWindow, BSFormatter formatter,
                  PrivateNotificationManager privateNotificationManager, Preferences preferences) {
        super(model);

        this.navigation = navigation;
        this.offerDetailsWindow = offerDetailsWindow;
        this.formatter = formatter;
        this.privateNotificationManager = privateNotificationManager;
        this.preferences = preferences;
    }

    @Override
    public void initialize() {
        root.setPadding(new Insets(20, 25, 5, 25));

        addTitledGroupBg(root, gridRow, 3, Res.get("offerbook.availableOffers"));

        currencyComboBox = addLabelComboBox(root, gridRow, Res.get("offerbook.filterByCurrency"), Layout.FIRST_ROW_DISTANCE).second;
        currencyComboBox.setPromptText(Res.get("list.currency.select"));
        currencyComboBox.setConverter(GUIUtil.getTradeCurrencyConverter());

        paymentMethodComboBox = addLabelComboBox(root, ++gridRow, Res.get("offerbook.filterByPaymentMethod")).second;
        paymentMethodComboBox.setPromptText(Res.get("shared.selectPaymentMethod"));
        paymentMethodComboBox.setVisibleRowCount(20);
        paymentMethodComboBox.setConverter(new StringConverter<PaymentMethod>() {
            @Override
            public String toString(PaymentMethod paymentMethod) {
                String id = paymentMethod.getId();
                if (id.equals(GUIUtil.SHOW_ALL_FLAG))
                    return "▶ " + Res.get("list.currency.showAll");
                else if (paymentMethod.equals(PaymentMethod.BLOCK_CHAINS))
                    return "✦ " + Res.get(id);
                else
                    return "★ " + Res.get(id);
            }

            @Override
            public PaymentMethod fromString(String s) {
                return null;
            }
        });

        tableView = new TableView<>();

        GridPane.setRowIndex(tableView, ++gridRow);
        GridPane.setColumnIndex(tableView, 0);
        GridPane.setColumnSpan(tableView, 2);
        GridPane.setMargin(tableView, new Insets(10, -10, -10, -10));
        GridPane.setVgrow(tableView, Priority.ALWAYS);
        root.getChildren().add(tableView);

        marketColumn = getMarketColumn();

        priceColumn = getPriceColumn();
        tableView.getColumns().add(priceColumn);
        amountColumn = getAmountColumn();
        tableView.getColumns().add(amountColumn);
        volumeColumn = getVolumeColumn();
        tableView.getColumns().add(volumeColumn);
        paymentMethodColumn = getPaymentMethodColumn();
        tableView.getColumns().add(paymentMethodColumn);
        tableView.getColumns().add(getActionColumn());
        avatarColumn = getAvatarColumn();
        tableView.getColumns().add(avatarColumn);

        tableView.getSortOrder().add(priceColumn);
        tableView.setColumnResizePolicy(TableView.CONSTRAINED_RESIZE_POLICY);
        Label placeholder = new Label(Res.get("table.placeholder.noItems", Res.get("shared.offers")));
        placeholder.setWrapText(true);
        tableView.setPlaceholder(placeholder);

        priceColumn.setComparator((o1, o2) -> {
            Price price1 = o1.getOffer().getPrice();
            Price price2 = o2.getOffer().getPrice();
            return price1 != null && price2 != null ? price1.compareTo(price2) : 0;
        });
        amountColumn.setComparator((o1, o2) -> o1.getOffer().getAmount().compareTo(o2.getOffer().getAmount()));
        volumeColumn.setComparator((o1, o2) -> {
            Volume offerVolume1 = o1.getOffer().getVolume();
            Volume offerVolume2 = o2.getOffer().getVolume();
            return offerVolume1 != null && offerVolume2 != null ? offerVolume1.compareTo(offerVolume2) : 0;
        });
        paymentMethodColumn.setComparator((o1, o2) -> o1.getOffer().getPaymentMethod().compareTo(o2.getOffer().getPaymentMethod()));
        avatarColumn.setComparator((o1, o2) -> o1.getOffer().getOwnerNodeAddress().hostName.compareTo(o2.getOffer().getOwnerNodeAddress().hostName));

        nrOfOffersLabel = new Label("");
        nrOfOffersLabel.setId("num-offers");
        GridPane.setHalignment(nrOfOffersLabel, HPos.LEFT);
        GridPane.setVgrow(nrOfOffersLabel, Priority.NEVER);
        GridPane.setValignment(nrOfOffersLabel, VPos.TOP);
        GridPane.setRowIndex(nrOfOffersLabel, ++gridRow);
        GridPane.setColumnIndex(nrOfOffersLabel, 0);
        GridPane.setMargin(nrOfOffersLabel, new Insets(10, 0, 0, -5));
        root.getChildren().add(nrOfOffersLabel);

        createOfferButton = addButton(root, gridRow, "");
        createOfferButton.setMinHeight(40);
        createOfferButton.setPadding(new Insets(0, 20, 0, 20));
        createOfferButton.setGraphicTextGap(10);
        GridPane.setMargin(createOfferButton, new Insets(15, 0, 0, 0));
        GridPane.setHalignment(createOfferButton, HPos.RIGHT);
        GridPane.setVgrow(createOfferButton, Priority.NEVER);
        GridPane.setValignment(createOfferButton, VPos.TOP);
        offerListListener = c -> nrOfOffersLabel.setText(Res.get("offerbook.nrOffers", model.getOfferList().size()));
    }

    @Override
    protected void activate() {
        currencyComboBox.setItems(model.getTradeCurrencies());
        currencyComboBox.setVisibleRowCount(Math.min(currencyComboBox.getItems().size(), 25));
        currencyComboBox.setOnAction(e -> model.onSetTradeCurrency(currencyComboBox.getSelectionModel().getSelectedItem()));

        if (model.showAllTradeCurrenciesProperty.get())
            currencyComboBox.getSelectionModel().select(0);
        else
            currencyComboBox.getSelectionModel().select(model.getSelectedTradeCurrency());

        volumeColumn.sortableProperty().bind(model.showAllTradeCurrenciesProperty.not());
        priceColumn.sortableProperty().bind(model.showAllTradeCurrenciesProperty.not());
        model.getOfferList().comparatorProperty().bind(tableView.comparatorProperty());
        // We dont get it sorted without the delay at startup
        UserThread.execute(() -> priceColumn.sortTypeProperty().bind(model.priceSortTypeProperty));

        paymentMethodComboBox.setItems(model.getPaymentMethods());
        paymentMethodComboBox.setOnAction(e -> model.onSetPaymentMethod(paymentMethodComboBox.getSelectionModel().getSelectedItem()));
        if (model.showAllPaymentMethods)
            paymentMethodComboBox.getSelectionModel().select(0);
        else
            paymentMethodComboBox.getSelectionModel().select(model.selectedPaymentMethod);

        createOfferButton.setOnAction(e -> onCreateOffer());

        currencySelectionBinding = EasyBind.combine(
                model.showAllTradeCurrenciesProperty, model.tradeCurrencyCode,
                (showAll, code) -> {
                    setDirectionTitles();
                    if (showAll) {
                        volumeColumn.setText(Res.get("shared.amountMinMax"));
                        priceColumn.setText(Res.get("shared.price"));

                        if (!tableView.getColumns().contains(marketColumn))
                            tableView.getColumns().add(0, marketColumn);
                    } else {
                        volumeColumn.setText(Res.get("offerbook.volume", code));
                        priceColumn.setText(formatter.getPriceWithCurrencyCode(code));

                        if (tableView.getColumns().contains(marketColumn))
                            tableView.getColumns().remove(marketColumn);
                    }

                    return null;
                });
        currencySelectionSubscriber = currencySelectionBinding.subscribe((observable, oldValue, newValue) -> {
        });

        tableView.setItems(model.getOfferList());

        model.getOfferList().addListener(offerListListener);
        nrOfOffersLabel.setText(Res.get("offerbook.nrOffers", model.getOfferList().size()));
    }

    @Override
    protected void deactivate() {
        currencyComboBox.setOnAction(null);
        paymentMethodComboBox.setOnAction(null);
        createOfferButton.setOnAction(null);
        model.getOfferList().comparatorProperty().unbind();

        priceColumn.sortableProperty().unbind();
        priceColumn.sortTypeProperty().unbind();
        amountColumn.sortableProperty().unbind();
        model.getOfferList().removeListener(offerListListener);

        currencySelectionSubscriber.unsubscribe();
    }


    ///////////////////////////////////////////////////////////////////////////////////////////
    // API
    ///////////////////////////////////////////////////////////////////////////////////////////

    public void enableCreateOfferButton() {
        createOfferButton.setDisable(false);
    }

    public void setDirection(Offer.Direction direction) {
        model.initWithDirection(direction);
        ImageView iconView = new ImageView();

        createOfferButton.setGraphic(iconView);
        iconView.setId(direction == Offer.Direction.SELL ? "image-sell-white" : "image-buy-white");
        createOfferButton.setId(direction == Offer.Direction.SELL ? "sell-button-big" : "buy-button-big");

        setDirectionTitles();
    }

    private void setDirectionTitles() {
        TradeCurrency selectedTradeCurrency = model.getSelectedTradeCurrency();
        if (selectedTradeCurrency != null) {
            Offer.Direction direction = model.getDirection();
            String directionText = direction == Offer.Direction.BUY ? Res.get("shared.buy") : Res.get("shared.sell");
            String mirroredDirectionText = direction == Offer.Direction.SELL ? Res.get("shared.buy") : Res.get("shared.sell");
            String code = selectedTradeCurrency.getCode();
            if (model.showAllTradeCurrenciesProperty.get())
                createOfferButton.setText(Res.get("offerbook.createOfferTo", directionText, "BTC"));
            else if (selectedTradeCurrency instanceof FiatCurrency)
                createOfferButton.setText(Res.get("offerbook.createOfferTo", directionText, "BTC") + " " +
                        (direction == Offer.Direction.BUY ?
                                Res.get("offerbook.buyWithOtherCurrency", code) :
                                Res.get("offerbook.sellForOtherCurrency", code)));
            else
                createOfferButton.setText(Res.get("offerbook.createOfferTo", mirroredDirectionText, code) + " (" + directionText + " BTC)");
        }
    }

    public void setOfferActionHandler(OfferView.OfferActionHandler offerActionHandler) {
        this.offerActionHandler = offerActionHandler;
    }

    public void onTabSelected(boolean isSelected) {
        model.onTabSelected(isSelected);
    }


    ///////////////////////////////////////////////////////////////////////////////////////////
    // UI actions
    ///////////////////////////////////////////////////////////////////////////////////////////

    private void onCreateOffer() {
        if (!model.hasPaymentAccount()) {
            openPopupForMissingAccountSetup(Res.get("popup.warning.noTradingAccountSetup.headline"),
                    Res.get("popup.warning.noTradingAccountSetup.msg"),
                    FiatAccountsView.class,
                    "navigation.account");
        } else if (!model.hasPaymentAccountForCurrency()) {
            new Popup(preferences).headLine(Res.get("offerbook.warning.noTradingAccountForCurrency.headline"))
                    .instruction(Res.get("offerbook.warning.noTradingAccountForCurrency.msg"))
                    .actionButtonText(Res.get("offerbook.yesCreateOffer"))
                    .onAction(() -> {
                        createOfferButton.setDisable(true);
                        offerActionHandler.onCreateOffer(model.getSelectedTradeCurrency());
                    })
                    .closeButtonText(Res.get("offerbook.setupNewAccount"))
                    .onClose(() -> {
                        navigation.setReturnPath(navigation.getCurrentPath());
                        navigation.navigateTo(MainView.class, AccountView.class, AccountSettingsView.class, FiatAccountsView.class);
                    })
                    .show();
        } else if (!model.hasAcceptedArbitrators()) {
            openPopupForMissingAccountSetup(Res.get("popup.warning.noArbitratorSelected.headline"),
                    Res.get("popup.warning.noArbitratorSelected.msg"),
                    ArbitratorSelectionView.class,
                    "navigation.arbitratorSelection");
        } else {
            createOfferButton.setDisable(true);
            offerActionHandler.onCreateOffer(model.getSelectedTradeCurrency());
        }
    }

    private void onShowInfo(boolean isPaymentAccountValidForOffer, boolean hasMatchingArbitrator,
                            boolean hasSameProtocolVersion, boolean isIgnored,
                            boolean isOfferBanned, boolean isNodeBanned) {
        if (!hasMatchingArbitrator) {
            openPopupForMissingAccountSetup(Res.get("popup.warning.noArbitratorSelected.headline"),
                    Res.get("popup.warning.noArbitratorSelected.msg"),
                    ArbitratorSelectionView.class,
                    "navigation.arbitratorSelection");
        } else if (!isPaymentAccountValidForOffer) {
            openPopupForMissingAccountSetup(Res.get("offerbook.warning.noMatchingAccount.headline"),
                    Res.get("offerbook.warning.noMatchingAccount.msg"),
                    FiatAccountsView.class,
                    "navigation.account");
        } else if (!hasSameProtocolVersion) {
            new Popup(preferences).warning(Res.get("offerbook.warning.wrongTradeProtocol")).show();
        } else if (isIgnored) {
            new Popup(preferences).warning(Res.get("offerbook.warning.userIgnored")).show();
        } else if (isOfferBanned) {
            new Popup(preferences).warning(Res.get("offerbook.warning.offerBlocked")).show();
        } else if (isNodeBanned) {
            new Popup(preferences).warning(Res.get("offerbook.warning.nodeBlocked")).show();
        }
    }

    private void onTakeOffer(Offer offer) {
        if (model.isBootstrapped())
            offerActionHandler.onTakeOffer(offer);
        else
            new Popup(preferences).information(Res.get("popup.warning.notFullyConnected")).show();
    }

    private void onRemoveOpenOffer(Offer offer) {
        if (model.isBootstrapped()) {
            String key = "RemoveOfferWarning";
<<<<<<< HEAD
            if (model.preferences.showAgain(key))
                new Popup(preferences).warning(Res.get("popup.warning.removeOffer", model.formatter.formatCoinWithCode(offer.getCreateOfferFee())))
=======
            if (DontShowAgainLookup.showAgain(key))
                new Popup().warning(Res.get("popup.warning.removeOffer", model.formatter.formatCoinWithCode(offer.getMakerFee())))
>>>>>>> 30df6f97
                        .actionButtonText(Res.get("shared.removeOffer"))
                        .onAction(() -> doRemoveOffer(offer))
                        .closeButtonText(Res.get("shared.dontRemoveOffer"))
                        .dontShowAgainId(key)
                        .show();
            else
                doRemoveOffer(offer);
        } else {
            new Popup(preferences).information(Res.get("popup.warning.notFullyConnected")).show();
        }
    }

    private void doRemoveOffer(Offer offer) {
        String key = "WithdrawFundsAfterRemoveOfferInfo";
        model.onRemoveOpenOffer(offer,
                () -> {
                    log.debug(Res.get("offerbook.removeOffer.success"));
<<<<<<< HEAD
                    if (model.preferences.showAgain(key))
                        new Popup(preferences).instruction(Res.get("offerbook.withdrawFundsHint", Res.get("navigation.funds.availableForWithdrawal")))
=======
                    if (DontShowAgainLookup.showAgain(key))
                        new Popup().instruction(Res.get("offerbook.withdrawFundsHint", Res.get("navigation.funds.availableForWithdrawal")))
>>>>>>> 30df6f97
                                .actionButtonTextWithGoTo("navigation.funds.availableForWithdrawal")
                                .onAction(() -> navigation.navigateTo(MainView.class, FundsView.class, WithdrawalView.class))
                                .dontShowAgainId(key)
                                .show();
                },
                (message) -> {
                    log.error(message);
                    new Popup(preferences).warning(Res.get("offerbook.removeOffer.failed", message)).show();
                });
    }

    private void openPopupForMissingAccountSetup(String headLine, String message, Class target, String targetAsString) {
        new Popup(preferences).headLine(headLine)
                .instruction(message)
                .actionButtonTextWithGoTo(targetAsString)
                .onAction(() -> {
                    navigation.setReturnPath(navigation.getCurrentPath());
                    navigation.navigateTo(MainView.class, AccountView.class, AccountSettingsView.class, target);
                }).show();
    }

    ///////////////////////////////////////////////////////////////////////////////////////////
    // Table
    ///////////////////////////////////////////////////////////////////////////////////////////

    private TableColumn<OfferBookListItem, OfferBookListItem> getAmountColumn() {
        TableColumn<OfferBookListItem, OfferBookListItem> column = new TableColumn<OfferBookListItem, OfferBookListItem>(Res.get("shared.BTCMinMax")) {
            {
                setMinWidth(150);
            }
        };
        column.setCellValueFactory((offer) -> new ReadOnlyObjectWrapper<>(offer.getValue()));
        column.setCellFactory(
                new Callback<TableColumn<OfferBookListItem, OfferBookListItem>, TableCell<OfferBookListItem,
                        OfferBookListItem>>() {
                    @Override
                    public TableCell<OfferBookListItem, OfferBookListItem> call(
                            TableColumn<OfferBookListItem, OfferBookListItem> column) {
                        return new TableCell<OfferBookListItem, OfferBookListItem>() {
                            @Override
                            public void updateItem(final OfferBookListItem item, boolean empty) {
                                super.updateItem(item, empty);
                                if (item != null && !empty)
                                    setText(model.getAmount(item));
                                else
                                    setText("");
                            }
                        };
                    }
                });
        return column;
    }

    private TableColumn<OfferBookListItem, OfferBookListItem> getMarketColumn() {
        TableColumn<OfferBookListItem, OfferBookListItem> column = new TableColumn<OfferBookListItem, OfferBookListItem>(Res.get("shared.market")) {
            {
                setMinWidth(120);
                // setMaxWidth(130);
            }
        };
        column.setCellValueFactory((offer) -> new ReadOnlyObjectWrapper<>(offer.getValue()));
        column.setCellFactory(
                new Callback<TableColumn<OfferBookListItem, OfferBookListItem>, TableCell<OfferBookListItem,
                        OfferBookListItem>>() {
                    @Override
                    public TableCell<OfferBookListItem, OfferBookListItem> call(
                            TableColumn<OfferBookListItem, OfferBookListItem> column) {
                        return new TableCell<OfferBookListItem, OfferBookListItem>() {

                            @Override
                            public void updateItem(final OfferBookListItem item, boolean empty) {
                                super.updateItem(item, empty);

                                if (item != null && !empty)
                                    setText(formatter.getCurrencyPair(item.getOffer().getCurrencyCode()));
                                else
                                    setText("");
                            }
                        };
                    }
                });
        return column;
    }

    private TableColumn<OfferBookListItem, OfferBookListItem> getPriceColumn() {
        TableColumn<OfferBookListItem, OfferBookListItem> column = new TableColumn<OfferBookListItem, OfferBookListItem>() {
            {
                setMinWidth(120);
            }
        };
        column.setCellValueFactory((offer) -> new ReadOnlyObjectWrapper<>(offer.getValue()));
        column.setCellFactory(
                new Callback<TableColumn<OfferBookListItem, OfferBookListItem>, TableCell<OfferBookListItem,
                        OfferBookListItem>>() {
                    @Override
                    public TableCell<OfferBookListItem, OfferBookListItem> call(
                            TableColumn<OfferBookListItem, OfferBookListItem> column) {
                        return new TableCell<OfferBookListItem, OfferBookListItem>() {
                            private OfferBookListItem offerBookListItem;
                            final ChangeListener<Number> listener = new ChangeListener<Number>() {
                                @Override
                                public void changed(ObservableValue<? extends Number> observable, Number oldValue, Number newValue) {
                                    if (offerBookListItem != null && offerBookListItem.getOffer().getPrice() != null) {
                                        setText(model.getPrice(offerBookListItem));
                                        model.priceFeedService.currenciesUpdateFlagProperty().removeListener(listener);
                                    }
                                }
                            };

                            @Override
                            public void updateItem(final OfferBookListItem item, boolean empty) {
                                super.updateItem(item, empty);

                                if (item != null && !empty) {
                                    if (item.getOffer().getPrice() == null) {
                                        this.offerBookListItem = item;
                                        model.priceFeedService.currenciesUpdateFlagProperty().addListener(listener);
                                        setText(Res.get("shared.na"));
                                    } else {
                                        setText(model.getPrice(item));
                                    }
                                } else {
                                    if (listener != null)
                                        model.priceFeedService.currenciesUpdateFlagProperty().removeListener(listener);
                                    this.offerBookListItem = null;
                                    setText("");
                                }
                            }
                        };
                    }
                });
        return column;
    }

    private TableColumn<OfferBookListItem, OfferBookListItem> getVolumeColumn() {
        TableColumn<OfferBookListItem, OfferBookListItem> column = new TableColumn<OfferBookListItem, OfferBookListItem>() {
            {
                setMinWidth(125);
            }
        };
        column.setCellValueFactory((offer) -> new ReadOnlyObjectWrapper<>(offer.getValue()));
        column.setCellFactory(
                new Callback<TableColumn<OfferBookListItem, OfferBookListItem>, TableCell<OfferBookListItem,
                        OfferBookListItem>>() {
                    @Override
                    public TableCell<OfferBookListItem, OfferBookListItem> call(
                            TableColumn<OfferBookListItem, OfferBookListItem> column) {
                        return new TableCell<OfferBookListItem, OfferBookListItem>() {
                            private OfferBookListItem offerBookListItem;
                            final ChangeListener<Number> listener = new ChangeListener<Number>() {
                                @Override
                                public void changed(ObservableValue<? extends Number> observable, Number oldValue, Number newValue) {
                                    if (offerBookListItem != null && offerBookListItem.getOffer().getVolume() != null) {
                                        setText(model.getVolume(offerBookListItem));
                                        model.priceFeedService.currenciesUpdateFlagProperty().removeListener(listener);
                                    }
                                }
                            };

                            @Override
                            public void updateItem(final OfferBookListItem item, boolean empty) {
                                super.updateItem(item, empty);
                                if (item != null && !empty) {
                                    if (item.getOffer().getPrice() == null) {
                                        this.offerBookListItem = item;
                                        model.priceFeedService.currenciesUpdateFlagProperty().addListener(listener);
                                        setText(Res.get("shared.na"));
                                    } else {
                                        setText(model.getVolume(item));
                                    }
                                } else {
                                    if (listener != null)
                                        model.priceFeedService.currenciesUpdateFlagProperty().removeListener(listener);
                                    this.offerBookListItem = null;
                                    setText("");
                                }
                            }
                        };
                    }
                });
        return column;
    }

    private TableColumn<OfferBookListItem, OfferBookListItem> getPaymentMethodColumn() {
        TableColumn<OfferBookListItem, OfferBookListItem> column = new TableColumn<OfferBookListItem, OfferBookListItem>(Res.get("shared.paymentMethod")) {
            {
                setMinWidth(125);
            }
        };
        column.setCellValueFactory((offer) -> new ReadOnlyObjectWrapper<>(offer.getValue()));
        column.setCellFactory(
                new Callback<TableColumn<OfferBookListItem, OfferBookListItem>, TableCell<OfferBookListItem, OfferBookListItem>>() {
                    @Override
                    public TableCell<OfferBookListItem, OfferBookListItem> call(TableColumn<OfferBookListItem, OfferBookListItem> column) {
                        return new TableCell<OfferBookListItem, OfferBookListItem>() {
                            private HyperlinkWithIcon field;

                            @Override
                            public void updateItem(final OfferBookListItem item, boolean empty) {
                                super.updateItem(item, empty);

                                if (item != null && !empty) {
                                    field = new HyperlinkWithIcon(model.getPaymentMethod(item), true);
                                    field.setOnAction(event -> offerDetailsWindow.show(item.getOffer()));
                                    field.setTooltip(new Tooltip(model.getPaymentMethodToolTip(item)));
                                    setGraphic(field);
                                } else {
                                    setGraphic(null);
                                    if (field != null)
                                        field.setOnAction(null);
                                }
                            }
                        };
                    }
                });
        return column;
    }

    private TableColumn<OfferBookListItem, OfferBookListItem> getActionColumn() {
        TableColumn<OfferBookListItem, OfferBookListItem> column = new TableColumn<OfferBookListItem, OfferBookListItem>(Res.get("offerbook.wantTo")) {
            {
                setMinWidth(80);
                setSortable(false);
            }
        };
        column.setCellValueFactory((offer) -> new ReadOnlyObjectWrapper<>(offer.getValue()));
        column.setCellFactory(
                new Callback<TableColumn<OfferBookListItem, OfferBookListItem>, TableCell<OfferBookListItem,
                        OfferBookListItem>>() {

                    @Override
                    public TableCell<OfferBookListItem, OfferBookListItem> call(TableColumn<OfferBookListItem, OfferBookListItem> column) {
                        return new TableCell<OfferBookListItem, OfferBookListItem>() {
                            final ImageView iconView = new ImageView();
                            final Button button = new Button();
                            boolean isTradable, isPaymentAccountValidForOffer, hasMatchingArbitrator,
                                    hasSameProtocolVersion, isIgnored, isOfferBanned, isNodeBanned;

                            {
                                button.setGraphic(iconView);
                                button.setMinWidth(130);
                                button.setMaxWidth(130);
                                button.setGraphicTextGap(10);
                            }

                            @Override
                            public void updateItem(final OfferBookListItem newItem, boolean empty) {
                                super.updateItem(newItem, empty);

                                TableRow tableRow = getTableRow();
                                if (newItem != null && !empty) {
                                    final Offer offer = newItem.getOffer();
                                    boolean myOffer = model.isMyOffer(offer);
                                    if (tableRow != null) {
                                        isPaymentAccountValidForOffer = model.isAnyPaymentAccountValidForOffer(offer);
                                        hasMatchingArbitrator = model.hasMatchingArbitrator(offer);
                                        hasSameProtocolVersion = model.hasSameProtocolVersion(offer);
                                        isIgnored = model.isIgnored(offer);
                                        isOfferBanned = model.isOfferBanned(offer);
                                        isNodeBanned = model.isNodeBanned(offer);
                                        isTradable = isPaymentAccountValidForOffer && hasMatchingArbitrator &&
                                                hasSameProtocolVersion &&
                                                !isIgnored &&
                                                !isOfferBanned &&
                                                !isNodeBanned;

                                        tableRow.setOpacity(isTradable || myOffer ? 1 : 0.4);

                                        if (isTradable) {
                                            // set first row button as default
                                            button.setDefaultButton(getIndex() == 0);
                                            tableRow.setOnMousePressed(null);
                                        } else {
                                            button.setDefaultButton(false);
                                            tableRow.setOnMousePressed(e -> {
                                                // ugly hack to get the icon clickable when deactivated
                                                if (!(e.getTarget() instanceof ImageView || e.getTarget() instanceof Canvas))
                                                    onShowInfo(isPaymentAccountValidForOffer, hasMatchingArbitrator,
                                                            hasSameProtocolVersion, isIgnored, isOfferBanned, isNodeBanned);
                                            });

                                            //TODO
                                            //tableRow.setTooltip(new Tooltip(""));
                                        }
                                    }

                                    String title;
                                    if (myOffer) {
                                        iconView.setId("image-remove");
                                        title = Res.get("shared.remove");
                                        button.setId("cancel-button");
                                        button.setStyle("-fx-text-fill: #444;"); // does not take the font colors sometimes from the style
                                        button.setOnAction(e -> onRemoveOpenOffer(offer));
                                    } else {
                                        boolean isSellOffer = offer.getDirection() == Offer.Direction.SELL;
                                        iconView.setId(isSellOffer ? "image-buy-white" : "image-sell-white");
                                        button.setId(isSellOffer ? "buy-button" : "sell-button");
                                        button.setStyle("-fx-text-fill: white;"); // does not take the font colors sometimes from the style
                                        title = model.getDirectionLabel(offer);
                                        button.setTooltip(new Tooltip(Res.get("offerbook.takeOfferButton.tooltip", model.getDirectionLabelTooltip(offer))));
                                        button.setOnAction(e -> onTakeOffer(offer));
                                    }

                                    if (!myOffer && !isTradable)
                                        button.setOnAction(e -> onShowInfo(isPaymentAccountValidForOffer,
                                                hasMatchingArbitrator, hasSameProtocolVersion,
                                                isIgnored, isOfferBanned, isNodeBanned));

                                    button.setText(title);
                                    setGraphic(button);
                                } else {
                                    setGraphic(null);
                                    if (button != null)
                                        button.setOnAction(null);
                                    if (tableRow != null) {
                                        tableRow.setOpacity(1);
                                        tableRow.setOnMousePressed(null);
                                    }
                                }
                            }
                        };
                    }
                });
        return column;
    }

    private TableColumn<OfferBookListItem, OfferBookListItem> getAvatarColumn() {
        TableColumn<OfferBookListItem, OfferBookListItem> column = new TableColumn<OfferBookListItem, OfferBookListItem>("") {
            {
                setMinWidth(40);
                setMaxWidth(40);
                setSortable(true);
            }
        };
        column.setCellValueFactory((offer) -> new ReadOnlyObjectWrapper<>(offer.getValue()));
        column.setCellFactory(
                new Callback<TableColumn<OfferBookListItem, OfferBookListItem>, TableCell<OfferBookListItem,
                        OfferBookListItem>>() {

                    @Override
                    public TableCell<OfferBookListItem, OfferBookListItem> call(TableColumn<OfferBookListItem, OfferBookListItem> column) {
                        return new TableCell<OfferBookListItem, OfferBookListItem>() {
                            @Override
                            public void updateItem(final OfferBookListItem newItem, boolean empty) {
                                super.updateItem(newItem, empty);

                                if (newItem != null && !empty) {
                                    String hostName = newItem.getOffer().getOwnerNodeAddress().hostName;
                                    int numPastTrades = model.getNumPastTrades(newItem.getOffer());
                                    boolean hasTraded = numPastTrades > 0;
                                    String tooltipText = hasTraded ?
                                            Res.get("peerInfoIcon.tooltip.offer.traded", hostName, numPastTrades) :
                                            Res.get("peerInfoIcon.tooltip.offer.notTraded", hostName);
<<<<<<< HEAD
                                    Node peerInfoIcon = new PeerInfoIcon(hostName, tooltipText, numPastTrades, privateNotificationManager, newItem.getOffer(), preferences);
=======
                                    Node peerInfoIcon = new PeerInfoIcon(hostName, tooltipText, numPastTrades,
                                            privateNotificationManager, newItem.getOffer(), model.preferences);
>>>>>>> 30df6f97
                                    setPadding(new Insets(-2, 0, -2, 0));
                                    setGraphic(peerInfoIcon);
                                } else {
                                    setGraphic(null);
                                }
                            }
                        };
                    }
                });
        return column;
    }
}
<|MERGE_RESOLUTION|>--- conflicted
+++ resolved
@@ -26,11 +26,8 @@
 import io.bisq.core.alert.PrivateNotificationManager;
 import io.bisq.core.offer.Offer;
 import io.bisq.core.payment.payload.PaymentMethod;
-<<<<<<< HEAD
+import io.bisq.core.user.DontShowAgainLookup;
 import io.bisq.core.user.Preferences;
-=======
-import io.bisq.core.user.DontShowAgainLookup;
->>>>>>> 30df6f97
 import io.bisq.gui.Navigation;
 import io.bisq.gui.common.view.ActivatableViewAndModel;
 import io.bisq.gui.common.view.FxmlView;
@@ -393,13 +390,8 @@
     private void onRemoveOpenOffer(Offer offer) {
         if (model.isBootstrapped()) {
             String key = "RemoveOfferWarning";
-<<<<<<< HEAD
-            if (model.preferences.showAgain(key))
-                new Popup(preferences).warning(Res.get("popup.warning.removeOffer", model.formatter.formatCoinWithCode(offer.getCreateOfferFee())))
-=======
             if (DontShowAgainLookup.showAgain(key))
-                new Popup().warning(Res.get("popup.warning.removeOffer", model.formatter.formatCoinWithCode(offer.getMakerFee())))
->>>>>>> 30df6f97
+                new Popup(preferences).warning(Res.get("popup.warning.removeOffer", model.formatter.formatCoinWithCode(offer.getMakerFee())))
                         .actionButtonText(Res.get("shared.removeOffer"))
                         .onAction(() -> doRemoveOffer(offer))
                         .closeButtonText(Res.get("shared.dontRemoveOffer"))
@@ -417,13 +409,8 @@
         model.onRemoveOpenOffer(offer,
                 () -> {
                     log.debug(Res.get("offerbook.removeOffer.success"));
-<<<<<<< HEAD
-                    if (model.preferences.showAgain(key))
+                    if (DontShowAgainLookup.showAgain(key))
                         new Popup(preferences).instruction(Res.get("offerbook.withdrawFundsHint", Res.get("navigation.funds.availableForWithdrawal")))
-=======
-                    if (DontShowAgainLookup.showAgain(key))
-                        new Popup().instruction(Res.get("offerbook.withdrawFundsHint", Res.get("navigation.funds.availableForWithdrawal")))
->>>>>>> 30df6f97
                                 .actionButtonTextWithGoTo("navigation.funds.availableForWithdrawal")
                                 .onAction(() -> navigation.navigateTo(MainView.class, FundsView.class, WithdrawalView.class))
                                 .dontShowAgainId(key)
@@ -777,12 +764,8 @@
                                     String tooltipText = hasTraded ?
                                             Res.get("peerInfoIcon.tooltip.offer.traded", hostName, numPastTrades) :
                                             Res.get("peerInfoIcon.tooltip.offer.notTraded", hostName);
-<<<<<<< HEAD
-                                    Node peerInfoIcon = new PeerInfoIcon(hostName, tooltipText, numPastTrades, privateNotificationManager, newItem.getOffer(), preferences);
-=======
                                     Node peerInfoIcon = new PeerInfoIcon(hostName, tooltipText, numPastTrades,
                                             privateNotificationManager, newItem.getOffer(), model.preferences);
->>>>>>> 30df6f97
                                     setPadding(new Insets(-2, 0, -2, 0));
                                     setGraphic(peerInfoIcon);
                                 } else {
