/*
 * This file is part of Bisq.
 *
 * Bisq is free software: you can redistribute it and/or modify it
 * under the terms of the GNU Affero General Public License as published by
 * the Free Software Foundation, either version 3 of the License, or (at
 * your option) any later version.
 *
 * Bisq is distributed in the hope that it will be useful, but WITHOUT
 * ANY WARRANTY; without even the implied warranty of MERCHANTABILITY or
 * FITNESS FOR A PARTICULAR PURPOSE. See the GNU Affero General Public
 * License for more details.
 *
 * You should have received a copy of the GNU Affero General Public License
 * along with Bisq. If not, see <http://www.gnu.org/licenses/>.
 */

package io.bisq.gui.main.dao.compensation.create;

import com.google.common.util.concurrent.FutureCallback;
import io.bisq.common.app.Version;
import io.bisq.common.crypto.Hash;
import io.bisq.common.crypto.KeyRing;
import io.bisq.common.locale.Res;
import io.bisq.common.util.Utilities;
import io.bisq.core.btc.exceptions.TransactionVerificationException;
import io.bisq.core.btc.exceptions.WalletException;
import io.bisq.core.btc.wallet.BsqWalletService;
import io.bisq.core.btc.wallet.BtcWalletService;
import io.bisq.core.dao.DaoConstants;
import io.bisq.core.dao.compensation.CompensationRequestManager;
import io.bisq.core.dao.compensation.CompensationRequestPayload;
import io.bisq.core.provider.fee.FeeService;
import io.bisq.core.util.CoinUtil;
import io.bisq.gui.common.view.ActivatableView;
import io.bisq.gui.common.view.FxmlView;
import io.bisq.gui.main.dao.compensation.CompensationRequestDisplay;
import io.bisq.gui.main.overlays.popups.Popup;
import io.bisq.gui.util.BSFormatter;
import io.bisq.gui.util.BsqFormatter;
import io.bisq.network.p2p.NodeAddress;
import io.bisq.network.p2p.P2PService;
import javafx.scene.control.Button;
import javafx.scene.layout.GridPane;
import org.apache.commons.lang3.StringUtils;
import org.bitcoinj.core.*;
import org.bitcoinj.crypto.DeterministicKey;
import org.jetbrains.annotations.NotNull;

import javax.annotation.Nullable;
import javax.inject.Inject;
import java.io.ByteArrayOutputStream;
import java.io.IOException;
import java.security.PublicKey;
import java.util.Date;
import java.util.UUID;

import static com.google.common.base.Preconditions.checkArgument;
import static com.google.common.base.Preconditions.checkNotNull;
import static io.bisq.gui.util.FormBuilder.addButtonAfterGroup;

@FxmlView
public class CreateCompensationRequestView extends ActivatableView<GridPane, Void> {

    private CompensationRequestDisplay compensationRequestDisplay;
    private Button createButton;

    private final BsqWalletService bsqWalletService;
    private final BtcWalletService btcWalletService;
    private final FeeService feeService;
    private final CompensationRequestManager compensationRequestManager;
    private final P2PService p2PService;
    private final BSFormatter btcFormatter;
    private final BsqFormatter bsqFormatter;
    private final PublicKey p2pStorageSignaturePubKey;


    ///////////////////////////////////////////////////////////////////////////////////////////
    // Constructor, lifecycle
    ///////////////////////////////////////////////////////////////////////////////////////////

    @Inject
    private CreateCompensationRequestView(BsqWalletService bsqWalletService, BtcWalletService btcWalletService, FeeService feeService,
                                          CompensationRequestManager compensationRequestManager, P2PService p2PService,
                                          KeyRing keyRing, BSFormatter btcFormatter, BsqFormatter bsqFormatter) {
        this.bsqWalletService = bsqWalletService;
        this.btcWalletService = btcWalletService;
        this.feeService = feeService;
        this.compensationRequestManager = compensationRequestManager;
        this.p2PService = p2PService;
        this.btcFormatter = btcFormatter;
        this.bsqFormatter = bsqFormatter;

        p2pStorageSignaturePubKey = keyRing.getPubKeyRing().getSignaturePubKey();
    }


    @Override
    public void initialize() {
        compensationRequestDisplay = new CompensationRequestDisplay(root, bsqFormatter, bsqWalletService);
        compensationRequestDisplay.createAllFields(Res.get("dao.compensation.create.createNew"), 0);
        createButton = addButtonAfterGroup(root, compensationRequestDisplay.incrementAndGetGridRow(), Res.get("dao.compensation.create.create.button"));
    }

    @Override
    protected void activate() {
        compensationRequestDisplay.fillWithMock();

        createButton.setOnAction(event -> {
<<<<<<< HEAD
            if (p2PService.isBootstrapped()) {
                NodeAddress nodeAddress = p2PService.getAddress();
                checkNotNull(nodeAddress, "nodeAddress must not be null");
                CompensationRequestPayload compensationRequestPayload = new CompensationRequestPayload(
                        UUID.randomUUID().toString(),
                        compensationRequestDisplay.nameTextField.getText(),
                        compensationRequestDisplay.titleTextField.getText(),
                        compensationRequestDisplay.descriptionTextArea.getText(),
                        compensationRequestDisplay.linkInputTextField.getText(),
                        bsqFormatter.parseToCoin(compensationRequestDisplay.requestedBsqTextField.getText()),
                        compensationRequestDisplay.bsqAddressTextField.getText(),
                        nodeAddress,
                        p2pStorageSignaturePubKey,
                        new Date()
                );

                boolean walletExceptionMightBeCausedByBtCWallet = false;
                try (ByteArrayOutputStream outputStream = new ByteArrayOutputStream()) {
                    // TODO move to domain
                    final Coin compensationRequestFee = feeService.getCreateCompensationRequestFee();
                    final Transaction feeTx = bsqWalletService.getPreparedBurnFeeTx(compensationRequestFee);
                    String bsqAddress = compensationRequestPayload.getBsqAddress();
                    // Remove initial B
                    bsqAddress = bsqAddress.substring(1, bsqAddress.length());
                    final Address issuanceAddress = Address.fromBase58(bsqWalletService.getParams(), bsqAddress);
                    final Coin issuanceAmount = compensationRequestPayload.getRequestedBsq();
                    walletExceptionMightBeCausedByBtCWallet = true;
                    checkArgument(!feeTx.getInputs().isEmpty(), "preparedTx inputs must not be empty");

                    // We use the key of the first BSQ input for signing the data
                    TransactionOutput connectedOutput = feeTx.getInputs().get(0).getConnectedOutput();
                    checkNotNull(connectedOutput, "connectedOutput must not be null");
                    DeterministicKey bsqKeyPair = bsqWalletService.findKeyFromPubKeyHash(connectedOutput.getScriptPubKey().getPubKeyHash());
                    checkNotNull(bsqKeyPair, "bsqKeyPair must not be null");

                    // We get the JSON of the object excluding signature and feeTxId
                    String payloadAsJson = StringUtils.deleteWhitespace(Utilities.objectToJson(compensationRequestPayload));
                    // Signs a text message using the standard Bitcoin messaging signing format and returns the signature as a base64
                    // encoded string.
                    String signature = bsqKeyPair.signMessage(payloadAsJson);
                    compensationRequestPayload.setSignature(signature);

                    String dataAndSig = payloadAsJson + signature;
                    byte[] dataAndSigAsBytes = dataAndSig.getBytes();
                    outputStream.write(DaoConstants.OP_RETURN_TYPE_COMPENSATION_REQUEST);
                    outputStream.write(Version.COMPENSATION_REQUEST_VERSION);
                    outputStream.write(Hash.getSha256Ripemd160hash(dataAndSigAsBytes));
                    byte opReturnData[] = outputStream.toByteArray();
                    //TODO should we store the hash in the compensationRequestPayload object?

                    //TODO 1 Btc output (small payment to own compensation receiving address)
                    walletExceptionMightBeCausedByBtCWallet = true;
                    Transaction txWithBtcFee = btcWalletService.completePreparedCompensationRequestTx(issuanceAmount,
                            issuanceAddress,
                            feeTx,
                            opReturnData);
                    walletExceptionMightBeCausedByBtCWallet = false;
                    Transaction signedTx = bsqWalletService.signTx(txWithBtcFee);
                    Coin miningFee = signedTx.getFee();
                    int txSize = signedTx.bitcoinSerialize().length;
                    new Popup<>().headLine(Res.get("dao.compensation.create.confirm"))
                            .confirmation(Res.get("dao.compensation.create.confirm.info",
                                    bsqFormatter.formatCoinWithCode(issuanceAmount),
                                    bsqFormatter.formatCoinWithCode(compensationRequestFee),
                                    btcFormatter.formatCoinWithCode(miningFee),
                                    CoinUtil.getFeePerByte(miningFee, txSize),
                                    (txSize / 1000d)))
                            .actionButtonText(Res.get("shared.yes"))
                            .onAction(() -> {
                                // We need to create another instance, otherwise the tx would trigger an invalid state exception
                                // if it gets committed 2 times
                                // We clone before commit to avoid unwanted side effects
                                final Transaction clonedTransaction = btcWalletService.getClonedTransaction(txWithBtcFee);
                                bsqWalletService.commitTx(txWithBtcFee);
                                btcWalletService.commitTx(clonedTransaction);
                                bsqWalletService.broadcastTx(signedTx, new FutureCallback<Transaction>() {
                                    @Override
                                    public void onSuccess(@Nullable Transaction transaction) {
                                        checkNotNull(transaction, "Transaction must not be null at broadcastTx callback.");
                                        compensationRequestPayload.setTxId(transaction.getHashAsString());
                                        compensationRequestManager.addToP2PNetwork(compensationRequestPayload);
                                        compensationRequestDisplay.clearForm();
                                        new Popup<>().confirmation(Res.get("dao.tx.published.success")).show();
                                    }

                                    @Override
                                    public void onFailure(@NotNull Throwable t) {
                                        log.error(t.toString());
                                        new Popup<>().warning(t.toString()).show();
                                    }
                                });
                            })
                            .closeButtonText(Res.get("shared.cancel"))
                            .show();
                } catch (InsufficientMoneyException e) {
                    BSFormatter formatter = walletExceptionMightBeCausedByBtCWallet ? btcFormatter : bsqFormatter;
                    new Popup<>().warning(Res.get("dao.compensation.create.missingFunds", formatter.formatCoinWithCode(e.missing))).show();
                } catch (IOException | TransactionVerificationException | WalletException e) {
                    log.error(e.toString());
                    e.printStackTrace();
                    new Popup<>().warning(e.toString()).show();
                }
            } else {
                new Popup<>().information(Res.get("popup.warning.notFullyConnected")).show();
=======
            //TODO
            Date startDate = new Date();
            Date endDate = new Date();

            // TODO can be null if we are still not full connected
            nodeAddress = p2PService.getAddress();

            // TODO we neet to wait until all services are initiated before calling the code below
            checkNotNull(nodeAddress, "nodeAddress must not be null");
            CompensationRequestPayload compensationRequestPayload = new CompensationRequestPayload(UUID.randomUUID().toString(),
                    compensationRequestDisplay.nameTextField.getText(),
                    compensationRequestDisplay.titleTextField.getText(),
                    compensationRequestDisplay.categoryTextField.getText(),
                    compensationRequestDisplay.descriptionTextField.getText(),
                    compensationRequestDisplay.linkTextField.getText(),
                    startDate,
                    endDate,
                    btcFormatter.parseToCoin(compensationRequestDisplay.requestedBTCTextField.getText()),
                    compensationRequestDisplay.btcAddressTextField.getText(),
                    nodeAddress,
                    p2pStorageSignaturePubKey
            );

            try (ByteArrayOutputStream outputStream = new ByteArrayOutputStream()) {
                Coin createCompensationRequestFee = feeService.getCreateCompensationRequestFee();
                Transaction preparedSendTx = bsqWalletService.getPreparedBurnFeeTx(createCompensationRequestFee);

                checkArgument(!preparedSendTx.getInputs().isEmpty(), "preparedSendTx inputs must not be empty");

                // We use the key of the first BSQ input for signing the data
                TransactionOutput connectedOutput = preparedSendTx.getInputs().get(0).getConnectedOutput();
                checkNotNull(connectedOutput, "connectedOutput must not be null");
                DeterministicKey bsqKeyPair = bsqWalletService.findKeyFromPubKeyHash(connectedOutput.getScriptPubKey().getPubKeyHash());
                checkNotNull(bsqKeyPair, "bsqKeyPair must not be null");

                // We get the JSON of the object excluding signature and feeTxId
                String payloadAsJson = StringUtils.deleteWhitespace(Utilities.objectToJson(compensationRequestPayload));
                log.error(payloadAsJson);
                // Signs a text message using the standard Bitcoin messaging signing format and returns the signature as a base64
                // encoded string.
                String signature = bsqKeyPair.signMessage(payloadAsJson);
                compensationRequestPayload.setSignature(signature);

                String dataAndSig = payloadAsJson + signature;
                byte[] dataAndSigAsBytes = dataAndSig.getBytes();
                outputStream.write(DaoConstants.OP_RETURN_TYPE_COMPENSATION_REQUEST);
                outputStream.write(Version.COMPENSATION_REQUEST_VERSION);
                outputStream.write(Utils.sha256hash160(dataAndSigAsBytes));
                byte hash[] = outputStream.toByteArray();
                //TODO should we store the hash in the compensationRequestPayload object?


                //TODO 1 Btc output (small payment to own compensation receiving address)
                Transaction txWithBtcFee = btcWalletService.completePreparedBsqTx(preparedSendTx, false, hash);
                Transaction signedTx = bsqWalletService.signTx(txWithBtcFee);
                Coin miningFee = signedTx.getFee();
                int txSize = signedTx.bitcoinSerialize().length;
                new Popup<>().headLine(Res.get("dao.compensation.create.confirm"))
                        .confirmation(Res.get("dao.compensation.create.confirm.info",
                                btcFormatter.formatCoinWithCode(createCompensationRequestFee),
                                btcFormatter.formatCoinWithCode(miningFee),
                                CoinUtil.getFeePerByte(miningFee, txSize),
                                (txSize / 1000d)))
                        .actionButtonText(Res.get("shared.yes"))
                        .onAction(() -> {
                            bsqWalletService.commitTx(txWithBtcFee);
                            // We need to create another instance, otherwise the tx would trigger an invalid state exception
                            // if it gets committed 2 times
                            btcWalletService.commitTx(btcWalletService.getClonedTransaction(txWithBtcFee));

                            bsqWalletService.broadcastTx(signedTx, new FutureCallback<Transaction>() {
                                @Override
                                public void onSuccess(@Nullable Transaction transaction) {
                                    checkNotNull(transaction, "Transaction must not be null at broadcastTx callback.");
                                    compensationRequestPayload.setFeeTxId(transaction.getHashAsString());
                                    compensationRequestManager.addToP2PNetwork(compensationRequestPayload);
                                    compensationRequestDisplay.clearForm();
                                    new Popup<>().confirmation(Res.get("dao.tx.published.success")).show();
                                }

                                @Override
                                public void onFailure(@NotNull Throwable t) {
                                    log.error(t.toString());
                                    new Popup<>().warning(t.toString()).show();
                                }
                            }, 15);
                        })
                        .closeButtonText(Res.get("shared.cancel"))
                        .show();
            } catch (IOException | TransactionVerificationException | WalletException |
                    InsufficientMoneyException | ChangeBelowDustException e) {
                log.error(e.toString());
                e.printStackTrace();
                new Popup<>().warning(e.toString()).show();
>>>>>>> 27d10833
            }
        });
    }

    @Override
    protected void deactivate() {
        createButton.setOnAction(null);
    }
}
<|MERGE_RESOLUTION|>--- conflicted
+++ resolved
@@ -107,7 +107,6 @@
         compensationRequestDisplay.fillWithMock();
 
         createButton.setOnAction(event -> {
-<<<<<<< HEAD
             if (p2PService.isBootstrapped()) {
                 NodeAddress nodeAddress = p2PService.getAddress();
                 checkNotNull(nodeAddress, "nodeAddress must not be null");
@@ -193,61 +192,6 @@
                                         new Popup<>().confirmation(Res.get("dao.tx.published.success")).show();
                                     }
 
-                                    @Override
-                                    public void onFailure(@NotNull Throwable t) {
-                                        log.error(t.toString());
-                                        new Popup<>().warning(t.toString()).show();
-                                    }
-                                });
-                            })
-                            .closeButtonText(Res.get("shared.cancel"))
-                            .show();
-                } catch (InsufficientMoneyException e) {
-                    BSFormatter formatter = walletExceptionMightBeCausedByBtCWallet ? btcFormatter : bsqFormatter;
-                    new Popup<>().warning(Res.get("dao.compensation.create.missingFunds", formatter.formatCoinWithCode(e.missing))).show();
-                } catch (IOException | TransactionVerificationException | WalletException e) {
-                    log.error(e.toString());
-                    e.printStackTrace();
-                    new Popup<>().warning(e.toString()).show();
-                }
-            } else {
-                new Popup<>().information(Res.get("popup.warning.notFullyConnected")).show();
-=======
-            //TODO
-            Date startDate = new Date();
-            Date endDate = new Date();
-
-            // TODO can be null if we are still not full connected
-            nodeAddress = p2PService.getAddress();
-
-            // TODO we neet to wait until all services are initiated before calling the code below
-            checkNotNull(nodeAddress, "nodeAddress must not be null");
-            CompensationRequestPayload compensationRequestPayload = new CompensationRequestPayload(UUID.randomUUID().toString(),
-                    compensationRequestDisplay.nameTextField.getText(),
-                    compensationRequestDisplay.titleTextField.getText(),
-                    compensationRequestDisplay.categoryTextField.getText(),
-                    compensationRequestDisplay.descriptionTextField.getText(),
-                    compensationRequestDisplay.linkTextField.getText(),
-                    startDate,
-                    endDate,
-                    btcFormatter.parseToCoin(compensationRequestDisplay.requestedBTCTextField.getText()),
-                    compensationRequestDisplay.btcAddressTextField.getText(),
-                    nodeAddress,
-                    p2pStorageSignaturePubKey
-            );
-
-            try (ByteArrayOutputStream outputStream = new ByteArrayOutputStream()) {
-                Coin createCompensationRequestFee = feeService.getCreateCompensationRequestFee();
-                Transaction preparedSendTx = bsqWalletService.getPreparedBurnFeeTx(createCompensationRequestFee);
-
-                checkArgument(!preparedSendTx.getInputs().isEmpty(), "preparedSendTx inputs must not be empty");
-
-                // We use the key of the first BSQ input for signing the data
-                TransactionOutput connectedOutput = preparedSendTx.getInputs().get(0).getConnectedOutput();
-                checkNotNull(connectedOutput, "connectedOutput must not be null");
-                DeterministicKey bsqKeyPair = bsqWalletService.findKeyFromPubKeyHash(connectedOutput.getScriptPubKey().getPubKeyHash());
-                checkNotNull(bsqKeyPair, "bsqKeyPair must not be null");
-
                 // We get the JSON of the object excluding signature and feeTxId
                 String payloadAsJson = StringUtils.deleteWhitespace(Utilities.objectToJson(compensationRequestPayload));
                 log.error(payloadAsJson);
@@ -282,7 +226,6 @@
                             // We need to create another instance, otherwise the tx would trigger an invalid state exception
                             // if it gets committed 2 times
                             btcWalletService.commitTx(btcWalletService.getClonedTransaction(txWithBtcFee));
-
                             bsqWalletService.broadcastTx(signedTx, new FutureCallback<Transaction>() {
                                 @Override
                                 public void onSuccess(@Nullable Transaction transaction) {
@@ -298,7 +241,7 @@
                                     log.error(t.toString());
                                     new Popup<>().warning(t.toString()).show();
                                 }
-                            }, 15);
+                            });
                         })
                         .closeButtonText(Res.get("shared.cancel"))
                         .show();
@@ -307,7 +250,6 @@
                 log.error(e.toString());
                 e.printStackTrace();
                 new Popup<>().warning(e.toString()).show();
->>>>>>> 27d10833
             }
         });
     }
