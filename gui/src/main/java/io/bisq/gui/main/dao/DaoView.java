--- conflicted
+++ resolved
@@ -19,6 +19,7 @@
 
 import io.bisq.common.app.DevEnv;
 import io.bisq.common.locale.Res;
+import io.bisq.core.app.BisqEnvironment;
 import io.bisq.gui.Navigation;
 import io.bisq.gui.common.model.Activatable;
 import io.bisq.gui.common.view.*;
@@ -63,11 +64,7 @@
         votingTab.setClosable(false);
         root.getTabs().addAll(compensationTab, votingTab);
 
-<<<<<<< HEAD
-        if (!DevEnv.DAO_PHASE2_ACTIVATED) {
-=======
         if (!BisqEnvironment.isDAOActivatedAndBaseCurrencySupportingBsq() || !DevEnv.DAO_PHASE2_ACTIVATED) {
->>>>>>> 5117fa93
             votingTab.setDisable(true);
             compensationTab.setDisable(true);
         }
