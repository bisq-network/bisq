/*
 * This file is part of bisq.
 *
 * bisq is free software: you can redistribute it and/or modify it
 * under the terms of the GNU Affero General Public License as published by
 * the Free Software Foundation, either version 3 of the License, or (at
 * your option) any later version.
 *
 * bisq is distributed in the hope that it will be useful, but WITHOUT
 * ANY WARRANTY; without even the implied warranty of MERCHANTABILITY or
 * FITNESS FOR A PARTICULAR PURPOSE. See the GNU Affero General Public
 * License for more details.
 *
 * You should have received a copy of the GNU Affero General Public License
 * along with bisq. If not, see <http://www.gnu.org/licenses/>.
 */

package io.bisq.gui.main.portfolio.pendingtrades.steps.buyer;

import io.bisq.common.app.DevEnv;
import io.bisq.common.locale.CurrencyUtil;
import io.bisq.common.locale.Res;
import io.bisq.common.util.Tuple3;
import io.bisq.core.payment.payload.*;
<<<<<<< HEAD
import io.bisq.core.user.PreferencesImpl;
=======
import io.bisq.core.user.DontShowAgainLookup;
>>>>>>> 30df6f97
import io.bisq.gui.components.BusyAnimation;
import io.bisq.gui.components.TextFieldWithCopyIcon;
import io.bisq.gui.components.TitledGroupBg;
import io.bisq.gui.components.paymentmethods.*;
import io.bisq.gui.main.overlays.popups.Popup;
import io.bisq.gui.main.portfolio.pendingtrades.PendingTradesViewModel;
import io.bisq.gui.main.portfolio.pendingtrades.steps.TradeStepView;
import io.bisq.gui.util.Layout;
import javafx.scene.control.Button;
import javafx.scene.control.Label;
import javafx.scene.layout.GridPane;
import org.fxmisc.easybind.EasyBind;
import org.fxmisc.easybind.Subscription;

import static io.bisq.gui.util.FormBuilder.*;

public class BuyerStep2View extends TradeStepView {

    private Button confirmButton;
    private Label statusLabel;
    private BusyAnimation busyAnimation;
    private Subscription tradeStatePropertySubscription;


    ///////////////////////////////////////////////////////////////////////////////////////////
    // Constructor, Initialisation
    ///////////////////////////////////////////////////////////////////////////////////////////

    public BuyerStep2View(PendingTradesViewModel model) {
        super(model);
    }

    @Override
    public void activate() {
        super.activate();
        //TODO we get called twice, check why
        if (tradeStatePropertySubscription == null) {
            tradeStatePropertySubscription = EasyBind.subscribe(trade.stateProperty(), state -> {
                if (trade.isDepositConfirmed() && !trade.isFiatSent()) {
                    showPopup();
                } else if (trade.isFiatSent()) {
                    busyAnimation.stop();
                    switch (state) {
                        case BUYER_CONFIRMED_IN_UI_FIAT_PAYMENT_INITIATED:
                        case BUYER_SENT_FIAT_PAYMENT_INITIATED_MSG:
                            busyAnimation.play();
                            statusLabel.setText(Res.get("shared.sendingConfirmation"));
                            break;
                        case BUYER_SAW_ARRIVED_FIAT_PAYMENT_INITIATED_MSG:
                            statusLabel.setText(Res.get("shared.messageArrived"));
                            break;
                        case BUYER_STORED_IN_MAILBOX_FIAT_PAYMENT_INITIATED_MSG:
                            statusLabel.setText(Res.get("shared.messageStoredInMailbox"));
                            break;
                        case BUYER_SEND_FAILED_FIAT_PAYMENT_INITIATED_MSG:
                            // We get a popup and the trade closed, so we dont need to show anything here
                            break;
                    }
                }
            });
        }
    }

    @Override
    public void deactivate() {
        super.deactivate();

        busyAnimation.stop();

        if (tradeStatePropertySubscription != null) {
            tradeStatePropertySubscription.unsubscribe();
            tradeStatePropertySubscription = null;
        }
    }


    ///////////////////////////////////////////////////////////////////////////////////////////
    // Content
    ///////////////////////////////////////////////////////////////////////////////////////////

    @Override
    protected void addContent() {
        addTradeInfoBlock();

        PaymentAccountPayload paymentAccountPayload = model.dataModel.getSellersPaymentAccountPayload();
        String paymentMethodId = paymentAccountPayload != null ? paymentAccountPayload.getPaymentMethodId() : "";
        TitledGroupBg accountTitledGroupBg = addTitledGroupBg(gridPane, ++gridRow, 1,
                Res.get("portfolio.pending.step2_buyer.startPaymentUsing", Res.get(paymentMethodId)),
                Layout.GROUP_DISTANCE);
        TextFieldWithCopyIcon field = addLabelTextFieldWithCopyIcon(gridPane, gridRow, Res.get("portfolio.pending.step2_buyer.amountToTransfer"),
                model.getFiatVolume(),
                Layout.FIRST_ROW_AND_GROUP_DISTANCE).second;
        field.setCopyWithoutCurrencyPostFix(true);

        switch (paymentMethodId) {
            case PaymentMethod.OK_PAY_ID:
                gridRow = OKPayForm.addFormForBuyer(gridPane, gridRow, paymentAccountPayload);
                break;
            case PaymentMethod.PERFECT_MONEY_ID:
                gridRow = PerfectMoneyForm.addFormForBuyer(gridPane, gridRow, paymentAccountPayload);
                break;
            case PaymentMethod.SEPA_ID:
                gridRow = SepaForm.addFormForBuyer(gridPane, gridRow, paymentAccountPayload);
                break;
            case PaymentMethod.FASTER_PAYMENTS_ID:
                gridRow = FasterPaymentsForm.addFormForBuyer(gridPane, gridRow, paymentAccountPayload);
                break;
            case PaymentMethod.NATIONAL_BANK_ID:
                gridRow = NationalBankForm.addFormForBuyer(gridPane, gridRow, paymentAccountPayload);
                break;
            case PaymentMethod.SAME_BANK_ID:
                gridRow = SameBankForm.addFormForBuyer(gridPane, gridRow, paymentAccountPayload);
                break;
            case PaymentMethod.SPECIFIC_BANKS_ID:
                gridRow = SpecificBankForm.addFormForBuyer(gridPane, gridRow, paymentAccountPayload);
                break;
            case PaymentMethod.SWISH_ID:
                gridRow = SwishForm.addFormForBuyer(gridPane, gridRow, paymentAccountPayload);
                break;
            case PaymentMethod.ALI_PAY_ID:
                gridRow = AliPayForm.addFormForBuyer(gridPane, gridRow, paymentAccountPayload);
                break;
            case PaymentMethod.CLEAR_X_CHANGE_ID:
                gridRow = ClearXchangeForm.addFormForBuyer(gridPane, gridRow, paymentAccountPayload);
                break;
            case PaymentMethod.CHASE_QUICK_PAY_ID:
                gridRow = ChaseQuickPayForm.addFormForBuyer(gridPane, gridRow, paymentAccountPayload);
                break;
            case PaymentMethod.INTERAC_E_TRANSFER_ID:
                gridRow = InteracETransferForm.addFormForBuyer(gridPane, gridRow, paymentAccountPayload);
                break;
            case PaymentMethod.US_POSTAL_MONEY_ORDER_ID:
                gridRow = USPostalMoneyOrderForm.addFormForBuyer(gridPane, gridRow, paymentAccountPayload);
                break;
            case PaymentMethod.CASH_DEPOSIT_ID:
                gridRow = CashDepositForm.addFormForBuyer(gridPane, gridRow, paymentAccountPayload);
                break;
            case PaymentMethod.BLOCK_CHAINS_ID:
                String labelTitle = Res.get("portfolio.pending.step2_buyer.sellersAddress",
<<<<<<< HEAD
                        CurrencyUtil.getNameByCode(trade.getOffer().getCurrencyCode(),
                                PreferencesImpl.getDefaultLocale()));
=======
                        CurrencyUtil.getNameByCode(trade.getOffer().getCurrencyCode()));
>>>>>>> 30df6f97
                gridRow = CryptoCurrencyForm.addFormForBuyer(gridPane, gridRow, paymentAccountPayload, labelTitle);
                break;
            default:
                log.error("Not supported PaymentMethod: " + paymentMethodId);
        }

        if (!(paymentAccountPayload instanceof CryptoCurrencyAccountPayload))
            addLabelTextFieldWithCopyIcon(gridPane, ++gridRow,
                    Res.getWithCol("shared.reasonForPayment"), model.dataModel.getReference());

        GridPane.setRowSpan(accountTitledGroupBg, gridRow - 3);

        Tuple3<Button, BusyAnimation, Label> tuple3 = addButtonBusyAnimationLabelAfterGroup(gridPane, ++gridRow,
                Res.get("portfolio.pending.step2_buyer.paymentStarted"));
        confirmButton = tuple3.first;
        confirmButton.setOnAction(e -> onPaymentStarted());
        busyAnimation = tuple3.second;
        statusLabel = tuple3.third;
    }


    ///////////////////////////////////////////////////////////////////////////////////////////
    // Warning
    ///////////////////////////////////////////////////////////////////////////////////////////

    @Override
    protected String getWarningText() {
        setWarningHeadline();
        return Res.get("portfolio.pending.step2_buyer.warn",
                model.dataModel.getCurrencyCode(),
                model.getDateForOpenDispute());
    }


    ///////////////////////////////////////////////////////////////////////////////////////////
    // Dispute
    ///////////////////////////////////////////////////////////////////////////////////////////

    @Override
    protected String getOpenForDisputeText() {
        return Res.get("portfolio.pending.step2_buyer.openForDispute");
    }

    @Override
    protected void applyOnDisputeOpened() {
        confirmButton.setDisable(true);
    }


    ///////////////////////////////////////////////////////////////////////////////////////////
    // UI Handlers
    ///////////////////////////////////////////////////////////////////////////////////////////

    private void onPaymentStarted() {
        if (model.p2PService.isBootstrapped()) {
            if (model.dataModel.getSellersPaymentAccountPayload() instanceof CashDepositAccountPayload) {
                String key = "confirmPaperReceiptSent";
<<<<<<< HEAD
                if (!DevEnv.DEV_MODE && preferences.showAgain(key)) {
                    Popup popup = new Popup(preferences);
=======
                if (!DevEnv.DEV_MODE && DontShowAgainLookup.showAgain(key)) {
                    Popup popup = new Popup();
>>>>>>> 30df6f97
                    popup.headLine(Res.get("portfolio.pending.step2_buyer.paperReceipt.headline"))
                            .feedback(Res.get("portfolio.pending.step2_buyer.paperReceipt.msg"))
                            .onAction(this::showConfirmPaymentStartedPopup)
                            .closeButtonText(Res.get("shared.no"))
                            .onClose(popup::hide)
                            .dontShowAgainId(key)
                            .show();
                } else {
                    showConfirmPaymentStartedPopup();
                }
            } else {
                showConfirmPaymentStartedPopup();
            }
        } else {
            new Popup(preferences).information(Res.get("popup.warning.notFullyConnected")).show();
        }
    }

    private void showConfirmPaymentStartedPopup() {
        String key = "confirmPaymentStarted";
<<<<<<< HEAD
        if (!DevEnv.DEV_MODE && preferences.showAgain(key)) {
            Popup popup = new Popup(preferences);
            popup.headLine(Res.get("portfolio.pending.step2_buyer.confirmStart.headline"))
                    .confirmation(Res.get("portfolio.pending.step2_buyer.confirmStart.msg",
                            CurrencyUtil.getNameByCode(trade.getOffer().getCurrencyCode(),
                                    PreferencesImpl.getDefaultLocale())))
=======
        if (!DevEnv.DEV_MODE && DontShowAgainLookup.showAgain(key)) {
            Popup popup = new Popup();
            popup.headLine(Res.get("portfolio.pending.step2_buyer.confirmStart.headline"))
                    .confirmation(Res.get("portfolio.pending.step2_buyer.confirmStart.msg",
                            CurrencyUtil.getNameByCode(trade.getOffer().getCurrencyCode())))
>>>>>>> 30df6f97
                    .width(700)
                    .actionButtonText(Res.get("portfolio.pending.step2_buyer.confirmStart.yes"))
                    .onAction(this::confirmPaymentStarted)
                    .closeButtonText(Res.get("shared.no"))
                    .onClose(popup::hide)
                    .dontShowAgainId(key)
                    .show();
        } else {
            confirmPaymentStarted();
        }
    }

    private void confirmPaymentStarted() {
        confirmButton.setDisable(true);
        model.dataModel.onPaymentStarted(() -> {
            // In case the first send failed we got the support button displayed.
            // If it succeeds at a second try we remove the support button again.
            //TODO check for support. in case of a dispute we dont want to hide the button
            //if (notificationGroup != null)
            //   notificationGroup.setButtonVisible(false);
        }, errorMessage -> {
            confirmButton.setDisable(false);
            busyAnimation.stop();
            new Popup(preferences).warning(Res.get("popup.warning.sendMsgFailed")).show();
        });
    }

    private void showPopup() {
        PaymentAccountPayload paymentAccountPayload = model.dataModel.getSellersPaymentAccountPayload();
        if (paymentAccountPayload != null) {
            String paymentDetailsForTradePopup = paymentAccountPayload.getPaymentDetailsForTradePopup();
            String key = "startPayment" + trade.getId();
            String message = Res.get("portfolio.pending.step2.confReached");
            String copyPaste = Res.get("portfolio.pending.step2_buyer.copyPaste");
            String refTextWarn = Res.get("portfolio.pending.step2_buyer.refTextWarn");
            String accountDetails = Res.get("portfolio.pending.step2_buyer.accountDetails");
            String tradeId = Res.get("portfolio.pending.step2_buyer.tradeId");
            String assign = Res.get("portfolio.pending.step2_buyer.assign");
            String fees = Res.get("portfolio.pending.step2_buyer.fees");
            String id = trade.getShortId();
            String amount = model.btcFormatter.formatVolumeWithCode(trade.getTradeVolume());
            if (paymentAccountPayload instanceof CryptoCurrencyAccountPayload)
                message += Res.get("portfolio.pending.step2_buyer.altcoin",
<<<<<<< HEAD
                        CurrencyUtil.getNameByCode(trade.getOffer().getCurrencyCode(), PreferencesImpl.getDefaultLocale()),
=======
                        CurrencyUtil.getNameByCode(trade.getOffer().getCurrencyCode()),
>>>>>>> 30df6f97
                        amount) +
                        accountDetails +
                        paymentDetailsForTradePopup + ".\n\n" +
                        copyPaste;
            else if (paymentAccountPayload instanceof CashDepositAccountPayload)
                message += Res.get("portfolio.pending.step2_buyer.cash",
                        amount) +
                        accountDetails +
                        paymentDetailsForTradePopup + ".\n" +
                        copyPaste + "\n\n" +
                        tradeId + id +
                        assign +
                        refTextWarn + "\n\n" +
                        fees + "\n\n" +
                        Res.get("portfolio.pending.step2_buyer.cash.extra");
            else if (paymentAccountPayload instanceof USPostalMoneyOrderAccountPayload)
                message += Res.get("portfolio.pending.step2_buyer.postal", amount) +
                        accountDetails +
                        paymentDetailsForTradePopup + ".\n" +
                        copyPaste + "\n\n" +
                        tradeId + id +
                        assign +
                        refTextWarn;
            else
                message += Res.get("portfolio.pending.step2_buyer.bank", amount) +
                        accountDetails +
                        paymentDetailsForTradePopup + ".\n" +
                        copyPaste + "\n\n" +
                        tradeId + id +
                        assign +
                        refTextWarn + "\n\n" +
                        fees;

<<<<<<< HEAD
            if (!DevEnv.DEV_MODE && preferences.showAgain(key)) {
                preferences.dontShowAgain(key, true);
                new Popup(preferences).headLine(Res.get("popup.attention.forTradeWithId", id))
=======
            if (!DevEnv.DEV_MODE && DontShowAgainLookup.showAgain(key)) {
                DontShowAgainLookup.dontShowAgain(key, true);
                new Popup().headLine(Res.get("popup.attention.forTradeWithId", id))
>>>>>>> 30df6f97
                        .attention(message)
                        .show();
            }
        }
    }
}<|MERGE_RESOLUTION|>--- conflicted
+++ resolved
@@ -22,11 +22,8 @@
 import io.bisq.common.locale.Res;
 import io.bisq.common.util.Tuple3;
 import io.bisq.core.payment.payload.*;
-<<<<<<< HEAD
+import io.bisq.core.user.DontShowAgainLookup;
 import io.bisq.core.user.PreferencesImpl;
-=======
-import io.bisq.core.user.DontShowAgainLookup;
->>>>>>> 30df6f97
 import io.bisq.gui.components.BusyAnimation;
 import io.bisq.gui.components.TextFieldWithCopyIcon;
 import io.bisq.gui.components.TitledGroupBg;
@@ -166,12 +163,7 @@
                 break;
             case PaymentMethod.BLOCK_CHAINS_ID:
                 String labelTitle = Res.get("portfolio.pending.step2_buyer.sellersAddress",
-<<<<<<< HEAD
-                        CurrencyUtil.getNameByCode(trade.getOffer().getCurrencyCode(),
-                                PreferencesImpl.getDefaultLocale()));
-=======
                         CurrencyUtil.getNameByCode(trade.getOffer().getCurrencyCode()));
->>>>>>> 30df6f97
                 gridRow = CryptoCurrencyForm.addFormForBuyer(gridPane, gridRow, paymentAccountPayload, labelTitle);
                 break;
             default:
@@ -229,13 +221,8 @@
         if (model.p2PService.isBootstrapped()) {
             if (model.dataModel.getSellersPaymentAccountPayload() instanceof CashDepositAccountPayload) {
                 String key = "confirmPaperReceiptSent";
-<<<<<<< HEAD
-                if (!DevEnv.DEV_MODE && preferences.showAgain(key)) {
+                if (!DevEnv.DEV_MODE && DontShowAgainLookup.showAgain(key)) {
                     Popup popup = new Popup(preferences);
-=======
-                if (!DevEnv.DEV_MODE && DontShowAgainLookup.showAgain(key)) {
-                    Popup popup = new Popup();
->>>>>>> 30df6f97
                     popup.headLine(Res.get("portfolio.pending.step2_buyer.paperReceipt.headline"))
                             .feedback(Res.get("portfolio.pending.step2_buyer.paperReceipt.msg"))
                             .onAction(this::showConfirmPaymentStartedPopup)
@@ -256,20 +243,11 @@
 
     private void showConfirmPaymentStartedPopup() {
         String key = "confirmPaymentStarted";
-<<<<<<< HEAD
-        if (!DevEnv.DEV_MODE && preferences.showAgain(key)) {
+        if (!DevEnv.DEV_MODE && DontShowAgainLookup.showAgain(key)) {
             Popup popup = new Popup(preferences);
             popup.headLine(Res.get("portfolio.pending.step2_buyer.confirmStart.headline"))
                     .confirmation(Res.get("portfolio.pending.step2_buyer.confirmStart.msg",
-                            CurrencyUtil.getNameByCode(trade.getOffer().getCurrencyCode(),
-                                    PreferencesImpl.getDefaultLocale())))
-=======
-        if (!DevEnv.DEV_MODE && DontShowAgainLookup.showAgain(key)) {
-            Popup popup = new Popup();
-            popup.headLine(Res.get("portfolio.pending.step2_buyer.confirmStart.headline"))
-                    .confirmation(Res.get("portfolio.pending.step2_buyer.confirmStart.msg",
                             CurrencyUtil.getNameByCode(trade.getOffer().getCurrencyCode())))
->>>>>>> 30df6f97
                     .width(700)
                     .actionButtonText(Res.get("portfolio.pending.step2_buyer.confirmStart.yes"))
                     .onAction(this::confirmPaymentStarted)
@@ -313,11 +291,7 @@
             String amount = model.btcFormatter.formatVolumeWithCode(trade.getTradeVolume());
             if (paymentAccountPayload instanceof CryptoCurrencyAccountPayload)
                 message += Res.get("portfolio.pending.step2_buyer.altcoin",
-<<<<<<< HEAD
-                        CurrencyUtil.getNameByCode(trade.getOffer().getCurrencyCode(), PreferencesImpl.getDefaultLocale()),
-=======
                         CurrencyUtil.getNameByCode(trade.getOffer().getCurrencyCode()),
->>>>>>> 30df6f97
                         amount) +
                         accountDetails +
                         paymentDetailsForTradePopup + ".\n\n" +
@@ -351,15 +325,9 @@
                         refTextWarn + "\n\n" +
                         fees;
 
-<<<<<<< HEAD
-            if (!DevEnv.DEV_MODE && preferences.showAgain(key)) {
-                preferences.dontShowAgain(key, true);
-                new Popup(preferences).headLine(Res.get("popup.attention.forTradeWithId", id))
-=======
             if (!DevEnv.DEV_MODE && DontShowAgainLookup.showAgain(key)) {
                 DontShowAgainLookup.dontShowAgain(key, true);
-                new Popup().headLine(Res.get("popup.attention.forTradeWithId", id))
->>>>>>> 30df6f97
+                new Popup(preferences).headLine(Res.get("popup.attention.forTradeWithId", id))
                         .attention(message)
                         .show();
             }
