--- conflicted
+++ resolved
@@ -1,10 +1,6 @@
 package io.bisq.gui.main.overlays.editor;
 
-<<<<<<< HEAD
-import com.google.inject.Inject;
-=======
 import io.bisq.common.GlobalSettings;
->>>>>>> 30df6f97
 import io.bisq.common.locale.Res;
 import io.bisq.core.alert.PrivateNotificationManager;
 import io.bisq.core.offer.Offer;
@@ -46,10 +42,8 @@
 
 @Slf4j
 public class PeerInfoWithTagEditor extends Overlay<PeerInfoWithTagEditor> {
-    private final Preferences preferences;
     private InputTextField inputTextField;
     private Point2D position;
-
     private static PeerInfoWithTagEditor INSTANCE;
     private Consumer<String> saveHandler;
     private String hostName;
@@ -62,10 +56,7 @@
 
 
     public PeerInfoWithTagEditor(PrivateNotificationManager privateNotificationManager, Offer offer, Preferences preferences) {
-<<<<<<< HEAD
         super(preferences);
-=======
->>>>>>> 30df6f97
         this.privateNotificationManager = privateNotificationManager;
         this.offer = offer;
         this.preferences = preferences;
@@ -192,11 +183,7 @@
 
     @Override
     protected void animateHide(Runnable onFinishedHandler) {
-<<<<<<< HEAD
-        if (preferences.getUseAnimations()) {
-=======
         if (GlobalSettings.getUseAnimations()) {
->>>>>>> 30df6f97
             double duration = getDuration(300);
             Interpolator interpolator = Interpolator.SPLINE(0.25, 0.1, 0.25, 1);
 
@@ -228,11 +215,7 @@
 
     @Override
     protected void animateDisplay() {
-<<<<<<< HEAD
-        if (preferences.getUseAnimations()) {
-=======
         if (GlobalSettings.getUseAnimations()) {
->>>>>>> 30df6f97
             double startY = -160;
             double duration = getDuration(400);
             Interpolator interpolator = Interpolator.SPLINE(0.25, 0.1, 0.25, 1);
