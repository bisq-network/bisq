/*
 * This file is part of bisq.
 *
 * bisq is free software: you can redistribute it and/or modify it
 * under the terms of the GNU Affero General Public License as published by
 * the Free Software Foundation, either version 3 of the License, or (at
 * your option) any later version.
 *
 * bisq is distributed in the hope that it will be useful, but WITHOUT
 * ANY WARRANTY; without even the implied warranty of MERCHANTABILITY or
 * FITNESS FOR A PARTICULAR PURPOSE. See the GNU Affero General Public
 * License for more details.
 *
 * You should have received a copy of the GNU Affero General Public License
 * along with bisq. If not, see <http://www.gnu.org/licenses/>.
 */

package io.bisq.gui.main;

import com.google.inject.Inject;
import io.bisq.common.Clock;
import io.bisq.common.GlobalSettings;
import io.bisq.common.Timer;
import io.bisq.common.UserThread;
import io.bisq.common.app.DevEnv;
import io.bisq.common.app.Log;
import io.bisq.common.app.Version;
import io.bisq.common.crypto.CryptoException;
import io.bisq.common.crypto.KeyRing;
import io.bisq.common.crypto.SealedAndSigned;
import io.bisq.common.locale.CurrencyUtil;
import io.bisq.common.locale.Res;
import io.bisq.common.locale.TradeCurrency;
import io.bisq.core.alert.Alert;
import io.bisq.core.alert.AlertManager;
import io.bisq.core.alert.PrivateNotificationManager;
import io.bisq.core.alert.PrivateNotificationPayload;
import io.bisq.core.arbitration.ArbitratorManager;
import io.bisq.core.arbitration.Dispute;
import io.bisq.core.arbitration.DisputeManager;
import io.bisq.core.btc.AddressEntry;
import io.bisq.core.btc.listeners.BalanceListener;
import io.bisq.core.btc.wallet.BtcWalletService;
import io.bisq.core.btc.wallet.WalletsManager;
import io.bisq.core.btc.wallet.WalletsSetup;
import io.bisq.core.dao.DaoManager;
import io.bisq.core.filter.FilterManager;
import io.bisq.core.offer.OpenOffer;
import io.bisq.core.offer.OpenOfferManager;
import io.bisq.core.payment.CryptoCurrencyAccount;
import io.bisq.core.payment.OKPayAccount;
import io.bisq.core.payment.PaymentAccount;
import io.bisq.core.provider.fee.FeeService;
import io.bisq.core.provider.price.MarketPrice;
import io.bisq.core.provider.price.PriceFeedService;
import io.bisq.core.trade.Trade;
import io.bisq.core.trade.TradeManager;
import io.bisq.core.user.DontShowAgainLookup;
import io.bisq.core.user.Preferences;
import io.bisq.core.user.PreferencesImpl;
import io.bisq.core.user.User;
import io.bisq.gui.common.model.ViewModel;
import io.bisq.gui.components.BalanceWithConfirmationTextField;
import io.bisq.gui.components.TxIdTextField;
import io.bisq.gui.main.overlays.notifications.NotificationCenter;
import io.bisq.gui.main.overlays.popups.Popup;
import io.bisq.gui.main.overlays.windows.DisplayAlertMessageWindow;
import io.bisq.gui.main.overlays.windows.TacWindow;
import io.bisq.gui.main.overlays.windows.WalletPasswordWindow;
import io.bisq.gui.util.BSFormatter;
import io.bisq.network.crypto.DecryptedDataTuple;
import io.bisq.network.crypto.EncryptionService;
import io.bisq.network.p2p.P2PService;
import io.bisq.network.p2p.P2PServiceListener;
import io.bisq.network.p2p.network.CloseConnectionReason;
import io.bisq.network.p2p.network.Connection;
import io.bisq.network.p2p.network.ConnectionListener;
import io.bisq.network.p2p.peers.keepalive.messages.Ping;
import javafx.beans.property.*;
import javafx.beans.value.ChangeListener;
import javafx.collections.FXCollections;
import javafx.collections.ListChangeListener;
import javafx.collections.ObservableList;
import javafx.collections.SetChangeListener;
import org.bitcoinj.core.Address;
import org.bitcoinj.core.Coin;
import org.bitcoinj.core.Transaction;
import org.bitcoinj.store.BlockStoreException;
import org.fxmisc.easybind.EasyBind;
import org.fxmisc.easybind.Subscription;
import org.fxmisc.easybind.monadic.MonadicBinding;
import org.slf4j.Logger;
import org.slf4j.LoggerFactory;

import javax.annotation.Nullable;
import java.security.Security;
import java.util.*;
import java.util.concurrent.TimeUnit;
import java.util.concurrent.TimeoutException;
import java.util.stream.Collectors;

public class MainViewModel implements ViewModel {
    private static final Logger log = LoggerFactory.getLogger(MainViewModel.class);

    private final WalletsManager walletsManager;
    private final WalletsSetup walletsSetup;
    private final BtcWalletService btcWalletService;
    private final ArbitratorManager arbitratorManager;
    private final P2PService p2PService;
    private final TradeManager tradeManager;
    private final OpenOfferManager openOfferManager;
    private final DisputeManager disputeManager;
    private final Preferences preferences;
    private final AlertManager alertManager;
    private final PrivateNotificationManager privateNotificationManager;
    @SuppressWarnings("unused")
    private final FilterManager filterManager;
    private final WalletPasswordWindow walletPasswordWindow;
    private final NotificationCenter notificationCenter;
    private final TacWindow tacWindow;
    private final Clock clock;
    private final FeeService feeService;
    private final DaoManager daoManager;
    private EncryptionService encryptionService;
    private final KeyRing keyRing;
    private final BSFormatter formatter;

    // BTC network
    final StringProperty btcInfo = new SimpleStringProperty(Res.get("mainView.footer.btcInfo.initializing"));
    final DoubleProperty btcSyncProgress = new SimpleDoubleProperty(DevEnv.STRESS_TEST_MODE ? 0 : -1);
    final StringProperty walletServiceErrorMsg = new SimpleStringProperty();
    final StringProperty btcSplashSyncIconId = new SimpleStringProperty();
    final StringProperty marketPriceCurrencyCode = new SimpleStringProperty("");
    final ObjectProperty<PriceFeedComboBoxItem> selectedPriceFeedComboBoxItemProperty = new SimpleObjectProperty<>();
    final BooleanProperty isFiatCurrencyPriceFeedSelected = new SimpleBooleanProperty(true);
    final BooleanProperty isCryptoCurrencyPriceFeedSelected = new SimpleBooleanProperty(false);
    final StringProperty availableBalance = new SimpleStringProperty();
    final StringProperty reservedBalance = new SimpleStringProperty();
    final StringProperty lockedBalance = new SimpleStringProperty();
    private MonadicBinding<String> btcInfoBinding;

    private final StringProperty marketPrice = new SimpleStringProperty(Res.get("shared.na"));

    // P2P network
    final StringProperty p2PNetworkInfo = new SimpleStringProperty();
    private MonadicBinding<String> p2PNetworkInfoBinding;
    final BooleanProperty splashP2PNetworkAnimationVisible = new SimpleBooleanProperty(true);
    final StringProperty p2pNetworkWarnMsg = new SimpleStringProperty();
    final StringProperty p2PNetworkIconId = new SimpleStringProperty();
    final BooleanProperty bootstrapComplete = new SimpleBooleanProperty();
    final BooleanProperty showAppScreen = new SimpleBooleanProperty();
    final StringProperty numPendingTradesAsString = new SimpleStringProperty();
    final BooleanProperty showPendingTradesNotification = new SimpleBooleanProperty();
    final StringProperty numOpenDisputesAsString = new SimpleStringProperty();
    final BooleanProperty showOpenDisputesNotification = new SimpleBooleanProperty();
    private final BooleanProperty isSplashScreenRemoved = new SimpleBooleanProperty();
    private final String btcNetworkAsString;
    final StringProperty p2pNetworkLabelId = new SimpleStringProperty("footer-pane");

    private MonadicBinding<Boolean> allServicesDone, tradesAndUIReady;
    final PriceFeedService priceFeedService;
    private final User user;
    private int numBtcPeers = 0;
    private Timer checkNumberOfBtcPeersTimer;
    private Timer checkNumberOfP2pNetworkPeersTimer;
    private final Map<String, Subscription> disputeIsClosedSubscriptionsMap = new HashMap<>();
    final ObservableList<PriceFeedComboBoxItem> priceFeedComboBoxItems = FXCollections.observableArrayList();
    private MonadicBinding<String> marketPriceBinding;
    @SuppressWarnings("unused")
    private Subscription priceFeedAllLoadedSubscription;
    private Popup startupTimeoutPopup;
    private BooleanProperty p2pNetWorkReady;
    private final BooleanProperty walletInitialized = new SimpleBooleanProperty();


    ///////////////////////////////////////////////////////////////////////////////////////////
    // Constructor
    ///////////////////////////////////////////////////////////////////////////////////////////

    @SuppressWarnings("WeakerAccess")
    @Inject
    public MainViewModel(WalletsManager walletsManager, WalletsSetup walletsSetup,
                         BtcWalletService btcWalletService, PriceFeedService priceFeedService,
                         ArbitratorManager arbitratorManager, P2PService p2PService, TradeManager tradeManager,
                         OpenOfferManager openOfferManager, DisputeManager disputeManager, Preferences preferences,
                         User user, AlertManager alertManager, PrivateNotificationManager privateNotificationManager,
                         FilterManager filterManager, WalletPasswordWindow walletPasswordWindow,
                         NotificationCenter notificationCenter, TacWindow tacWindow, Clock clock, FeeService feeService,
                         DaoManager daoManager, EncryptionService encryptionService,
                         KeyRing keyRing,
                         BSFormatter formatter) {
        this.walletsManager = walletsManager;
        this.walletsSetup = walletsSetup;
        this.btcWalletService = btcWalletService;
        this.priceFeedService = priceFeedService;
        this.user = user;
        this.arbitratorManager = arbitratorManager;
        this.p2PService = p2PService;
        this.tradeManager = tradeManager;
        this.openOfferManager = openOfferManager;
        this.disputeManager = disputeManager;
        this.preferences = preferences;
        this.alertManager = alertManager;
        this.privateNotificationManager = privateNotificationManager;
        this.filterManager = filterManager; // Reference so it's initialized and eventListener gets registered
        this.walletPasswordWindow = walletPasswordWindow;
        this.notificationCenter = notificationCenter;
        this.tacWindow = tacWindow;
        this.clock = clock;
        this.feeService = feeService;
        this.daoManager = daoManager;
        this.encryptionService = encryptionService;
        this.keyRing = keyRing;
        this.formatter = formatter;

        btcNetworkAsString = Res.get(preferences.getBitcoinNetwork().name()) +
                (preferences.getUseTorForBitcoinJ() ? (" " + Res.get("mainView.footer.usingTor")) : "");

        TxIdTextField.setPreferences(preferences);

        // TODO
        TxIdTextField.setWalletService(btcWalletService);
        BalanceWithConfirmationTextField.setWalletService(btcWalletService);
    }


    ///////////////////////////////////////////////////////////////////////////////////////////
    // API
    ///////////////////////////////////////////////////////////////////////////////////////////

    public void start() {
        checkCryptoSetup();
    }

    private void startBasicServices() {
        Log.traceCall();

        UserThread.runAfter(tacWindow::showIfNeeded, 2);

        ChangeListener<Boolean> walletInitializedListener = (observable, oldValue, newValue) -> {
            if (newValue && !p2pNetWorkReady.get())
                showStartupTimeoutPopup();
        };

        Timer startupTimeout = UserThread.runAfter(() -> {
            log.warn("startupTimeout called");
            if (walletsManager.areWalletsEncrypted())
                walletInitialized.addListener(walletInitializedListener);
            else
                showStartupTimeoutPopup();
        }, 4, TimeUnit.MINUTES);

        p2pNetWorkReady = initP2PNetwork();

        // We only init wallet service here if not using Tor for bitcoinj.
        // When using Tor, wallet init must be deferred until Tor is ready.
        if (!preferences.getUseTorForBitcoinJ())
            initWalletService();

        // need to store it to not get garbage collected
        allServicesDone = EasyBind.combine(walletInitialized, p2pNetWorkReady, (a, b) -> a && b);
        allServicesDone.subscribe((observable, oldValue, newValue) -> {
            if (newValue) {
                startupTimeout.stop();
                walletInitialized.removeListener(walletInitializedListener);
                onBasicServicesInitialized();
                if (startupTimeoutPopup != null)
                    startupTimeoutPopup.hide();
            }
        });
    }

    private void showStartupTimeoutPopup() {
        MainView.blur();
        String details;
        if (!walletInitialized.get()) {
            details = Res.get("popup.warning.cannotConnectAtStartup", "bitcoin");
        } else if (!p2pNetWorkReady.get()) {
            details = Res.get("popup.warning.cannotConnectAtStartup", Res.get("shared.P2P"));
        } else {
            log.error("Startup timeout with unknown problem.");
            details = Res.get("popup.warning.unknownProblemAtStartup");
        }
        startupTimeoutPopup = new Popup(preferences);
        startupTimeoutPopup.warning(Res.get("popup.warning.startupFailed.timeout", details))
                .useShutDownButton()
                .show();
    }


    ///////////////////////////////////////////////////////////////////////////////////////////
    // Initialisation
    ///////////////////////////////////////////////////////////////////////////////////////////

    private BooleanProperty initP2PNetwork() {
        Log.traceCall();
        StringProperty bootstrapState = new SimpleStringProperty();
        StringProperty bootstrapWarning = new SimpleStringProperty();
        BooleanProperty hiddenServicePublished = new SimpleBooleanProperty();
        BooleanProperty initialP2PNetworkDataReceived = new SimpleBooleanProperty();

        p2PNetworkInfoBinding = EasyBind.combine(bootstrapState, bootstrapWarning, p2PService.getNumConnectedPeers(), hiddenServicePublished, initialP2PNetworkDataReceived,
                (state, warning, numPeers, hiddenService, dataReceived) -> {
                    String result = "";
                    int peers = (int) numPeers;
                    if (warning != null && peers == 0) {
                        result = warning;
                    } else {
                        String p2pInfo = Res.get("mainView.footer.p2pInfo", numPeers);
                        if (dataReceived && hiddenService) {
                            result = p2pInfo;
                        } else if (peers == 0)
                            result = state;
                        else
                            result = state + " / " + p2pInfo;
                    }
                    return result;
                });
        p2PNetworkInfoBinding.subscribe((observable, oldValue, newValue) -> {
            p2PNetworkInfo.set(newValue);
        });

        bootstrapState.set(Res.get("mainView.bootstrapState.connectionToTorNetwork"));

        p2PService.getNetworkNode().addConnectionListener(new ConnectionListener() {
            @Override
            public void onConnection(Connection connection) {
            }

            @Override
            public void onDisconnect(CloseConnectionReason closeConnectionReason, Connection connection) {
                // We only check at seed nodes as they are running the latest version
                // Other disconnects might be caused by peers running an older version
                if (connection.getPeerType() == Connection.PeerType.SEED_NODE &&
                        closeConnectionReason == CloseConnectionReason.RULE_VIOLATION) {
                    log.warn("RULE_VIOLATION onDisconnect closeConnectionReason=" + closeConnectionReason);
                    log.warn("RULE_VIOLATION onDisconnect connection=" + connection);
                }
            }

            @Override
            public void onError(Throwable throwable) {
            }
        });

        final BooleanProperty p2pNetworkInitialized = new SimpleBooleanProperty();
        p2PService.start(new P2PServiceListener() {
            @Override
            public void onTorNodeReady() {
                bootstrapState.set(Res.get("mainView.bootstrapState.torNodeCreated"));
                p2PNetworkIconId.set("image-connection-tor");

                if (preferences.getUseTorForBitcoinJ())
                    initWalletService();
            }

            @Override
            public void onHiddenServicePublished() {
                hiddenServicePublished.set(true);
                bootstrapState.set(Res.get("mainView.bootstrapState.hiddenServicePublished"));
            }

            @Override
            public void onRequestingDataCompleted() {
                initialP2PNetworkDataReceived.set(true);
                bootstrapState.set(Res.get("mainView.bootstrapState.initialDataReceived"));
                splashP2PNetworkAnimationVisible.set(false);
                p2pNetworkInitialized.set(true);
            }

            @Override
            public void onNoSeedNodeAvailable() {
                if (p2PService.getNumConnectedPeers().get() == 0)
                    bootstrapWarning.set(Res.get("mainView.bootstrapWarning.noSeedNodesAvailable"));
                else
                    bootstrapWarning.set(null);

                splashP2PNetworkAnimationVisible.set(false);
                p2pNetworkInitialized.set(true);
            }

            @Override
            public void onNoPeersAvailable() {
                if (p2PService.getNumConnectedPeers().get() == 0) {
                    p2pNetworkWarnMsg.set(Res.get("mainView.p2pNetworkWarnMsg.noNodesAvailable"));
                    bootstrapWarning.set(Res.get("mainView.bootstrapWarning.noNodesAvailable"));
                    p2pNetworkLabelId.set("splash-error-state-msg");
                } else {
                    bootstrapWarning.set(null);
                    p2pNetworkLabelId.set("footer-pane");
                }
                splashP2PNetworkAnimationVisible.set(false);
                p2pNetworkInitialized.set(true);
            }

            @Override
            public void onBootstrapComplete() {
                splashP2PNetworkAnimationVisible.set(false);
                bootstrapComplete.set(true);
            }

            @Override
            public void onSetupFailed(Throwable throwable) {
                p2pNetworkWarnMsg.set(Res.get("mainView.p2pNetworkWarnMsg.connectionToP2PFailed", throwable.getMessage()));
                splashP2PNetworkAnimationVisible.set(false);
                bootstrapWarning.set(Res.get("mainView.bootstrapWarning.bootstrappingToP2PFailed"));
                p2pNetworkLabelId.set("splash-error-state-msg");
            }
        });

        return p2pNetworkInitialized;
    }

    private void initWalletService() {
        Log.traceCall();
        ObjectProperty<Throwable> walletServiceException = new SimpleObjectProperty<>();
        btcInfoBinding = EasyBind.combine(walletsSetup.downloadPercentageProperty(), walletsSetup.numPeersProperty(), walletServiceException,
                (downloadPercentage, numPeers, exception) -> {
                    String result = "";
                    if (exception == null) {
                        double percentage = (double) downloadPercentage;
                        int peers = (int) numPeers;
                        btcSyncProgress.set(percentage);
                        if (percentage == 1) {
                            result = Res.get("mainView.footer.btcInfo",
                                    peers,
                                    Res.get("mainView.footer.btcInfo.synchronizedWith"),
                                    btcNetworkAsString);
                            btcSplashSyncIconId.set("image-connection-synced");
                        } else if (percentage > 0.0) {
                            result = Res.get("mainView.footer.btcInfo",
                                    peers,
                                    Res.get("mainView.footer.btcInfo.synchronizedWith"),
                                    btcNetworkAsString + ": " + formatter.formatToPercentWithSymbol(percentage));
                        } else {
                            result = Res.get("mainView.footer.btcInfo",
                                    peers,
                                    Res.get("mainView.footer.btcInfo.connectingTo"),
                                    btcNetworkAsString);
                        }
                    } else {
                        result = Res.get("mainView.footer.btcInfo",
                                numBtcPeers,
                                Res.get("mainView.footer.btcInfo.connectionFailed"),
                                btcNetworkAsString);
                        if (exception instanceof TimeoutException) {
                            walletServiceErrorMsg.set(Res.get("mainView.walletServiceErrorMsg.timeout"));
                        } else if (exception.getCause() instanceof BlockStoreException) {
                            log.error(exception.getMessage());
                            // Ugly, but no other way to cover that specific case
<<<<<<< HEAD
                            if (exception.getMessage().equals("Store file is already locked by another process")) {
                                new Popup(preferences).warning(Res.get("popup.warning.startupFailed.twoInstances"))
                                        .useShutDownButton()
                                        .show();
                            } else {
                                new Popup(preferences).error(Res.get("popup.error.walletException",
=======
                            if (exception.getMessage().equals("org.bitcoinj.store.BlockStoreException: org.bitcoinj.store.BlockStoreException: Store file is already locked by another process")) {
                                new Popup().warning(Res.get("popup.warning.startupFailed.twoInstances"))
                                        .useShutDownButton()
                                        .show();
                            } else {
                                new Popup().warning(Res.get("error.spvFileCorrupted",
>>>>>>> 30df6f97
                                        exception.getMessage()))
                                        .actionButtonText(Res.get("settings.net.reSyncSPVChainButton"))
                                        .onAction(() -> {
                                            if (walletsSetup.reSyncSPVChain())
                                                new Popup<>().feedback(Res.get("settings.net.reSyncSPVSuccess"))
                                                        .useShutDownButton().show();
                                            else
                                                new Popup<>().error(Res.get("settings.net.reSyncSPVFailed")).show();
                                        })
                                        .show();
                            }
                        } else {
                            walletServiceErrorMsg.set(Res.get("mainView.walletServiceErrorMsg.connectionError", exception.toString()));
                        }
                    }
                    return result;

                });
        btcInfoBinding.subscribe((observable, oldValue, newValue) -> {
            btcInfo.set(newValue);
        });

        walletsSetup.initialize(null,
                () -> {
                    numBtcPeers = walletsSetup.numPeersProperty().get();

                    // We only check one as we apply encryption to all or none
                    if (walletsManager.areWalletsEncrypted()) {
                        if (p2pNetWorkReady.get())
                            splashP2PNetworkAnimationVisible.set(false);

                        walletPasswordWindow
                                .onAesKey(aesKey -> {
                                    walletsManager.setAesKey(aesKey);
                                    if (preferences.isResyncSPVRequested()) {
                                        showFirstPopupIfResyncSPVRequested();
                                    } else {
                                        walletInitialized.set(true);
                                    }
                                })
                                .hideCloseButton()
                                .show();
                    } else {
                        if (preferences.isResyncSPVRequested()) {
                            showFirstPopupIfResyncSPVRequested();
                        } else {
                            walletInitialized.set(true);
                        }
                    }
                },
                walletServiceException::set);
    }

    private void onBasicServicesInitialized() {
        Log.traceCall();

        clock.start();

        // disputeManager
        disputeManager.onAllServicesInitialized();
        disputeManager.getDisputesAsObservableList().addListener((ListChangeListener<Dispute>) change -> {
            change.next();
            onDisputesChangeListener(change.getAddedSubList(), change.getRemoved());
        });
        onDisputesChangeListener(disputeManager.getDisputesAsObservableList(), null);

        // tradeManager
        tradeManager.onAllServicesInitialized();
        tradeManager.getTrades().addListener((ListChangeListener<Trade>) c -> updateBalance());
        tradeManager.getTrades().addListener((ListChangeListener<Trade>) change -> onTradesChanged());
        onTradesChanged();
        // We handle the trade period here as we display a global popup if we reached dispute time
        tradesAndUIReady = EasyBind.combine(isSplashScreenRemoved, tradeManager.pendingTradesInitializedProperty(), (a, b) -> a && b);
        tradesAndUIReady.subscribe((observable, oldValue, newValue) -> {
            if (newValue)
                applyTradePeriodState();
        });

        // walletService
        btcWalletService.addBalanceListener(new BalanceListener() {
            @Override
            public void onBalanceChanged(Coin balance, Transaction tx) {
                updateBalance();
            }
        });

        openOfferManager.getOpenOffers().addListener((ListChangeListener<OpenOffer>) c -> updateBalance());
        tradeManager.getTrades().addListener((ListChangeListener<Trade>) c -> updateBalance());
        openOfferManager.onAllServicesInitialized();
        arbitratorManager.onAllServicesInitialized();
        alertManager.alertMessageProperty().addListener((observable, oldValue, newValue) -> displayAlertIfPresent(newValue));
        privateNotificationManager.privateNotificationProperty().addListener((observable, oldValue, newValue) -> displayPrivateNotification(newValue));
        displayAlertIfPresent(alertManager.alertMessageProperty().get());

        p2PService.onAllServicesInitialized();

        feeService.onAllServicesInitialized();

<<<<<<< HEAD
        try {
            daoManager.onAllServicesInitialized();
        } catch (BsqBlockchainException e) {
            new Popup<>(preferences).error(e.toString()).show();
        }
=======
        daoManager.onAllServicesInitialized(errorMessage -> new Popup<>().error(errorMessage).show());
>>>>>>> 30df6f97

        setupBtcNumPeersWatcher();
        setupP2PNumPeersWatcher();
        updateBalance();
        if (DevEnv.DEV_MODE) {
            preferences.setShowOwnOffersInOfferBook(true);
            if (user.getPaymentAccounts().isEmpty())
                setupDevDummyPaymentAccounts();
        }
        setupMarketPriceFeed();
        swapPendingOfferFundingEntries();
        fillPriceFeedComboBoxItems();

        showAppScreen.set(true);

        String key = "remindPasswordAndBackup";
        user.getPaymentAccountsAsObservable().addListener((SetChangeListener<PaymentAccount>) change -> {
<<<<<<< HEAD
            if (!walletsManager.areWalletsEncrypted() && preferences.showAgain(remindPasswordAndBackupKey) && change.wasAdded()) {
                new Popup<>(preferences).headLine(Res.get("popup.securityRecommendation.headline"))
=======
            if (!walletsManager.areWalletsEncrypted() && preferences.showAgain(key) && change.wasAdded()) {
                new Popup<>().headLine(Res.get("popup.securityRecommendation.headline"))
>>>>>>> 30df6f97
                        .information(Res.get("popup.securityRecommendation.msg"))
                        .dontShowAgainId(key)
                        .show();
            }
        });

        checkIfOpenOffersMatchTradeProtocolVersion();
    }

    private void showFirstPopupIfResyncSPVRequested() {
        Popup firstPopup = new Popup<>();
        firstPopup.information(Res.get("settings.net.reSyncSPVAfterRestart")).show();
        if (btcSyncProgress.get() == 1) {
            showSecondPopupIfResyncSPVRequested(firstPopup);
        } else {
            btcSyncProgress.addListener((observable, oldValue, newValue) -> {
                if ((double) newValue == 1)
                    showSecondPopupIfResyncSPVRequested(firstPopup);
            });
        }
    }

    private void showSecondPopupIfResyncSPVRequested(Popup firstPopup) {
        firstPopup.hide();
        preferences.setResyncSPVRequested(false);
        new Popup<>().information(Res.get("settings.net.reSyncSPVAfterRestartCompleted"))
                .hideCloseButton()
                .useShutDownButton()
                .show();
    }

    private void checkCryptoSetup() {
        // We want to test if the client is compiled with the correct crypto provider (BountyCastle)
        // and if the unlimited Strength for cryptographic keys is set.
        // If users compile themselves they might miss that step and then would get an exception in the trade.
        // To avoid that we add here at startup a sample encryption and signing to see if it don't causes an exception.
        // See: https://github.com/bisq/bisq/blob/master/doc/build.md#7-enable-unlimited-strength-for-cryptographic-keys
        Thread checkCryptoThread = new Thread() {
            @Override
            public void run() {
                try {
                    Thread.currentThread().setName("checkCryptoThread");
                    log.trace("Run crypto test");
                    // just use any simple dummy msg
                    Ping payload = new Ping(1, 1);
                    SealedAndSigned sealedAndSigned = EncryptionService.encryptHybridWithSignature(payload,
                            keyRing.getSignatureKeyPair(), keyRing.getPubKeyRing().getEncryptionPubKey());
                    DecryptedDataTuple tuple = encryptionService.decryptHybridWithSignature(sealedAndSigned, keyRing.getEncryptionKeyPair().getPrivate());
                    if (tuple.payload instanceof Ping &&
                            ((Ping) tuple.payload).nonce == payload.nonce &&
                            ((Ping) tuple.payload).lastRoundTripTime == payload.lastRoundTripTime) {
                        log.debug("Crypto test succeeded");

                        if (Security.getProvider("BC") != null) {
                            UserThread.execute(MainViewModel.this::startBasicServices);
                        } else {
                            throw new CryptoException("Security provider BountyCastle is not available.");
                        }
                    } else {
                        throw new CryptoException("Payload not correct after decryption");
                    }
                } catch (CryptoException e) {
                    e.printStackTrace();
                    String msg = Res.get("popup.warning.cryptoTestFailed", e.getMessage());
                    log.error(msg);
                    UserThread.execute(() -> new Popup<>(preferences).warning(msg)
                            .useShutDownButton()
                            .useReportBugButton()
                            .show());
                }
            }
        };
        checkCryptoThread.start();
    }

    private void checkIfOpenOffersMatchTradeProtocolVersion() {
        List<OpenOffer> outDatedOffers = openOfferManager.getOpenOffers()
                .stream()
                .filter(e -> e.getOffer().getProtocolVersion() != Version.TRADE_PROTOCOL_VERSION)
                .collect(Collectors.toList());
        if (!outDatedOffers.isEmpty()) {
            String offers = outDatedOffers.stream()
                    .map(e -> e.getId() + "\n")
                    .collect(Collectors.toList()).toString()
                    .replace("[", "").replace("]", "");
            new Popup<>(preferences)
                    .warning(Res.get("popup.warning.oldOffers.msg", offers))
                    .actionButtonText(Res.get("popup.warning.oldOffers.buttonText"))
                    .onAction(() -> openOfferManager.removeOpenOffers(outDatedOffers, null))
                    .useShutDownButton()
                    .show();
        }
    }


    ///////////////////////////////////////////////////////////////////////////////////////////
    // UI handlers
    ///////////////////////////////////////////////////////////////////////////////////////////

    // After showAppScreen is set and splash screen is faded out
    void onSplashScreenRemoved() {
        isSplashScreenRemoved.set(true);

        // Delay that as we want to know what is the current path of the navigation which is set
        // in MainView showAppScreen handler
        notificationCenter.onAllServicesAndViewsInitialized();
    }


    ///////////////////////////////////////////////////////////////////////////////////////////
    // States
    ///////////////////////////////////////////////////////////////////////////////////////////

    private void applyTradePeriodState() {
        updateTradePeriodState();
        clock.addListener(new Clock.Listener() {
            @Override
            public void onSecondTick() {
            }

            @Override
            public void onMinuteTick() {
                updateTradePeriodState();
            }

            @Override
            public void onMissedSecondTick(long missed) {
            }
        });
    }

    private void updateTradePeriodState() {
        tradeManager.getTrades().stream().forEach(trade -> {
            if (!trade.isPayoutPublished()) {
                Date maxTradePeriodDate = trade.getMaxTradePeriodDate();
                Date halfTradePeriodDate = trade.getHalfTradePeriodDate();
                if (maxTradePeriodDate != null && halfTradePeriodDate != null) {
                    Date now = new Date();
                    if (now.after(maxTradePeriodDate))
                        trade.setTradePeriodState(Trade.TradePeriodState.TRADE_PERIOD_OVER);
                    else if (now.after(halfTradePeriodDate))
                        trade.setTradePeriodState(Trade.TradePeriodState.HALF_REACHED);

                    String key;
                    switch (trade.getTradePeriodState()) {
                        case NORMAL:
                            break;
                        case HALF_REACHED:
                            key = "displayHalfTradePeriodOver" + trade.getId();
<<<<<<< HEAD
                            if (preferences.showAgain(key)) {
                                preferences.dontShowAgain(key, true);
                                new Popup(preferences).warning(Res.get("popup.warning.tradePeriod.halfReached",
=======
                            if (DontShowAgainLookup.showAgain(key)) {
                                DontShowAgainLookup.dontShowAgain(key, true);
                                new Popup().warning(Res.get("popup.warning.tradePeriod.halfReached",
>>>>>>> 30df6f97
                                        trade.getShortId(),
                                        formatter.formatDateTime(maxTradePeriodDate)))
                                        .show();
                            }
                            break;
                        case TRADE_PERIOD_OVER:
                            key = "displayTradePeriodOver" + trade.getId();
<<<<<<< HEAD
                            if (preferences.showAgain(key)) {
                                preferences.dontShowAgain(key, true);
                                new Popup(preferences).warning(Res.get("popup.warning.tradePeriod.ended",
=======
                            if (DontShowAgainLookup.showAgain(key)) {
                                DontShowAgainLookup.dontShowAgain(key, true);
                                new Popup().warning(Res.get("popup.warning.tradePeriod.ended",
>>>>>>> 30df6f97
                                        trade.getShortId(),
                                        formatter.formatDateTime(maxTradePeriodDate)))
                                        .show();
                            }
                            break;
                    }
                }
            }
        });
    }


    ///////////////////////////////////////////////////////////////////////////////////////////
    // Private
    ///////////////////////////////////////////////////////////////////////////////////////////

    private void setupP2PNumPeersWatcher() {
        p2PService.getNumConnectedPeers().addListener((observable, oldValue, newValue) -> {
            int numPeers = (int) newValue;
            if ((int) oldValue > 0 && numPeers == 0) {
                // give a bit of tolerance
                if (checkNumberOfP2pNetworkPeersTimer != null)
                    checkNumberOfP2pNetworkPeersTimer.stop();

                checkNumberOfP2pNetworkPeersTimer = UserThread.runAfter(() -> {
                    // check again numPeers
                    if (p2PService.getNumConnectedPeers().get() == 0) {
                        p2pNetworkWarnMsg.set(Res.get("mainView.networkWarning.allConnectionsLost", Res.get("shared.P2P")));
                        p2pNetworkLabelId.set("splash-error-state-msg");
                    } else {
                        p2pNetworkWarnMsg.set(null);
                        p2pNetworkLabelId.set("footer-pane");
                    }
                }, 5);
            } else if ((int) oldValue == 0 && numPeers > 0) {
                if (checkNumberOfP2pNetworkPeersTimer != null)
                    checkNumberOfP2pNetworkPeersTimer.stop();

                p2pNetworkWarnMsg.set(null);
                p2pNetworkLabelId.set("footer-pane");
            }
        });
    }

    private void setupBtcNumPeersWatcher() {
        walletsSetup.numPeersProperty().addListener((observable, oldValue, newValue) -> {
            int numPeers = (int) newValue;
            if ((int) oldValue > 0 && numPeers == 0) {
                if (checkNumberOfBtcPeersTimer != null)
                    checkNumberOfBtcPeersTimer.stop();

                checkNumberOfBtcPeersTimer = UserThread.runAfter(() -> {
                    // check again numPeers
                    if (walletsSetup.numPeersProperty().get() == 0) {
                        walletServiceErrorMsg.set(Res.get("mainView.networkWarning.allConnectionsLost", "bitcoin"));
                    } else {
                        walletServiceErrorMsg.set(null);
                    }
                }, 5);
            } else if ((int) oldValue == 0 && numPeers > 0) {
                if (checkNumberOfBtcPeersTimer != null)
                    checkNumberOfBtcPeersTimer.stop();
                walletServiceErrorMsg.set(null);
            }
        });
    }

    private void setupMarketPriceFeed() {
        if (priceFeedService.getCurrencyCode() == null)
            priceFeedService.setCurrencyCode(preferences.getPreferredTradeCurrency().getCode());
        priceFeedService.init(price -> marketPrice.set(formatter.formatMarketPrice(price, priceFeedService.getCurrencyCode())),
                (errorMessage, throwable) -> marketPrice.set(Res.get("shared.na")));
        marketPriceCurrencyCode.bind(priceFeedService.currencyCodeProperty());

        marketPriceBinding = EasyBind.combine(
                marketPriceCurrencyCode, marketPrice,
                (currencyCode, price) -> formatter.getCurrencyPair(currencyCode) + ": " + price);

        marketPriceBinding.subscribe((observable, oldValue, newValue) -> {
            if (newValue != null && !newValue.equals(oldValue)) {
                setMarketPriceInItems();

                String code = preferences.isUseStickyMarketPrice() ?
                        preferences.getPreferredTradeCurrency().getCode() :
                        priceFeedService.currencyCodeProperty().get();
                Optional<PriceFeedComboBoxItem> itemOptional = findPriceFeedComboBoxItem(code);
                if (itemOptional.isPresent()) {
                    if (selectedPriceFeedComboBoxItemProperty.get() == null || !preferences.isUseStickyMarketPrice()) {
                        itemOptional.get().setDisplayString(newValue);
                        selectedPriceFeedComboBoxItemProperty.set(itemOptional.get());
                    }
                } else {
                    if (CurrencyUtil.isCryptoCurrency(code)) {
                        CurrencyUtil.getCryptoCurrency(code).ifPresent(cryptoCurrency -> {
                            preferences.addCryptoCurrency(cryptoCurrency);
                            fillPriceFeedComboBoxItems();
                        });
                    } else {
                        CurrencyUtil.getFiatCurrency(code).ifPresent(fiatCurrency -> {
                            preferences.addFiatCurrency(fiatCurrency);
                            fillPriceFeedComboBoxItems();
                        });
                    }
                }

                if (selectedPriceFeedComboBoxItemProperty.get() != null)
                    selectedPriceFeedComboBoxItemProperty.get().setDisplayString(newValue);
            }
        });

        priceFeedAllLoadedSubscription = EasyBind.subscribe(priceFeedService.currenciesUpdateFlagProperty(), newPriceUpdate -> setMarketPriceInItems());

        preferences.getTradeCurrenciesAsObservable().addListener((ListChangeListener<TradeCurrency>) c -> {
            UserThread.runAfter(() -> {
                fillPriceFeedComboBoxItems();
                setMarketPriceInItems();
            }, 100, TimeUnit.MILLISECONDS);
        });
    }

    private void setMarketPriceInItems() {
        priceFeedComboBoxItems.stream().forEach(item -> {
            String currencyCode = item.currencyCode;
            MarketPrice marketPrice = priceFeedService.getMarketPrice(currencyCode);
            String priceString;
            if (marketPrice != null && marketPrice.isValid()) {
                priceString = formatter.formatMarketPrice(marketPrice.getPrice(), currencyCode);
                item.setIsPriceAvailable(true);
            } else {
                priceString = Res.get("shared.na");
                item.setIsPriceAvailable(false);
            }
            item.setDisplayString(formatter.getCurrencyPair(currencyCode) + ": " + priceString);
        });
    }

    public void setPriceFeedComboBoxItem(PriceFeedComboBoxItem item) {
        if (!preferences.isUseStickyMarketPrice() && item != null) {
            Optional<PriceFeedComboBoxItem> itemOptional = findPriceFeedComboBoxItem(priceFeedService.currencyCodeProperty().get());
            if (itemOptional.isPresent())
                selectedPriceFeedComboBoxItemProperty.set(itemOptional.get());
            else
                findPriceFeedComboBoxItem(preferences.getPreferredTradeCurrency().getCode())
                        .ifPresent(selectedPriceFeedComboBoxItemProperty::set);

            priceFeedService.setCurrencyCode(item.currencyCode);
        } else if (item != null) {
            selectedPriceFeedComboBoxItemProperty.set(item);
            priceFeedService.setCurrencyCode(item.currencyCode);
        } else {
            findPriceFeedComboBoxItem(preferences.getPreferredTradeCurrency().getCode())
                    .ifPresent(selectedPriceFeedComboBoxItemProperty::set);
        }

        // Need a delay a bit as we get item.isPriceAvailable() set after that call.
        // (In case we add a new currency in settings)
        UserThread.runAfter(() -> {
            if (item != null) {
                String code = item.currencyCode;
                isFiatCurrencyPriceFeedSelected.set(CurrencyUtil.isFiatCurrency(code) && CurrencyUtil.getFiatCurrency(code).isPresent() && item.isPriceAvailable());
                isCryptoCurrencyPriceFeedSelected.set(CurrencyUtil.isCryptoCurrency(code) && CurrencyUtil.getCryptoCurrency(code).isPresent() && item.isPriceAvailable());
            }
        }, 100, TimeUnit.MILLISECONDS);
    }

    private Optional<PriceFeedComboBoxItem> findPriceFeedComboBoxItem(String currencyCode) {
        return priceFeedComboBoxItems.stream()
                .filter(item -> item.currencyCode.equals(currencyCode))
                .findAny();
    }

    private void fillPriceFeedComboBoxItems() {
        List<PriceFeedComboBoxItem> currencyItems = preferences.getTradeCurrenciesAsObservable()
                .stream()
                .map(tradeCurrency -> new PriceFeedComboBoxItem(tradeCurrency.getCode()))
                .collect(Collectors.toList());
        priceFeedComboBoxItems.setAll(currencyItems);
    }

    private void displayAlertIfPresent(Alert alert) {
        boolean alreadyDisplayed = alert != null && alert.equals(user.getDisplayedAlert());
        user.setDisplayedAlert(alert);
        if (alert != null &&
                !alreadyDisplayed &&
                (!alert.isUpdateInfo() || alert.isNewVersion()))
            new DisplayAlertMessageWindow(preferences).alertMessage(alert).show();
    }

    private void displayPrivateNotification(PrivateNotificationPayload privateNotification) {
        new Popup<>(preferences).headLine(Res.get("popup.privateNotification.headline"))
                .attention(privateNotification.message)
                .setHeadlineStyle("-fx-text-fill: -bs-error-red;  -fx-font-weight: bold;  -fx-font-size: 16;")
                .onClose(privateNotificationManager::removePrivateNotification)
                .useIUnderstandButton()
                .show();
    }

    private void swapPendingOfferFundingEntries() {
        tradeManager.getAddressEntriesForAvailableBalanceStream()
                .filter(addressEntry -> addressEntry.getOfferId() != null)
                .forEach(addressEntry -> btcWalletService.swapTradeEntryToAvailableEntry(addressEntry.getOfferId(), AddressEntry.Context.OFFER_FUNDING));
    }

    private void updateBalance() {
        // Without delaying to the next cycle it does not update.
        // Seems order of events we are listening on causes that...
        UserThread.execute(() -> {
            updateAvailableBalance();
            updateReservedBalance();
            updateLockedBalance();
        });
    }

    private void updateAvailableBalance() {
        Coin totalAvailableBalance = Coin.valueOf(tradeManager.getAddressEntriesForAvailableBalanceStream()
                .mapToLong(addressEntry -> btcWalletService.getBalanceForAddress(addressEntry.getAddress()).getValue())
                .sum());
        String value = formatter.formatCoinWithCode(totalAvailableBalance);
        // If we get full precision the BTC postfix breaks layout so we omit it
        if (value.length() > 11)
            value = formatter.formatCoin(totalAvailableBalance);
        availableBalance.set(value);
    }

    private void updateReservedBalance() {
        Coin sum = Coin.valueOf(openOfferManager.getOpenOffers().stream()
                .map(openOffer -> {
                    Address address = btcWalletService.getOrCreateAddressEntry(openOffer.getId(), AddressEntry.Context.RESERVED_FOR_TRADE).getAddress();
                    return btcWalletService.getBalanceForAddress(address);
                })
                .mapToLong(Coin::getValue)
                .sum());

        reservedBalance.set(formatter.formatCoinWithCode(sum));
    }

    private void updateLockedBalance() {
        Coin sum = Coin.valueOf(tradeManager.getLockedTradeStream()
                .mapToLong(trade -> {
                    Coin lockedTradeAmount = btcWalletService.getOrCreateAddressEntry(trade.getId(), AddressEntry.Context.MULTI_SIG).getCoinLockedInMultiSig();
                    return lockedTradeAmount != null ? lockedTradeAmount.getValue() : 0;
                })
                .sum());
        lockedBalance.set(formatter.formatCoinWithCode(sum));
    }

    private void onDisputesChangeListener(List<? extends Dispute> addedList, @Nullable List<? extends Dispute> removedList) {
        if (removedList != null) {
            removedList.stream().forEach(dispute -> {
                String id = dispute.getId();
                if (disputeIsClosedSubscriptionsMap.containsKey(id)) {
                    disputeIsClosedSubscriptionsMap.get(id).unsubscribe();
                    disputeIsClosedSubscriptionsMap.remove(id);
                }
            });
        }
        addedList.stream().forEach(dispute -> {
            String id = dispute.getId();
            Subscription disputeStateSubscription = EasyBind.subscribe(dispute.isClosedProperty(),
                    isClosed -> {
                        // We get event before list gets updated, so we execute on next frame
                        UserThread.execute(() -> {
                            int openDisputes = disputeManager.getDisputesAsObservableList().stream()
                                    .filter(e -> !e.isClosed())
                                    .collect(Collectors.toList()).size();
                            if (openDisputes > 0)
                                numOpenDisputesAsString.set(String.valueOf(openDisputes));
                            if (openDisputes > 9)
                                numOpenDisputesAsString.set("★");

                            showOpenDisputesNotification.set(openDisputes > 0);
                        });
                    });
            disputeIsClosedSubscriptionsMap.put(id, disputeStateSubscription);
        });
    }

    private void onTradesChanged() {
        long numPendingTrades = tradeManager.getTrades().size();
        if (numPendingTrades > 0)
            numPendingTradesAsString.set(String.valueOf(numPendingTrades));
        if (numPendingTrades > 9)
            numPendingTradesAsString.set("★");

        showPendingTradesNotification.set(numPendingTrades > 0);
    }

    private void setupDevDummyPaymentAccounts() {
        OKPayAccount okPayAccount = new OKPayAccount();
        okPayAccount.setAccountNr("dummy_" + new Random().nextInt(100));
        okPayAccount.setAccountName("OKPay dummy");// Don't translate only for dev
<<<<<<< HEAD
        okPayAccount.setSelectedTradeCurrency(PreferencesImpl.getDefaultTradeCurrency());
=======
        okPayAccount.setSelectedTradeCurrency(GlobalSettings.getDefaultTradeCurrency());
>>>>>>> 30df6f97
        user.addPaymentAccount(okPayAccount);

        CryptoCurrencyAccount cryptoCurrencyAccount = new CryptoCurrencyAccount();
        cryptoCurrencyAccount.setAccountName("ETH dummy");// Don't translate only for dev
        cryptoCurrencyAccount.setAddress("0x" + new Random().nextInt(1000000));
        cryptoCurrencyAccount.setSingleTradeCurrency(CurrencyUtil.getCryptoCurrency("ETH").get());
        user.addPaymentAccount(cryptoCurrencyAccount);
    }
}<|MERGE_RESOLUTION|>--- conflicted
+++ resolved
@@ -448,29 +448,20 @@
                         } else if (exception.getCause() instanceof BlockStoreException) {
                             log.error(exception.getMessage());
                             // Ugly, but no other way to cover that specific case
-<<<<<<< HEAD
-                            if (exception.getMessage().equals("Store file is already locked by another process")) {
+                            if (exception.getMessage().equals("org.bitcoinj.store.BlockStoreException: org.bitcoinj.store.BlockStoreException: Store file is already locked by another process")) {
                                 new Popup(preferences).warning(Res.get("popup.warning.startupFailed.twoInstances"))
                                         .useShutDownButton()
                                         .show();
                             } else {
-                                new Popup(preferences).error(Res.get("popup.error.walletException",
-=======
-                            if (exception.getMessage().equals("org.bitcoinj.store.BlockStoreException: org.bitcoinj.store.BlockStoreException: Store file is already locked by another process")) {
-                                new Popup().warning(Res.get("popup.warning.startupFailed.twoInstances"))
-                                        .useShutDownButton()
-                                        .show();
-                            } else {
-                                new Popup().warning(Res.get("error.spvFileCorrupted",
->>>>>>> 30df6f97
+                                new Popup(preferences).warning(Res.get("error.spvFileCorrupted",
                                         exception.getMessage()))
                                         .actionButtonText(Res.get("settings.net.reSyncSPVChainButton"))
                                         .onAction(() -> {
                                             if (walletsSetup.reSyncSPVChain())
-                                                new Popup<>().feedback(Res.get("settings.net.reSyncSPVSuccess"))
+                                                new Popup<>(preferences).feedback(Res.get("settings.net.reSyncSPVSuccess"))
                                                         .useShutDownButton().show();
                                             else
-                                                new Popup<>().error(Res.get("settings.net.reSyncSPVFailed")).show();
+                                                new Popup<>(preferences).error(Res.get("settings.net.reSyncSPVFailed")).show();
                                         })
                                         .show();
                             }
@@ -561,15 +552,7 @@
 
         feeService.onAllServicesInitialized();
 
-<<<<<<< HEAD
-        try {
-            daoManager.onAllServicesInitialized();
-        } catch (BsqBlockchainException e) {
-            new Popup<>(preferences).error(e.toString()).show();
-        }
-=======
-        daoManager.onAllServicesInitialized(errorMessage -> new Popup<>().error(errorMessage).show());
->>>>>>> 30df6f97
+        daoManager.onAllServicesInitialized(errorMessage -> new Popup<>(preferences).error(errorMessage).show());
 
         setupBtcNumPeersWatcher();
         setupP2PNumPeersWatcher();
@@ -587,13 +570,8 @@
 
         String key = "remindPasswordAndBackup";
         user.getPaymentAccountsAsObservable().addListener((SetChangeListener<PaymentAccount>) change -> {
-<<<<<<< HEAD
-            if (!walletsManager.areWalletsEncrypted() && preferences.showAgain(remindPasswordAndBackupKey) && change.wasAdded()) {
+            if (!walletsManager.areWalletsEncrypted() && preferences.showAgain(key) && change.wasAdded()) {
                 new Popup<>(preferences).headLine(Res.get("popup.securityRecommendation.headline"))
-=======
-            if (!walletsManager.areWalletsEncrypted() && preferences.showAgain(key) && change.wasAdded()) {
-                new Popup<>().headLine(Res.get("popup.securityRecommendation.headline"))
->>>>>>> 30df6f97
                         .information(Res.get("popup.securityRecommendation.msg"))
                         .dontShowAgainId(key)
                         .show();
@@ -604,7 +582,7 @@
     }
 
     private void showFirstPopupIfResyncSPVRequested() {
-        Popup firstPopup = new Popup<>();
+        Popup firstPopup = new Popup<>(preferences);
         firstPopup.information(Res.get("settings.net.reSyncSPVAfterRestart")).show();
         if (btcSyncProgress.get() == 1) {
             showSecondPopupIfResyncSPVRequested(firstPopup);
@@ -619,7 +597,7 @@
     private void showSecondPopupIfResyncSPVRequested(Popup firstPopup) {
         firstPopup.hide();
         preferences.setResyncSPVRequested(false);
-        new Popup<>().information(Res.get("settings.net.reSyncSPVAfterRestartCompleted"))
+        new Popup<>(preferences).information(Res.get("settings.net.reSyncSPVAfterRestartCompleted"))
                 .hideCloseButton()
                 .useShutDownButton()
                 .show();
@@ -743,15 +721,9 @@
                             break;
                         case HALF_REACHED:
                             key = "displayHalfTradePeriodOver" + trade.getId();
-<<<<<<< HEAD
-                            if (preferences.showAgain(key)) {
-                                preferences.dontShowAgain(key, true);
-                                new Popup(preferences).warning(Res.get("popup.warning.tradePeriod.halfReached",
-=======
                             if (DontShowAgainLookup.showAgain(key)) {
                                 DontShowAgainLookup.dontShowAgain(key, true);
-                                new Popup().warning(Res.get("popup.warning.tradePeriod.halfReached",
->>>>>>> 30df6f97
+                                new Popup(preferences).warning(Res.get("popup.warning.tradePeriod.halfReached",
                                         trade.getShortId(),
                                         formatter.formatDateTime(maxTradePeriodDate)))
                                         .show();
@@ -759,15 +731,9 @@
                             break;
                         case TRADE_PERIOD_OVER:
                             key = "displayTradePeriodOver" + trade.getId();
-<<<<<<< HEAD
-                            if (preferences.showAgain(key)) {
-                                preferences.dontShowAgain(key, true);
-                                new Popup(preferences).warning(Res.get("popup.warning.tradePeriod.ended",
-=======
                             if (DontShowAgainLookup.showAgain(key)) {
                                 DontShowAgainLookup.dontShowAgain(key, true);
-                                new Popup().warning(Res.get("popup.warning.tradePeriod.ended",
->>>>>>> 30df6f97
+                                new Popup(preferences).warning(Res.get("popup.warning.tradePeriod.ended",
                                         trade.getShortId(),
                                         formatter.formatDateTime(maxTradePeriodDate)))
                                         .show();
@@ -1059,11 +1025,7 @@
         OKPayAccount okPayAccount = new OKPayAccount();
         okPayAccount.setAccountNr("dummy_" + new Random().nextInt(100));
         okPayAccount.setAccountName("OKPay dummy");// Don't translate only for dev
-<<<<<<< HEAD
-        okPayAccount.setSelectedTradeCurrency(PreferencesImpl.getDefaultTradeCurrency());
-=======
         okPayAccount.setSelectedTradeCurrency(GlobalSettings.getDefaultTradeCurrency());
->>>>>>> 30df6f97
         user.addPaymentAccount(okPayAccount);
 
         CryptoCurrencyAccount cryptoCurrencyAccount = new CryptoCurrencyAccount();
