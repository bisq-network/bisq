/*
Theme colors:

logo colors:

bisq blue: 0f86c3
bisq grey: 666666

00abff
orange web page quotes : ff7f00


main bg grey: dddddd
content bg grey: f4f4f4
tab pane upper bg gradient color mid dark grey to bright grey: cfcfcf -> dddddd
upper border on tab: cfcfcf
lower border on tab: b5b5b5
upper gradient color on tab: d3d3d3
lower gradient color on tab: dddddd
bg color of non edit textFields: fafafa
*/

.root {
    -bs-very-dark-grey3: #444; /* 3 usages */
    -bs-grey: #666666; /* 8 usages */
    -bs-medium-grey: #AAAAAA; /* 8 usages */
    -bs-bg-grey: #dddddd; /* 25 usages */
    -bs-bg-grey2: #bbb; /* 1 usages */
    -bs-bg-grey3: #d3d3d3; /* 1 usages */
    -bs-dark-grey:#999; /* 8 usages */
    -bs-light-grey: #cccccc; /* derive(-bs-white, -20%); 13 usages */
    -bs-content-bg-grey: #f4f4f4; /* 14 usages */
    -bs-very-light-grey: #f8f8f8; /* 10 usages */
    -bs-bg-light: #FAFAFA; /* derive(-bs-white, -2%) 4 usages */
    -bs-very-light-grey:#F0F0F0; /* derive(-bs-white, -6%) 10 usages */
    -bs-very-dark-grey: #3c3c3c; /* 8 usages */
    -bs-very-dark-grey2: #111; /* 1 usages */
    -bs-black-transparent: #80000000; /* 1 usages */
    -bs-light-grey2: #cfcfcf;/* 2 usages */
    -bs-light-grey3: #b5b5b5; /* 1 usages */
    -bs-bg-grey4: #f6f6f6; /* 1 usages */
    -bs-black: #000000; /* 13 usages */
    -bs-font-dark: #333; /* 11 usages */
    -bs-bg-grey7: #e0e0e0; /* 2 usages */
    -bs-white: #ffffff; /* 30 usages */
    -bs-bg-grey9: #fcfcfc; /* 1 usages */
    -bs-bg-grey10: #e5e5e5; /* 1 usages */
    -bs-bg-grey11: #f1f1f1; /* 1 usages */
    -bs-dark-grey: #555; /* 8 usages */
    -bs-dim-grey: dimgrey; /* 1 usages */
    -bs-very-dark-grey3: #333000; /* 3 usages */

    -bs-red: red; /* 5 usages */
    -bs-error-red: #dd0000; /* 5 usages */
    -bs-pink: #ff8986; /* 2 usages */
    -bs-orange: #ff8a2b; /* 2 usages */
    -bs-orange2: #dd6900; /* 1 usages */
    -bs-yellow: #ffb60f; /* 2 usages */
    -bs-bg-grey8: #E1E9E1; /* 1 usages */
    -bs-bg-green2:#619865; /* 2 usages */
    -bs-bg-green:#99ba9c; /* 4 usages */
    -bs-green: #00aa33; /* 6 usages */
    -bs-turquoise: #2cacaf; /* 1 usages */
    -bs-bg-grey5: #f1f6f7; /* 4 usages */
    -bs-bg-grey6: #e7f5f9; /* 3 usages */
    -bs-bg-blue2: #6aa4b6; /* 3 usages */
    -bs-bg-blue1: #b5e1ef; /* 3 usages */
    -bs-bg-blue4: #57acc9; /* 1 usages */
    -bs-bg-blue3: #9bbdc9; /* 1 usages */
    -fx-faint-focus-color: #0f87c322; /* 5 usages */
    -fx-accent: #0f86c3; /* 18 usages */
    -bs-blue-transparent: #0f87c344;
    -bs-blue: blue; /* 1 usages */

    -bs-green-soft: derive(-bs-green, 60%); /* 2 usages */
    -bs-red-soft: derive(-bs-error-red, 60%); /* 2 usages */

    -bs-warning: -bs-orange; /* 1 usages */

    -bs-buy: -bs-yellow; /* 12 usages */
    -bs-buy-focus: derive(-bs-buy, -50%); /* 2 usages */
    -bs-buy-hover: derive(-bs-buy, -10%); /* 2 usages */
    -bs-buy-transparent: derive(-bs-buy, 75%); /* 1 usages */

    -bs-sell: -bs-turquoise; /* 11 usages */
    -bs-sell-focus: derive(-bs-sell, -50%); /* 2 usages */
    -bs-sell-hover: derive(-bs-sell, -10%); /* 2 usages */
    -bs-sell-transparent: derive(-bs-sell, 95%); /* 1 usages */

    -bs-cancel: -bs-bg-grey; /* 5 usages */
    -bs-cancel-focus: derive(-bs-cancel, -50%); /* 1 usages */
    -bs-cancel-hover: derive(-bs-cancel, -10%); /* 1 usages */

    -fx-default-button: derive(-fx-accent, 95%);
    -fx-focus-color: -fx-accent;
    -fx-selection-bar: derive(-fx-accent, 50%);

    -fx-font-size: 13;
    -fx-font-family: "Verdana";
}

/********************************************************************************************************************
 *                                                                                                                  *
 * General                                                                                                          *
 *                                                                                                                  *
 ********************************************************************************************************************/

/* Text */
.error-text {
    -fx-text-fill: -bs-error-red;
}

.error {
    -fx-accent: -bs-error-red;
}

.success-text {
    -fx-text-fill: -bs-green;
}

.highlight {
    -fx-text-fill: -fx-accent;
}

.highlight:hover {
    -fx-text-fill: -bs-black;
}

.headline-label {
    -fx-font-weight: bold;
    -fx-font-size: 22;
}

/* Other UI Elements */

.separator {
    -fx-background: -bs-light-grey;
}

/* Behavior */

.show-hand {
    -fx-cursor: hand;
}

.hide-focus {
    -fx-focus-color: transparent;
}

/* Font */

.very-small-text {
    -fx-font-size: 9;
}

.small-text {
    -fx-font-size: 10;
}

.normal-text {
    -fx-font-size: 12;
}


/* Splash */

#splash {
    -fx-background-color: -bs-white;
}

/* Main UI */
#base-content-container {
    -fx-background-color: -bs-bg-grey;
}

#content-pane {
    -fx-background-color: -bs-content-bg-grey;
}

#footer-pane {
    -fx-background-color: -bs-bg-grey;
    -fx-font-size: 12;
    -fx-text-fill: -bs-font-dark;
}

#footer-pane-line {
    -fx-background: -bs-bg-grey2;
}

#headline-label {
    -fx-font-weight: bold;
    -fx-font-size: 18;
}

/* Main navigation */
#nav-button {
    -fx-cursor: hand;
    -fx-background-color: transparent;
}

#nav-button .text {
    -fx-font-size: 10;
}

#nav-button:selected .text {
    -fx-font-size: 11;
    -fx-font-weight: bold;
    -fx-fill: -fx-accent;
}

#nav-balance-label {
    -fx-font-size: 10;
    -fx-alignment: center;
}

#nav-alert-label {
    -fx-font-weight: bold;
    -fx-alignment: center;
    -fx-font-size: 11;
    -fx-text-fill: -bs-white;
}

.text-field {
    -fx-prompt-text-fill: derive(-fx-control-inner-background, -30%);
}

.text-field:readonly {
    -fx-text-fill: -bs-black;
    -fx-background-color: -bs-bg-light;
}

.display-text-field {
    -fx-alignment: center;
    -fx-background-color: -bs-white;
}

.text-area:readonly .content {
    -fx-background-color: -bs-bg-light;
}

#label-url {
    -fx-cursor: hand;
    -fx-text-fill: -bs-blue;
    -fx-underline: true;
}

.icon, icon:hover {
    -fx-cursor: hand;
}

.hidden-icon-button {
    -fx-background-color: transparent;
}

#icon-button {
    -fx-cursor: hand;
    -fx-background-color: transparent;
}

.copy-icon-disputes {
    -fx-text-fill: -bs-white;
}

.copy-icon:hover {
    -fx-text-fill: -bs-black;
}

.received-funds-icon {
    -fx-text-fill: -bs-green-soft;
}

.sent-funds-icon {
    -fx-text-fill: -bs-red-soft;
}

<<<<<<< HEAD

=======
>>>>>>> 13cd2a44
.dao-tx-type-unverified-icon,
.dao-tx-type-unverified-icon:hover {
    -fx-text-fill: -bs-yellow;
}

.dao-tx-type-invalid-icon,
.dao-tx-type-invalid-icon:hover {
    -fx-text-fill: -bs-error-red;
}

.dao-tx-type-default-icon,
.dao-tx-type-default-icon:hover {
    -fx-text-fill: -bs-grey;
}

.dao-tx-type-genesis-icon,
.dao-tx-type-genesis-icon:hover {
    -fx-text-fill: -fx-accent;
}


.dao-tx-type-received-funds-icon,
.dao-tx-type-received-funds-icon:hover {
    -fx-text-fill: -bs-green-soft;
}

.dao-tx-type-sent-funds-icon,
.dao-tx-type-sent-funds-icon:hover {
    -fx-text-fill: -bs-red-soft;
}

.dao-tx-type-default-icon,
.dao-tx-type-default-icon:hover {
    -fx-text-fill: -bs-grey;
}

.dao-tx-type-issuance-icon,
.dao-tx-type-issuance-icon:hover {
    -fx-text-fill: -bs-green;
}

.version {
    -fx-text-fill: black;
    -fx-underline: false;
    -fx-cursor: null;
}

.version-new {
    -fx-text-fill: -bs-error-red;
    -fx-underline: true;
    -fx-cursor: hand;
}


/*******************************************************************************
 *                                                                             *
 * Tooltip                                                                     *
 *                                                                             *
 ******************************************************************************/

.tooltip {
    -fx-background: -bs-white;
    -fx-text-fill: -bs-black;
    -fx-background-color: -bs-white;
    -fx-background-radius: 6px;
    -fx-background-insets: 0;
    -fx-padding: 0.667em 0.75em 0.667em 0.75em; /* 10px */
    -fx-effect: dropshadow(three-pass-box, -bs-black-transparent, 10, 0.0, 0, 3);
    -fx-font-size: 0.85em;
}

/* Same style like non editable textfield. But textfield spans a whole column in a grid, so we use generally
textfield */
#label-with-background {
    -fx-background-color: -bs-bg-light;
    -fx-border-radius: 4;
    -fx-padding: 4 4 4 4;
}

#address-text-field:hover {
    -fx-text-fill: -bs-black;
}

#funds-confidence {
    -fx-progress-color: -bs-dim-grey;
}

.hyperlink {
    -fx-border-style: none;
    -fx-border-width: 0px;
}

.hyperlink .text {
    -fx-fill: -bs-white;
    -fx-border-style: none;
    -fx-border-width: 0px;
}

.hyperlink .text {
    -fx-fill: -fx-accent;
    -fx-border-style: none;
    -fx-border-width: 0px;
}

.hyperlink .text:hover,
.hyperlink .tooltip .text,
.hyperlink .text:hover {
    -fx-fill: -bs-black;
    -fx-border-style: none;
    -fx-border-width: 0px;
}

.hyperlink:hover,
.hyperlink:visited,
.hyperlink:hover:visited {
    -fx-underline: false;
    -fx-border-style: none;
    -fx-border-width: 0px;
}

.hyperlink:focused {
    -fx-border-style: none;
    -fx-border-width: 0px;
}

.market-price-tooltip {
    -fx-font-size: 12;
}

/*******************************************************************************
 *                                                                             *
 * Table                                                                       *
 *                                                                             *
 ******************************************************************************/

.table-view .table-cell {
    -fx-alignment: center;
}

.table-view .column-header .label {
    -fx-alignment: center;
}

.table-view .focus {
    -fx-alignment: center;
}

.table-view .text {
    -fx-fill: -bs-black;
}

.table-view:focused {
    /*-fx-background-color: transparent;*/
}

/* horizontal scrollbars are never needed and are flickering at scaling so lets turn them off */
.table-view > .scroll-bar:horizontal {
    -fx-opacity: 0;
}

.table-view:focused {
    -fx-background-color: -fx-box-border, -fx-control-inner-background;
    -fx-background-insets: 0, 1;
    -fx-padding: 1;
}

.table-view .table-row-cell:selected .table-row-cell:row-selection .table-row-cell:cell-selection .text {
    -fx-fill: -bs-white;
}

.table-view .table-row-cell:selected .button .text {
    -fx-fill: -bs-black;
}

.table-view .table-row-cell .copy-icon .text,
.table-view .table-row-cell .copy-icon .text:hover {
    -fx-fill: -fx-accent;
}

.table-view .table-row-cell:selected .copy-icon .text {
    -fx-fill: -bs-white;
}

.table-view .table-row-cell:selected .copy-icon .text:hover {
    -fx-fill: -bs-black;
}

.table-view .table-row-cell:selected .hyperlink .text {
    -fx-fill: -bs-white;
    -fx-border-style: none;
    -fx-border-width: 0px;
}

.table-view .table-row-cell .hyperlink .text {
    -fx-fill: -fx-accent;
    -fx-border-style: none;
    -fx-border-width: 0px;
}

.table-view .table-row-cell .hyperlink .text:hover,
.table-view .table-row-cell:selected .hyperlink .tooltip .text,
.table-view .table-row-cell:selected .hyperlink .text:hover {
    -fx-fill: -bs-black;
    -fx-border-style: none;
    -fx-border-width: 0px;
}

.table-view .table-row-cell .hyperlink:hover,
.table-view .table-row-cell .hyperlink:visited,
.table-view .table-row-cell .hyperlink:hover:visited {
    -fx-underline: false;
    -fx-border-style: none;
    -fx-border-width: 0px;
}

.table-view .table-row-cell .hyperlink:focused {
    -fx-border-style: none;
    -fx-border-width: 0px;
}

/*******************************************************************************
 *                                                                             *
 * Icons                                                                       *
 *                                                                             *
 ******************************************************************************/

#non-clickable-icon {
    -fx-text-fill: -bs-medium-grey;
}

#clickable-icon:hover {
    -fx-text-fill: -bs-grey;
}

/*******************************************************************************
 *                                                                             *
 * Images                                                                      *
 *                                                                             *
 ******************************************************************************/

.qr-code {
    -fx-cursor: hand;
}

/*******************************************************************************
 *                                                                             *
 * Textarea                                                                    *
 *                                                                             *
 ******************************************************************************/

.text-area {
    -fx-border-color: -bs-bg-grey;
}

/*******************************************************************************
 *                                                                             *
 * Tab pane                                                                    *
 *                                                                             *
 ******************************************************************************/

.tab-pane .tab-label {
    -fx-font-size: 15;
}

.tab-pane:focused {
    -fx-background-color: transparent;
}

.tab-header-area:focused {
    -fx-background-color: transparent;
}

.tab:focused {
    -fx-background-color: transparent;
}

#form-header-text {
    -fx-font-weight: bold;
    -fx-font-size: 14;
}

#form-title {
    -fx-font-weight: bold;
}

/* scroll-pane */

.scroll-pane {
    -fx-background-insets: 0;
    -fx-padding: 0;
}

.scroll-pane:focused {
    -fx-background-insets: 0;
}

.scroll-pane .corner {
    -fx-background-insets: 0;
}

/* validation */
#validation-error {
    -fx-text-fill: -bs-red;
}

/* Account */

#content-pane-top {
    -fx-background-color: -bs-light-grey2,
    linear-gradient(-bs-light-grey2 0%, -bs-light-grey3 100%),
    linear-gradient(-bs-bg-grey3 0%, -bs-bg-grey 100%);
    -fx-background-insets: 0 0 0 0, 0, 1;
}

#info-icon-label {
    -fx-font-size: 16;
    -fx-text-fill: -bs-very-dark-grey3;
}

/* OfferPayload book */
#num-offers {
    -fx-font-size: 12;
}

/* Create offer */
#direction-icon-label {
    -fx-font-weight: bold;
    -fx-font-size: 16;
    -fx-text-fill: -bs-grey;
}

#input-description-label {
    -fx-font-size: 11;
    -fx-alignment: center;
}

#create-offer-calc-label {
    -fx-font-weight: bold;
    -fx-font-size: 20;
    -fx-padding: 15 5 0 5;
}

#currency-info-label {
    -fx-border-radius: 0 4 4 0;
    -fx-padding: 4 4 4 4;
    -fx-background-color: -bs-bg-grey4;
    -fx-border-color: -bs-medium-grey;
    -fx-border-style: solid solid solid none;
    -fx-border-insets: 0 0 0 -2;
}

#currency-info-label-disabled {
    -fx-border-radius: 0 4 4 0;
    -fx-padding: 4 4 4 4;
    -fx-background-color: -bs-bg-grey7;
    -fx-border-color: -bs-bg-grey7;
    -fx-border-style: solid solid solid none;
    -fx-border-insets: 0 0 0 -2;
}

#toggle-price-left {
    -fx-border-radius: 4 0 0 4;
    -fx-padding: 4 4 4 4;
    -fx-border-color: -bs-medium-grey;
    -fx-border-style: solid none solid solid;
    -fx-border-insets: 0 -2 0 0;
    -fx-background-insets: 0 -2 0 0;
    -fx-background-radius: 4 0 0 4;
}

#toggle-price-right {
    -fx-border-radius: 0 4 4 0;
    -fx-padding: 4 4 4 4;
    -fx-border-color: -bs-medium-grey;
    -fx-border-style: solid solid solid none;
    -fx-border-insets: 0 0 0 -2;
    -fx-background-insets: 0 0 0 -2;
    -fx-background-radius: 0 4 4 0;
}

#totals-separator {
    -fx-background: -bs-medium-grey;
}

#payment-info {
    -fx-background-color: -bs-content-bg-grey;
}

.toggle-button-active {
    -fx-background-color: -bs-blue-transparent;
}

.toggle-button-inactive {
    -fx-background-color: -bs-very-light-grey;
}

/* OfferBook */

.table-title {
    -fx-font-weight: bold;
    -fx-font-size: 16;
    -fx-alignment: center;
}

/* Offer */

.percentage-label {
    -fx-alignment: center;
}

.offer-separator {
    -fx-background: -bs-grey;
}

/* Account setup */
#wizard-item-background-deactivated {
    -fx-body-color: linear-gradient(to bottom, -bs-content-bg-grey, -bs-very-light-grey);
    -fx-outer-border: linear-gradient(to bottom, -bs-bg-grey, -bs-light-grey);
    -fx-background-color: -fx-shadow-highlight-color,
    -fx-outer-border,
    -fx-inner-border,
    -fx-body-color;
    -fx-background-insets: 0 0 -1 0, 0, 1, 2;
    -fx-background-radius: 3px, 3px, 2px, 1px;
}

#wizard-item-background-active {
    -fx-body-color: linear-gradient(to bottom, -bs-bg-grey5, -bs-bg-grey6);
    -fx-outer-border: linear-gradient(to bottom, -bs-bg-blue1, -bs-bg-blue2);
    -fx-background-color: -fx-shadow-highlight-color,
    -fx-outer-border,
    -fx-inner-border,
    -fx-body-color;
    -fx-background-insets: 0 0 -1 0, 0, 1, 2;
    -fx-background-radius: 3px, 3px, 2px, 1px;
}

#wizard-item-background-completed {
    -fx-body-color: linear-gradient(to bottom, -bs-content-bg-grey, -bs-very-light-grey);
    -fx-outer-border: linear-gradient(to bottom, -bs-bg-green, -bs-bg-green2);
    -fx-background-color: -fx-shadow-highlight-color,
    -fx-outer-border,
    -fx-inner-border,
    -fx-body-color;
    -fx-background-insets: 0 0 -1 0, 0, 1, 2;
    -fx-background-radius: 3px, 3px, 2px, 1px;
}

/* Account settings */

#account-settings-item-background-disabled {
    -fx-body-color: linear-gradient(to bottom, -bs-content-bg-grey, -bs-very-light-grey);
    -fx-outer-border: linear-gradient(to bottom, -bs-bg-grey, -bs-light-grey);
    -fx-background-color: -fx-shadow-highlight-color,
    -fx-outer-border,
    -fx-inner-border,
    -fx-body-color;
    -fx-background-insets: 0 0 -1 0, 0, 1, 2;
    -fx-background-radius: 3px, 3px, 2px, 1px;
}

#account-settings-item-background-active {
    -fx-body-color: linear-gradient(to bottom, -bs-content-bg-grey, -bs-very-light-grey);
    -fx-outer-border: linear-gradient(to bottom, -bs-bg-grey, -bs-light-grey);
    -fx-background-color: -fx-shadow-highlight-color,
    -fx-outer-border,
    -fx-inner-border,
    -fx-body-color;
    -fx-background-insets: 0 0 -1 0, 0, 1, 2;
    -fx-background-radius: 3px, 3px, 2px, 1px;
}

#account-settings-item-background-selected {
    -fx-body-color: linear-gradient(to bottom, -bs-bg-grey5, -bs-bg-grey6);
    -fx-outer-border: linear-gradient(to bottom, -bs-bg-blue1, -bs-bg-blue2);
    -fx-background-color: -fx-shadow-highlight-color,
    -fx-outer-border,
    -fx-inner-border,
    -fx-body-color;
    -fx-background-insets: 0 0 -1 0, 0, 1, 2;
    -fx-background-radius: 3px, 3px, 2px, 1px;
}

/* Pending trades */
#trade-wizard-item-background-disabled {
    -fx-text-fill: -bs-grey;
    -fx-body-color: linear-gradient(to bottom, -bs-content-bg-grey, -bs-very-light-grey);
    -fx-outer-border: linear-gradient(to bottom, -bs-bg-grey, -bs-light-grey);
    /*  -fx-body-color:  -bs-very-light-grey;
      -fx-outer-border:  -bs-light-grey;*/
    -fx-background-color: -fx-shadow-highlight-color,
    -fx-outer-border,
    -fx-inner-border,
    -fx-body-color;
    -fx-background-insets: 0 0 -1 0, 0, 1, 2;
    -fx-background-radius: 1px, 1px, 1px, 1px;
}

#trade-wizard-item-background-active {
    -fx-font-weight: bold;
    -fx-font-size: 14;
    -fx-body-color: linear-gradient(to bottom, -bs-bg-grey5, -bs-bg-grey6);
    -fx-outer-border: linear-gradient(to bottom, -bs-bg-blue1, -bs-bg-blue2);
    -fx-background-color: -fx-shadow-highlight-color,
    -fx-outer-border,
    -fx-inner-border,
    -fx-body-color;
    -fx-background-insets: 0 0 -1 0, 0, 1, 2;
    -fx-background-radius: 1px, 1px, 1px, 1px;
}

#trade-wizard-item-background-completed {
    -fx-body-color: linear-gradient(to bottom, -bs-content-bg-grey, -bs-bg-grey8);
    -fx-outer-border: linear-gradient(to bottom, -bs-bg-green, -bs-bg-green2);
    -fx-background-color: -fx-shadow-highlight-color,
    -fx-outer-border,
    -fx-inner-border,
    -fx-body-color;
    -fx-background-insets: 0 0 -1 0, 0, 1, 2;
    -fx-background-radius: 1px, 1px, 1px, 1px;
}

#open-support-button {
    -fx-font-weight: bold;
    -fx-font-size: 14;
    -fx-base: -bs-warning;
}

#open-dispute-button {
    -fx-font-weight: bold;
    -fx-font-size: 14;
    -fx-base: -bs-error-red;
}

/* TitledGroupBg */
#titled-group-bg-label {
    -fx-font-weight: bold;
    -fx-font-size: 14;
    -fx-text-fill: -bs-grey;
    -fx-background-color: -bs-content-bg-grey;
}

#titled-group-bg-label-active {
    -fx-font-weight: bold;
    -fx-font-size: 14;
    -fx-background-color: -bs-content-bg-grey;
}

#titled-group-bg {
    -fx-body-color: linear-gradient(to bottom, -bs-content-bg-grey, -bs-very-light-grey);
    -fx-outer-border: linear-gradient(to bottom, -bs-bg-grey, -bs-light-grey);
    -fx-background-color: -fx-shadow-highlight-color,
    -fx-outer-border,
    -fx-inner-border,
    -fx-body-color;
    -fx-background-insets: 0 0 -1 0, 0, 1, 2;
    -fx-background-radius: 3px, 3px, 2px, 1px;
}

#titled-group-bg-active {
    -fx-body-color: linear-gradient(to bottom, -bs-content-bg-grey, -bs-very-light-grey);
    -fx-outer-border: linear-gradient(to bottom, -bs-bg-blue3, -bs-bg-blue4);
    -fx-background-color: -fx-shadow-highlight-color,
    -fx-outer-border,
    -fx-inner-border,
    -fx-body-color;
    -fx-background-insets: 0 0 -1 0, 0, 1, 2;
    -fx-background-radius: 3px, 3px, 2px, 1px;
}

/* TableGroupHeadline */
#table-group-headline {
    -fx-background-color: -bs-content-bg-grey;
    -fx-background-insets: 10 0 -1 0, 0, 1, 2;
    -fx-background-radius: 3px, 3px, 2px, 1px;
}

/* copied form modena.css text-input */
#flow-pane-checkboxes-bg {
    -fx-text-fill: -fx-text-inner-color;
    -fx-highlight-fill: derive(-fx-control-inner-background, -20%);
    -fx-highlight-text-fill: -fx-text-inner-color;
    -fx-prompt-text-fill: derive(-fx-control-inner-background, -30%);
    -fx-background-color: linear-gradient(to bottom, derive(-fx-text-box-border, -10%), -fx-text-box-border),
    linear-gradient(from 0px 0px to 0px 5px, derive(-fx-control-inner-background, -9%), -fx-control-inner-background);
    -fx-background-insets: 0, 1;
    -fx-background-radius: 3, 2;
    -fx-padding: 0.333333em 0.583em 0.333333em 0.583em; /* 4 7 4 7 */
}

#flow-pane-checkboxes-non-editable-bg {
    -fx-text-fill: -fx-text-inner-color;
    -fx-highlight-fill: derive(-fx-control-inner-background, -20%);
    -fx-highlight-text-fill: -fx-text-inner-color;
    -fx-prompt-text-fill: derive(-fx-control-inner-background, -30%);
    -fx-background-color: linear-gradient(to bottom, derive(-fx-text-box-border, -10%), -fx-text-box-border),
    linear-gradient(from 0px 0px to 0px 5px, derive(-fx-control-inner-background, -9%), -bs-very-light-grey);
    -fx-background-insets: 0, 1;
    -fx-background-radius: 3, 2;
    -fx-padding: 0.333333em 0.583em 0.333333em 0.583em; /* 4 7 4 7 */
}

/* message-list-view*/
#message-list-view.list-view:focused > .virtual-flow > .clipped-container > .sheet > .list-cell:filled:selected {
    -fx-background-color: -bs-white;
}

#message-list-view.list-view > .virtual-flow > .clipped-container > .sheet > .list-cell {
    -fx-background-color: -bs-white;
}

#message-list-view.list-view > .virtual-flow > .clipped-container > .sheet > .list-cell:filled {
    -fx-background-color: -bs-white;
}

#message-list-view.list-view > .virtual-flow > .clipped-container > .sheet > .list-cell:filled:selected {
    -fx-background-color: -bs-white;
}

#message-list-view.list-view:focused > .virtual-flow > .clipped-container > .sheet > .list-cell {
    -fx-background-color: -bs-white;
}

#message-list-view.list-cell {
    -fx-padding: 0.25em 0.583em 0.25em 0.583em;
}

#message-list-view.list-view {
    -fx-background-color: -fx-box-border, -fx-control-inner-background;
    -fx-background-insets: 0, 1;
    -fx-padding: 1;
}

#message-list-view.list-view:focused {
    -fx-background-color: -fx-box-border, -fx-control-inner-background;
    -fx-background-insets: 0, 1;
    -fx-padding: 1;
}

/* bubble */
#message-bubble-green {
    -fx-background-color: -bs-green;
    -fx-background-radius: 10 10 10 10;
}

#message-bubble-blue {
    -fx-background-color: -fx-accent;
    -fx-background-radius: 10 10 10 10;
}

#message-bubble-grey {
    -fx-background-color: -bs-light-grey;
    -fx-background-radius: 10 10 10 10;
}

.attachment-icon {
    -fx-text-fill: -bs-white;
    -fx-cursor: hand;
}

.attachment-icon-black {
    -fx-text-fill: -bs-black;
    -fx-cursor: hand;
}

/*******************************************************************************
 *                                                                             *
 * Grid pane                                                                   *
 *                                                                             *
 ******************************************************************************/

.grid-pane {
    -fx-background-color: -bs-content-bg-grey;
    -fx-background-radius: 5;
    -fx-effect: dropshadow(gaussian, -bs-dark-grey, 10, 0, 0, 0);
    -fx-background-insets: 10;
}

/********************************************************************************************************************
 *                                                                                                                  *
 * Text validation                                                                                                  *
 *                                                                                                                  *
 ********************************************************************************************************************/

.text-field.validation_error, .text-area.validation_error .content, .date-picker.validation_error > .text-field {
    -fx-background-color: -bs-red,
    linear-gradient(
            to bottom,
            derive(-bs-pink, 40%) 5%,
            derive(-bs-pink, 70%) 40%
    );
}

/********************************************************************************************************************
 *                                                                                                                  *
 * Market overview                                                                                                  *
 *                                                                                                                  *
 ********************************************************************************************************************/

#charts .chart-legend {
    -fx-font-size: 14;
    -fx-alignment: center;
}

#charts .axis {
    -fx-tick-label-fill: -bs-black;
}

#charts .chart-plot-background {
    -fx-background-color: -bs-white;
}

#charts .default-color0.chart-area-symbol {
    -fx-background-color: -bs-sell, -bs-white;
}

#charts .default-color1.chart-area-symbol {
    -fx-background-color: -bs-buy, -bs-white;
}

#charts .default-color0.chart-series-area-line {
    -fx-stroke: -bs-sell;
}

#charts .default-color1.chart-series-area-line {
    -fx-stroke: -bs-buy;
}

#charts .default-color0.chart-series-area-fill {
    -fx-fill: -bs-sell-transparent;
}

#charts .default-color1.chart-series-area-fill {
    -fx-fill: -bs-buy-transparent;
}

#charts .axis-label {
    -fx-font-size: 16;
    -fx-alignment: center;
}

/********************************************************************************************************************
 *                                                                                                                  *
 * Rounded buttons                                                                                                  *
 *                                                                                                                  *
 ********************************************************************************************************************/

#buy-button-big {
    -fx-base: -bs-buy;
    -fx-text-fill: -bs-white;
    -fx-font-weight: bold;
    -fx-font-size: 15;
    -fx-background-radius: 5;
}

#buy-button-big:focused {
    -fx-background-color: -bs-buy-focus, -fx-inner-border, -fx-body-color, -fx-faint-focus-color, -fx-body-color;
}

#buy-button-big:hover {
    -fx-base: -bs-buy-hover;
}

#buy-button {
    -fx-base: -bs-buy;
    -fx-text-fill: -bs-white;
    -fx-font-weight: bold;
}

#buy-button:focused {
    -fx-background-color: -bs-buy-focus, -fx-inner-border, -fx-body-color, -fx-faint-focus-color, -fx-body-color;
}

#buy-button:hover {
    -fx-base: -bs-buy-hover;
}

#sell-button-big {
    -fx-base: -bs-sell;
    -fx-text-fill: -bs-white;
    -fx-font-weight: bold;
    -fx-font-size: 15;
    -fx-background-radius: 5;
}

#sell-button-big:focused {
    -fx-background-color: -bs-sell-focus, -fx-inner-border, -fx-body-color, -fx-faint-focus-color, -fx-body-color;
}

#sell-button-big:hover {
    -fx-base: -bs-sell-hover;
}

#sell-button {
    -fx-base: -bs-sell;
    -fx-text-fill: -bs-white;
    -fx-font-weight: bold;
}

#sell-button:focused {
    -fx-background-color: -bs-sell-focus, -fx-inner-border, -fx-body-color, -fx-faint-focus-color, -fx-body-color;
}

#sell-button:hover {
    -fx-base: -bs-sell-hover;
}

#cancel-button {
    -fx-base: -bs-cancel;
    -fx-text-fill: -bs-very-dark-grey3;
    -fx-font-weight: bold;
}

#cancel-button:hover {
    -fx-base: -bs-cancel-hover;
}

#cancel-button:focused {
    -fx-background-color: -bs-cancel-focus, -fx-inner-border, -fx-body-color, -fx-faint-focus-color, -fx-body-color;
}

/********************************************************************************************************************
 *                                                                                                                  *
 * Popups                                                                                                           *
 *                                                                                                                  *
 ********************************************************************************************************************/

#popup-headline {
    -fx-font-size: 16;
    -fx-text-fill: -bs-font-dark;
}

#popup-bg {
    -fx-font-size: 14;
    -fx-text-fill: -bs-font-dark;
    -fx-background-color: -bs-white;
    -fx-background-radius: 10 10 10 10;
    -fx-background-insets: 10;
    -fx-effect: dropshadow(gaussian, -bs-dark-grey, 10, 0, 0, 0);
}

#popup-bg-top {
    -fx-font-size: 14;
    -fx-text-fill: -bs-font-dark;
    -fx-background-color: -bs-white;
    -fx-background-radius: 0 0 10 10;
    -fx-background-insets: 10;
    -fx-effect: dropshadow(gaussian, -bs-dark-grey, 10, 0, 0, 0);
}

#notification-popup-headline {
    -fx-font-size: 13;
    -fx-font-weight: bold;
    -fx-text-fill: -bs-font-dark;
}

#notification-popup-bg {
    -fx-font-size: 11;
    -fx-text-fill: -bs-very-dark-grey;
    -fx-background-color: linear-gradient(to bottom, -bs-bg-grey9, -bs-bg-grey10);
    -fx-background-radius: 5 5 5 5;
    -fx-background-insets: 5 5 20 20;
    -fx-effect: dropshadow(gaussian, -bs-grey, 12, 0, -1, 3);
}

#peer-info-popup-bg {
    -fx-font-size: 11;
    -fx-text-fill: -bs-very-dark-grey;
    -fx-background-color: linear-gradient(to bottom, -bs-bg-light, -bs-bg-grey11);
    -fx-background-radius: 3 3 3 3;
    -fx-background-insets: 5 5 20 20;
    -fx-effect: dropshadow(gaussian, -bs-grey, 12, 0, -1, 3);
}

#peer-info-popup-headline {
    -fx-font-size: 13;
    -fx-font-weight: bold;
    -fx-text-fill: -bs-font-dark;
}

.popup-icon-information {
    -fx-text-fill: -bs-bg-grey;
}

.popup-icon-warning {
    -fx-text-fill: -bs-orange2;
}

#price-feed-combo {
    -fx-background-color: -bs-dark-grey;
    -fx-text-fill: -bs-white;
    -fx-alignment: center;
}

#invert-market-price {
    -fx-text-fill: -bs-very-dark-grey2;
}

#popup-qr-code-info {
    -fx-font-size: 11;
}

#ident-num-label {
    -fx-font-weight: bold;
    -fx-alignment: center;
    -fx-font-size: 10;
    -fx-text-fill: -bs-white;
}

#toggle-left {
    -fx-border-radius: 4 0 0 4;
    -fx-padding: 4 4 4 4;
    -fx-border-color: -bs-medium-grey;
    -fx-border-style: solid solid solid solid;
    -fx-border-insets: 0 -2 0 0;
    -fx-background-insets: 0 -2 0 0;
    -fx-background-radius: 4 0 0 4;
}

#toggle-center {
    -fx-border-radius: 0 0 0 0;
    -fx-padding: 4 4 4 4;
    -fx-border-color: -bs-medium-grey;
    -fx-border-style: solid solid solid solid;
    -fx-border-insets: 0 0 0 0;
    -fx-background-insets: 0 0 0 0;
    -fx-background-radius: 0 0 0 0;
}

#toggle-right {
    -fx-border-radius: 0 4 4 0;
    -fx-padding: 4 4 4 4;
    -fx-border-color: -bs-medium-grey;
    -fx-border-style: solid solid solid solid;
    -fx-border-insets: 0 0 0 -2;
    -fx-background-insets: 0 0 0 -2;
    -fx-background-radius: 0 4 4 0;
}

/********************************************************************************************************************
 *                                                                                                                  *
 * Arbitration                                                                                                      *
 *                                                                                                                  *
 ********************************************************************************************************************/

.message {
    -fx-text-fill: -bs-black;
}

.my-message {
    -fx-text-fill: -bs-white;
}

.message-header {
     -fx-text-fill: -bs-light-grey;
     -fx-font-size: 11;
}

/********************************************************************************************************************
 *                                                                                                                  *
 * DAO                                                                                                              *
 *                                                                                                                  *
 ********************************************************************************************************************/

.compensation-root {
    -fx-background-insets: 0, 0 0 0 0
}
<|MERGE_RESOLUTION|>--- conflicted
+++ resolved
@@ -273,10 +273,6 @@
     -fx-text-fill: -bs-red-soft;
 }
 
-<<<<<<< HEAD
-
-=======
->>>>>>> 13cd2a44
 .dao-tx-type-unverified-icon,
 .dao-tx-type-unverified-icon:hover {
     -fx-text-fill: -bs-yellow;
