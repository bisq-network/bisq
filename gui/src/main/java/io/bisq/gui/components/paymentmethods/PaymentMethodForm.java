--- conflicted
+++ resolved
@@ -23,11 +23,7 @@
 import io.bisq.common.util.Tuple3;
 import io.bisq.core.payment.PaymentAccount;
 import io.bisq.core.payment.payload.PaymentAccountPayload;
-<<<<<<< HEAD
 import io.bisq.core.user.Preferences;
-import io.bisq.core.user.PreferencesImpl;
-=======
->>>>>>> 30df6f97
 import io.bisq.gui.components.InputTextField;
 import io.bisq.gui.util.BSFormatter;
 import io.bisq.gui.util.validation.InputValidator;
@@ -72,11 +68,7 @@
     protected void addTradeCurrencyComboBox() {
         currencyComboBox = addLabelComboBox(gridPane, ++gridRow, Res.getWithCol("shared.currency")).second;
         currencyComboBox.setPromptText(Res.get("list.currency.select"));
-<<<<<<< HEAD
-        currencyComboBox.setItems(FXCollections.observableArrayList(CurrencyUtil.getAllMainFiatCurrencies(PreferencesImpl.getDefaultLocale(), PreferencesImpl.getDefaultTradeCurrency())));
-=======
         currencyComboBox.setItems(FXCollections.observableArrayList(CurrencyUtil.getMainFiatCurrencies()));
->>>>>>> 30df6f97
         currencyComboBox.setConverter(new StringConverter<TradeCurrency>() {
             @Override
             public String toString(TradeCurrency tradeCurrency) {
