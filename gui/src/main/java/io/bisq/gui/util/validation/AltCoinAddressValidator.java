/*
 * This file is part of Bisq.
 *
 * Bisq is free software: you can redistribute it and/or modify it
 * under the terms of the GNU Affero General Public License as published by
 * the Free Software Foundation, either version 3 of the License, or (at
 * your option) any later version.
 *
 * Bisq is distributed in the hope that it will be useful, but WITHOUT
 * ANY WARRANTY; without even the implied warranty of MERCHANTABILITY or
 * FITNESS FOR A PARTICULAR PURPOSE. See the GNU Affero General Public
 * License for more details.
 *
 * You should have received a copy of the GNU Affero General Public License
 * along with Bisq. If not, see <http://www.gnu.org/licenses/>.
 */

package io.bisq.gui.util.validation;


import io.bisq.common.locale.Res;
import io.bisq.core.app.BisqEnvironment;
import io.bisq.gui.util.validation.altcoins.ByteballAddressValidator;
import io.bisq.gui.util.validation.altcoins.NxtReedSolomonValidator;
import io.bisq.gui.util.validation.altcoins.OctocoinAddressValidator;
import io.bisq.gui.util.validation.altcoins.PNCAddressValidator;
import io.bisq.gui.util.validation.altcoins.XCNAddressValidator;
import io.bisq.gui.util.validation.params.IOPParams;
import io.bisq.gui.util.validation.params.OctocoinParams;
import io.bisq.gui.util.validation.params.PNCParams;
import io.bisq.gui.util.validation.params.PivxParams;
import io.bisq.gui.util.validation.params.WACoinsParams;
import io.bisq.gui.util.validation.params.TerracoinParams;
import io.bisq.gui.util.validation.params.btc.BtcMainNetParams;
import lombok.extern.slf4j.Slf4j;
import org.bitcoinj.core.Base58;
import org.bitcoinj.core.Address;
import org.bitcoinj.core.AddressFormatException;
import org.bitcoinj.params.MainNetParams;
import org.bitcoinj.params.RegTestParams;
import org.bitcoinj.params.TestNet3Params;
import org.jetbrains.annotations.NotNull;
import org.libdohj.params.*;

@Slf4j
public final class AltCoinAddressValidator extends InputValidator {

    private String currencyCode;


    ///////////////////////////////////////////////////////////////////////////////////////////
    // Public methods
    ///////////////////////////////////////////////////////////////////////////////////////////

    public void setCurrencyCode(String currencyCode) {
        this.currencyCode = currencyCode;
    }

    @Override
    public ValidationResult validate(String input) {
        ValidationResult validationResult = super.validate(input);
        if (!validationResult.isValid || currencyCode == null) {
            return validationResult;
        } else {

            // Validation:
            // 1: With a regex checking the correct structure of an address
            // 2: If the address contains a checksum, verify the checksum

            ValidationResult wrongChecksum = new ValidationResult(false,
                    Res.get("validation.altcoin.wrongChecksum"));
            ValidationResult regexTestFailed = new ValidationResult(false,
                    Res.get("validation.altcoin.wrongStructure", currencyCode));

            switch (currencyCode) {
                case "BTC":
                    try {
                        switch (BisqEnvironment.getBaseCurrencyNetwork()) {
                            case BTC_MAINNET:
                                Address.fromBase58(MainNetParams.get(), input);
                                break;
                            case BTC_TESTNET:
                                Address.fromBase58(TestNet3Params.get(), input);
                                break;
                            case BTC_REGTEST:
                                Address.fromBase58(RegTestParams.get(), input);
                                break;
                            case LTC_MAINNET:
                            case LTC_TESTNET:
                            case LTC_REGTEST:
                            case DOGE_MAINNET:
                            case DOGE_TESTNET:
                            case DOGE_REGTEST:
                            case DASH_MAINNET:
                            case DASH_TESTNET:
                            case DASH_REGTEST:
                                Address.fromBase58(BtcMainNetParams.get(), input);
                                return new ValidationResult(true);
                        }
                        return new ValidationResult(true);
                    } catch (AddressFormatException e) {
                        return new ValidationResult(false, getErrorMessage(e));
                    }
                case "LTC":
                    try {
                        switch (BisqEnvironment.getBaseCurrencyNetwork()) {
                            case BTC_MAINNET:
                            case BTC_TESTNET:
                            case BTC_REGTEST:
                            case DOGE_MAINNET:
                            case DOGE_TESTNET:
                            case DOGE_REGTEST:
                            case DASH_MAINNET:
                            case DASH_TESTNET:
                            case DASH_REGTEST:
                            case LTC_MAINNET:
                                Address.fromBase58(LitecoinMainNetParams.get(), input);
                                break;
                            case LTC_TESTNET:
                                Address.fromBase58(LitecoinTestNet3Params.get(), input);
                                break;
                            case LTC_REGTEST:
                                Address.fromBase58(LitecoinRegTestParams.get(), input);
                                break;
                        }
                        return new ValidationResult(true);
                    } catch (AddressFormatException e) {
                        return new ValidationResult(false, getErrorMessage(e));
                    }
                case "DOGE":
                    try {
                        switch (BisqEnvironment.getBaseCurrencyNetwork()) {
                            case BTC_MAINNET:
                            case BTC_TESTNET:
                            case BTC_REGTEST:
                            case LTC_MAINNET:
                            case LTC_TESTNET:
                            case LTC_REGTEST:
                            case DASH_MAINNET:
                            case DASH_TESTNET:
                            case DASH_REGTEST:
                            case DOGE_MAINNET:
                                Address.fromBase58(DogecoinMainNetParams.get(), input);
                                break;
                            case DOGE_TESTNET:
                                Address.fromBase58(DogecoinTestNet3Params.get(), input);
                                break;
                            case DOGE_REGTEST:
                                Address.fromBase58(DogecoinRegTestParams.get(), input);
                                break;
                        }
                        return new ValidationResult(true);
                    } catch (AddressFormatException e) {
                        return new ValidationResult(false, getErrorMessage(e));
                    }
                case "DASH":
                    try {
                        switch (BisqEnvironment.getBaseCurrencyNetwork()) {
                            case BTC_MAINNET:
                            case BTC_TESTNET:
                            case BTC_REGTEST:
                            case LTC_MAINNET:
                            case LTC_TESTNET:
                            case LTC_REGTEST:
                            case DOGE_MAINNET:
                            case DOGE_TESTNET:
                            case DOGE_REGTEST:
                            case DASH_MAINNET:
                                Address.fromBase58(DashMainNetParams.get(), input);
                                break;
                            case DASH_TESTNET:
                                Address.fromBase58(DashTestNet3Params.get(), input);
                                break;
                            case DASH_REGTEST:
                                Address.fromBase58(DashRegTestParams.get(), input);
                                break;
                        }
                        return new ValidationResult(true);
                    } catch (AddressFormatException e) {
                        return new ValidationResult(false, getErrorMessage(e));
                    }
                case "BSQ":
                    if (!input.startsWith("B"))
                        return new ValidationResult(false, Res.get("validation.altcoin.invalidAddress",
                                currencyCode, "BSQ address must start with \"B\""));

                    String addressAsBtc = input.substring(1, input.length());
                    try {
                        switch (BisqEnvironment.getBaseCurrencyNetwork()) {
                            case BTC_MAINNET:
                                Address.fromBase58(MainNetParams.get(), addressAsBtc);
                                break;
                            case BTC_TESTNET:
                                Address.fromBase58(TestNet3Params.get(), addressAsBtc);
                                break;
                            case BTC_REGTEST:
                                Address.fromBase58(RegTestParams.get(), addressAsBtc);
                                break;
                        }
                        return new ValidationResult(true);
                    } catch (AddressFormatException e) {
                        return new ValidationResult(false, getErrorMessage(e));
                    }
                case "ETH":
                    // https://github.com/ethereum/web3.js/blob/master/lib/utils/utils.js#L403
                    if (!input.matches("^(0x)?[0-9a-fA-F]{40}$"))
                        return regexTestFailed;
                    else
                        return new ValidationResult(true);
                    // Example for BTC, though for BTC we use the BitcoinJ library address check
                case "PIVX":
                    if (input.matches("^[D][a-km-zA-HJ-NP-Z1-9]{25,34}$")) {
                        //noinspection ConstantConditions
                        if (verifyChecksum(input)) {
                            try {
                                Address.fromBase58(PivxParams.get(), input);
                                return new ValidationResult(true);
                            } catch (AddressFormatException e) {
                                return new ValidationResult(false, getErrorMessage(e));
                            }
                        } else {
                            return wrongChecksum;
                        }
                    } else {
                        return regexTestFailed;
                    }
                case "IOP":
                    if (input.matches("^[p][a-km-zA-HJ-NP-Z1-9]{25,34}$")) {
                        //noinspection ConstantConditions
                        if (verifyChecksum(input)) {
                            try {
                                Address.fromBase58(IOPParams.get(), input);
                                return new ValidationResult(true);
                            } catch (AddressFormatException e) {
                                return new ValidationResult(false, getErrorMessage(e));
                            }
                        } else {
                            return wrongChecksum;
                        }
                    } else {
                        return regexTestFailed;
                    }
                case "888":
                    if (input.matches("^[83][a-km-zA-HJ-NP-Z1-9]{25,34}$")) {
                        if (OctocoinAddressValidator.ValidateAddress(input)) {
                            try {
                                Address.fromBase58(OctocoinParams.get(), input);
                                return new ValidationResult(true);
                            } catch (AddressFormatException e) {
                                return new ValidationResult(false, getErrorMessage(e));
                            }
                        } else {
                            return wrongChecksum;
                        }
                    } else {
                        return regexTestFailed;
                    }
                case "ZEC":
                    // We only support t addresses (transparent transactions)
                    if (input.startsWith("t"))
                        return validationResult;
                    else
                        return new ValidationResult(false, Res.get("validation.altcoin.zAddressesNotSupported"));
                case "GBYTE":
                    return ByteballAddressValidator.validate(input);
                case "NXT":
                    if (!input.startsWith("NXT-") || !input.equals(input.toUpperCase())) {
                        return regexTestFailed;
                    }
                    try {
                        long accountId = NxtReedSolomonValidator.decode(input.substring(4));
                        return new ValidationResult(accountId != 0);
                    } catch (NxtReedSolomonValidator.DecodeException e) {
                        return wrongChecksum;
                    }
                case "PNC":
                    if (input.matches("^[P3][a-km-zA-HJ-NP-Z1-9]{25,34}$")) {
                        if (PNCAddressValidator.ValidateAddress(input)) {
                            try {
                                Address.fromBase58(PNCParams.get(), input);
                                return new ValidationResult(true);
                            } catch (AddressFormatException e) {
                                return new ValidationResult(false, getErrorMessage(e));
                            }
                        } else {
                            return wrongChecksum;
                        }
                    } else {
                        return regexTestFailed;
                    }
                case "ZEN":
                    try {
                        // Get the non Base58 form of the address and the bytecode of the first two bytes
                        byte [] byteAddress = Base58.decodeChecked(input);
                        int version0 = byteAddress[0] & 0xFF;
                        int version1 = byteAddress[1] & 0xFF;

                        // We only support public ("zn" (0x20,0x89), "t1" (0x1C,0xB8))
                        // and multisig ("zs" (0x20,0x96), "t3" (0x1C,0xBD)) addresses

                        // Fail for private addresses
                        if (version0 == 0x16 && version1 == 0x9A) {
                            // Address starts with "zc"
                            return new ValidationResult(false, Res.get("validation.altcoin.zAddressesNotSupported"));
                        }
                        else if (version0 == 0x1C && (version1 == 0xB8 || version1 == 0xBD)) {
                            // "t1" or "t3" address
                            return new ValidationResult(true);
                        }
                        else if (version0 == 0x20 && (version1 == 0x89 || version1 == 0x96)) {
                            // "zn" or "zs" address
                            return new ValidationResult(true);
                        }
                        else {
                            // Unknown Type
                            return new ValidationResult(false);
                        }
                    }
                    catch (AddressFormatException e) {
                        // Unhandled Exception (probably a checksum error)
                        return new ValidationResult(false);
                    }
                case "WAC":
                    try {
                        Address.fromBase58(WACoinsParams.get(), input);
                    }
                    catch (AddressFormatException e) {
                        return new ValidationResult(false, getErrorMessage(e));
                    }
                    return new ValidationResult(true);
		        case "DCT":
                    if (input.matches("^(?=.{5,63}$)([a-z][a-z0-9-]+[a-z0-9])(\\.[a-z][a-z0-9-]+[a-z0-9])*$"))
                        return new ValidationResult(true);
                    else
                        return regexTestFailed;
		        case "ELLA":
                    // https://github.com/ethereum/web3.js/blob/master/lib/utils/utils.js#L403
                    if (!input.matches("^(0x)?[0-9a-fA-F]{40}$"))
                        return regexTestFailed;
                    else
                        return new ValidationResult(true);
<<<<<<< HEAD
		case "XCN": // https://bitcointalk.org/index.php?topic=1801595
			return XCNAddressValidator.ValidateAddress(input);
=======
                case "TRC":
                    try {
                        Address.fromBase58(TerracoinParams.get(), input);
                    }
                    catch (AddressFormatException e) {
                        return new ValidationResult(false, getErrorMessage(e));
                    }
                    return new ValidationResult(true);
>>>>>>> 0871459c
                default:
                    log.debug("Validation for AltCoinAddress not implemented yet. currencyCode: " + currencyCode);
                    return validationResult;
            }
        }
    }

    @NotNull
    private String getErrorMessage(AddressFormatException e) {
        return Res.get("validation.altcoin.invalidAddress", currencyCode, e.getMessage());
    }

    @SuppressWarnings({"UnusedParameters", "SameReturnValue"})
    private boolean verifyChecksum(String input) {
        // TODO
        return true;
    }


    ///////////////////////////////////////////////////////////////////////////////////////////
    // Private methods
    ///////////////////////////////////////////////////////////////////////////////////////////


}<|MERGE_RESOLUTION|>--- conflicted
+++ resolved
@@ -339,10 +339,8 @@
                         return regexTestFailed;
                     else
                         return new ValidationResult(true);
-<<<<<<< HEAD
-		case "XCN": // https://bitcointalk.org/index.php?topic=1801595
-			return XCNAddressValidator.ValidateAddress(input);
-=======
+		        case "XCN": // https://bitcointalk.org/index.php?topic=1801595
+			        return XCNAddressValidator.ValidateAddress(input);
                 case "TRC":
                     try {
                         Address.fromBase58(TerracoinParams.get(), input);
@@ -351,7 +349,6 @@
                         return new ValidationResult(false, getErrorMessage(e));
                     }
                     return new ValidationResult(true);
->>>>>>> 0871459c
                 default:
                     log.debug("Validation for AltCoinAddress not implemented yet. currencyCode: " + currencyCode);
                     return validationResult;
