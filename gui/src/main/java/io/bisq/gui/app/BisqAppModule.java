--- conflicted
+++ resolved
@@ -78,11 +78,6 @@
 
         bind(NetworkProtoResolver.class).to(CoreNetworkProtoResolver.class).in(Singleton.class);
         bind(PersistenceProtoResolver.class).to(CorePersistenceProtoResolver.class).in(Singleton.class);
-<<<<<<< HEAD
-
-
-=======
->>>>>>> 6f030a46
 
         // ordering is used for shut down sequence
         install(tradeModule());
