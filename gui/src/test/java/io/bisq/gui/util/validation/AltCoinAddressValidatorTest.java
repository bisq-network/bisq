/*
 * This file is part of Bisq.
 *
 * Bisq is free software: you can redistribute it and/or modify it
 * under the terms of the GNU Affero General Public License as published by
 * the Free Software Foundation, either version 3 of the License, or (at
 * your option) any later version.
 *
 * Bisq is distributed in the hope that it will be useful, but WITHOUT
 * ANY WARRANTY; without even the implied warranty of MERCHANTABILITY or
 * FITNESS FOR A PARTICULAR PURPOSE. See the GNU Affero General Public
 * License for more details.
 *
 * You should have received a copy of the GNU Affero General Public License
 * along with Bisq. If not, see <http://www.gnu.org/licenses/>.
 */

package io.bisq.gui.util.validation;

import io.bisq.common.locale.CurrencyUtil;
import io.bisq.common.locale.Res;
import io.bisq.core.app.BisqEnvironment;
import io.bisq.core.btc.BaseCurrencyNetwork;
import org.junit.Before;
import org.junit.Test;

import static junit.framework.TestCase.assertFalse;
import static org.junit.Assert.assertTrue;

public class AltCoinAddressValidatorTest {
    @Before
    public void setup() {
        final BaseCurrencyNetwork baseCurrencyNetwork = BisqEnvironment.getBaseCurrencyNetwork();
        final String currencyCode = baseCurrencyNetwork.getCurrencyCode();
        Res.setBaseCurrencyCode(currencyCode);
        Res.setBaseCurrencyName(baseCurrencyNetwork.getCurrencyName());
        CurrencyUtil.setBaseCurrencyCode(currencyCode);
    }

    @Test
    public void testBTC() {
        AltCoinAddressValidator validator = new AltCoinAddressValidator();
        validator.setCurrencyCode("BTC");

        assertTrue(validator.validate("17VZNX1SN5NtKa8UQFxwQbFeFc3iqRYhem").isValid);
        assertTrue(validator.validate("3EktnHQD7RiAE6uzMj2ZifT9YgRrkSgzQX").isValid);
        assertTrue(validator.validate("1111111111111111111114oLvT2").isValid);
        assertTrue(validator.validate("1BitcoinEaterAddressDontSendf59kuE").isValid);

        assertFalse(validator.validate("17VZNX1SN5NtKa8UQFxwQbFeFc3iqRYhemqq").isValid);
        assertFalse(validator.validate("17VZNX1SN5NtKa8UQFxwQbFeFc3iqRYheO").isValid);
        assertFalse(validator.validate("17VZNX1SN5NtKa8UQFxwQbFeFc3iqRYhek#").isValid);
    }

    @Test
    public void testPIVX() {
        AltCoinAddressValidator validator = new AltCoinAddressValidator();
        validator.setCurrencyCode("PIVX");

        assertTrue(validator.validate("DFJku78A14HYwPSzC5PtUmda7jMr5pbD2B").isValid);
        assertTrue(validator.validate("DAeiBSH4nudXgoxS4kY6uhTPobc7ALrWDA").isValid);
        assertTrue(validator.validate("DRbnCYbuMXdKU4y8dya9EnocL47gFjErWe").isValid);
        assertTrue(validator.validate("DTPAqTryNRCE2FgsxzohTtJXfCBCDnG6Rc").isValid);

        assertFalse(validator.validate("17VZNX1SN5NtKa8UQFxwQbFeFc3iqRYhemqq").isValid);
        assertFalse(validator.validate("17VZNX1SN5NtKa8UQFxwQbFeFc3iqRYheO").isValid);
        assertFalse(validator.validate("17VZNX1SN5NtKa8UQFxwQbFeFc3iqRYhek#").isValid);
    }

    @Test
    public void testIOP() {
        AltCoinAddressValidator validator = new AltCoinAddressValidator();
        validator.setCurrencyCode("IOP");

        assertTrue(validator.validate("pKbz7iRUSiUaTgh4UuwQCnc6pWZnyCGWxM").isValid);
        assertTrue(validator.validate("pAubDQFjUMaR93V4RjHYFh1YW1dzJ9YPW1").isValid);

        assertFalse(validator.validate("17VZNX1SN5NtKa8UQFxwQbFeFc3iqRYhem").isValid);
    }

    @Test
    public void testGBYTE() {
        AltCoinAddressValidator validator = new AltCoinAddressValidator();
        validator.setCurrencyCode("GBYTE");

        assertTrue(validator.validate("BN7JXKXWEG4BVJ7NW6Q3Z7SMJNZJYM3G").isValid);
        assertTrue(validator.validate("XGKZODTTTRXIUA75TKONWHFDCU6634DE").isValid);

        assertFalse(validator.validate("XGKZODTGTRXIUA75TKONWHFDCU6634DE").isValid);
        assertFalse(validator.validate("XGKZODTTTRXIUA75TKONWHFDCU6634D").isValid);
        assertFalse(validator.validate("XGKZODTTTRXIUA75TKONWHFDCU6634DZ").isValid);
    }

    @Test
    public void testETH() {
        AltCoinAddressValidator validator = new AltCoinAddressValidator();
        validator.setCurrencyCode("ETH");

        assertTrue(validator.validate("0x2a65Aca4D5fC5B5C859090a6c34d164135398226").isValid);
        assertTrue(validator.validate("2a65Aca4D5fC5B5C859090a6c34d164135398226").isValid);

        assertFalse(validator.validate("0x2a65Aca4D5fC5B5C859090a6c34d1641353982266").isValid);
        assertFalse(validator.validate("0x2a65Aca4D5fC5B5C859090a6c34d16413539822g").isValid);
        assertFalse(validator.validate("2a65Aca4D5fC5B5C859090a6c34d16413539822g").isValid);
        assertFalse(validator.validate("").isValid);
    }

    @Test
    public void test888() {
        AltCoinAddressValidator validator = new AltCoinAddressValidator();
        validator.setCurrencyCode("888");

        assertTrue(validator.validate("8TP9rh3SH6n9cSLmV22vnSNNw56LKGpLra").isValid);
        assertTrue(validator.validate("37NwrYsD1HxQW5zfLTuQcUUXGMPvQgzTSn").isValid);

        assertFalse(validator.validate("1ANNa15ZQXAZUgFiqJ2i7Z2DPU2J6hW62i").isValid);
        assertFalse(validator.validate("38NwrYsD1HxQW5zfLT0QcUUXGMPvQgzTSn").isValid);
        assertFalse(validator.validate("8tP9rh3SH6n9cSLmV22vnSNNw56LKGpLrB").isValid);
        assertFalse(validator.validate("8Zbvjr").isValid);
    }

    @Test
    public void testNXT() {
        AltCoinAddressValidator validator = new AltCoinAddressValidator();
        validator.setCurrencyCode("NXT");

        assertTrue(validator.validate("NXT-JM2U-U4AE-G7WF-3NP9F").isValid);
        assertTrue(validator.validate("NXT-6UNJ-UMFM-Z525-4S24M").isValid);
        assertTrue(validator.validate("NXT-2223-2222-KB8Y-22222").isValid);

        assertFalse(validator.validate("").isValid);
        assertFalse(validator.validate("abcde").isValid);
        assertFalse(validator.validate("NXT-").isValid);
        assertFalse(validator.validate("NXT-JM2U-U4AE-G7WF-3ND9F").isValid);
        assertFalse(validator.validate("NXT-JM2U-U4AE-G7WF-3Np9F").isValid);
        assertFalse(validator.validate("NXT-2222-2222-2222-22222").isValid);
    }

    @Test
<<<<<<< HEAD
    public void testPNC() {
        AltCoinAddressValidator validator = new AltCoinAddressValidator();
        validator.setCurrencyCode("PNC");

        assertTrue(validator.validate("3AB1qXhaU3hK5oAPQfwzN3QkM8LxAgL8vB").isValid);
        assertTrue(validator.validate("PD57PGdk69yioZ6FD3zFNzVUeJhMf6Kti4").isValid);

        assertFalse(validator.validate("3AB1qXhaU3hK5oAPQfwzN3QkM8LxAgL8v").isValid);
        assertFalse(validator.validate("PD57PGdk69yioZ6FD3zFNzVUeJhMf6Kti42").isValid);
        assertFalse(validator.validate("PD57PGdk69yioZ6FD3zFNzVUeJhMMMKti4").isValid);
        assertFalse(validator.validate("PD57PG").isValid);
    }

    @Test
    public void testZEN() {
        AltCoinAddressValidator validator = new AltCoinAddressValidator();
        validator.setCurrencyCode("ZEN");

        assertTrue(validator.validate("znk62Ey7ptTyHgYLaLDTEwhLF6uN1DXTBfa").isValid);
        assertTrue(validator.validate("znTqzi5rTXf6KJnX5tLaC5CMGHfeWJwy1c7").isValid);
        assertTrue(validator.validate("t1V9h2P9n4sYg629Xn4jVDPySJJxGmPb1HK").isValid);  // Random address from ZCash blockchain
        assertTrue(validator.validate("t3Ut4KUq2ZSMTPNE67pBU5LqYCi2q36KpXQ").isValid);  // Random address from ZCash blockchain

        assertFalse(validator.validate("zcKffBrza1cirFY47aKvXiV411NZMscf7zUY5bD1HwvkoQvKHgpxLYUHtMCLqBAeif1VwHmMjrMAKNrdCknCVqCzRNizHUq").isValid);
        assertFalse(validator.validate("AFTqzi5rTXf6KJnX5tLaC5CMGHfeWJwy1c7").isValid);
        assertFalse(validator.validate("zig-zag").isValid);
        assertFalse(validator.validate("0123456789").isValid);
        assertFalse(validator.validate("").isValid);
=======
    public void testWAC() {
        AltCoinAddressValidator validator = new AltCoinAddressValidator();
        validator.setCurrencyCode("WAC");

        assertTrue(validator.validate("WfEnB3VGrBqW7uamJMymymEwxMBYQKELKY").isValid);
        assertTrue(validator.validate("WTLWtNN5iJJQyTeMfZMMrfrDvdGZrYGP5U").isValid);
        assertTrue(validator.validate("WemK3MgwREsEaF4vdtYLxmMqAXp49C2LYQ").isValid);
        assertTrue(validator.validate("WZggcFY5cJdAxx9unBW5CVPAH8VLTxZ6Ym").isValid);

        assertFalse(validator.validate("").isValid);
        assertFalse(validator.validate("abcde").isValid);
        assertFalse(validator.validate("mWvZ7nZAUzpRMFp2Bfjxz27Va47nUfB79E").isValid);
        assertFalse(validator.validate("WemK3MgwREsE23fgsadtYLxmMqAX9C2LYQ").isValid);
>>>>>>> 41450d75
    }
}<|MERGE_RESOLUTION|>--- conflicted
+++ resolved
@@ -137,7 +137,6 @@
     }
 
     @Test
-<<<<<<< HEAD
     public void testPNC() {
         AltCoinAddressValidator validator = new AltCoinAddressValidator();
         validator.setCurrencyCode("PNC");
@@ -166,7 +165,9 @@
         assertFalse(validator.validate("zig-zag").isValid);
         assertFalse(validator.validate("0123456789").isValid);
         assertFalse(validator.validate("").isValid);
-=======
+    }
+
+    @Test
     public void testWAC() {
         AltCoinAddressValidator validator = new AltCoinAddressValidator();
         validator.setCurrencyCode("WAC");
@@ -180,6 +181,5 @@
         assertFalse(validator.validate("abcde").isValid);
         assertFalse(validator.validate("mWvZ7nZAUzpRMFp2Bfjxz27Va47nUfB79E").isValid);
         assertFalse(validator.validate("WemK3MgwREsE23fgsadtYLxmMqAX9C2LYQ").isValid);
->>>>>>> 41450d75
     }
 }