--- conflicted
+++ resolved
@@ -739,7 +739,6 @@
         assertFalse(validator.validate("HG1KpSsSXd3uitgwHaA1i6T1Bj1hWEwAxB").isValid);
     }
 
-<<<<<<< HEAD
     // Added 0.7.0
     @Test
     public void testALC() {
@@ -803,7 +802,7 @@
         assertFalse(validator.validate("").isValid);
     }
 
-=======
+
     @Test
     public void testWMCC() {
         AltCoinAddressValidator validator = new AltCoinAddressValidator();
@@ -822,5 +821,4 @@
         assertFalse(validator.validate("0123456789Abcdefghijklmnopqrstuvwxyz").isValid);
         assertFalse(validator.validate("").isValid);
     }
->>>>>>> 5cc333e3
 }