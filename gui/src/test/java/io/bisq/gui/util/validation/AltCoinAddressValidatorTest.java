--- conflicted
+++ resolved
@@ -413,7 +413,6 @@
         assertFalse(validator.validate("").isValid);
     }
 
-<<<<<<< HEAD
 	@Test
     public void testCAGE() {
         AltCoinAddressValidator validator = new AltCoinAddressValidator();
@@ -441,7 +440,9 @@
         assertFalse(validator.validate("0x65767ec6d4d3d18a200842352485cdc37cbf3a216").isValid);
         assertFalse(validator.validate("0x65767ec6d4d3d18a200842352485cdc37cbf3a2g").isValid);
         assertFalse(validator.validate("65767ec6d4d3d18a200842352485cdc37cbf3a2g").isValid);
-=======
+        assertFalse(validator.validate("").isValid);
+    }
+
     @Test
     public void testXSPEC() {
         AltCoinAddressValidator validator = new AltCoinAddressValidator();
@@ -454,7 +455,6 @@
         assertFalse(validator.validate("17VZNX1SN5NtKa8UQFxwQbFeFc3iqRYhemqq").isValid);
         assertFalse(validator.validate("17VZNX1SN5NtKa8UQFxwQbFeFc3iqRYheO").isValid);
         assertFalse(validator.validate("17VZNX1SN5NtKa8UQFxwQbFeFc3iqRYhek#").isValid);
->>>>>>> 23f13c10
         assertFalse(validator.validate("").isValid);
     }
 }