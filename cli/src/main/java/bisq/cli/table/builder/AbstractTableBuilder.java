--- conflicted
+++ resolved
@@ -20,7 +20,6 @@
 import bisq.proto.grpc.OfferInfo;
 
 import java.util.List;
-import java.util.function.Function;
 import java.util.function.Predicate;
 
 
@@ -32,11 +31,7 @@
  */
 abstract class AbstractTableBuilder {
 
-<<<<<<< HEAD
-    protected final Function<String, String> toBlankOrNonZeroValue = (s) -> s.trim().equals("0") ? "" : s;
-=======
     protected final Predicate<OfferInfo> isFiatOffer = (o) -> o.getBaseCurrencyCode().equals("BTC");
->>>>>>> 1a3622b9
 
     protected final TableType tableType;
     protected final List<?> protos;
