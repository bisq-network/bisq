/*
 * This file is part of Bisq.
 *
 * Bisq is free software: you can redistribute it and/or modify it
 * under the terms of the GNU Affero General Public License as published by
 * the Free Software Foundation, either version 3 of the License, or (at
 * your option) any later version.
 *
 * Bisq is distributed in the hope that it will be useful, but WITHOUT
 * ANY WARRANTY; without even the implied warranty of MERCHANTABILITY or
 * FITNESS FOR A PARTICULAR PURPOSE. See the GNU Affero General Public
 * License for more details.
 *
 * You should have received a copy of the GNU Affero General Public License
 * along with Bisq. If not, see <http://www.gnu.org/licenses/>.
 */

package bisq.cli.table.builder;

import bisq.proto.grpc.OfferInfo;

import java.util.List;
import java.util.function.Function;
import java.util.function.Supplier;
import java.util.stream.Collectors;

import javax.annotation.Nullable;

import static bisq.cli.CurrencyFormat.formatVolumeString;
import static bisq.cli.table.builder.TableBuilderConstants.*;
import static bisq.cli.table.builder.TableType.OFFER_TBL;
<<<<<<< HEAD
import static bisq.cli.table.column.AltcoinColumn.DISPLAY_MODE.ALTCOIN_OFFER_VOLUME;
import static bisq.cli.table.column.Column.JUSTIFICATION.LEFT;
import static bisq.cli.table.column.Column.JUSTIFICATION.NONE;
import static bisq.cli.table.column.Column.JUSTIFICATION.RIGHT;
import static bisq.cli.table.column.FiatColumn.DISPLAY_MODE.VOLUME;
=======
import static bisq.cli.table.column.Column.JUSTIFICATION.LEFT;
import static bisq.cli.table.column.Column.JUSTIFICATION.NONE;
import static bisq.cli.table.column.Column.JUSTIFICATION.RIGHT;
>>>>>>> 1a3622b9
import static bisq.cli.table.column.ZippedStringColumns.DUPLICATION_MODE.EXCLUDE_DUPLICATES;
import static java.lang.String.format;
import static protobuf.OfferDirection.BUY;
import static protobuf.OfferDirection.SELL;



import bisq.cli.table.Table;
import bisq.cli.table.column.Column;
import bisq.cli.table.column.Iso8601DateTimeColumn;
import bisq.cli.table.column.SatoshiColumn;
import bisq.cli.table.column.StringColumn;
import bisq.cli.table.column.ZippedStringColumns;

/**
 * Builds a {@code bisq.cli.table.Table} from a List of
 * {@code bisq.proto.grpc.OfferInfo} objects.
 */
class OfferTableBuilder extends AbstractTableBuilder {

    // Columns common to both fiat and cryptocurrency offers.
    private final Column<String> colOfferId = new StringColumn(COL_HEADER_UUID, LEFT);
    private final Column<String> colDirection = new StringColumn(COL_HEADER_DIRECTION, LEFT);
    private final Column<Long> colAmount = new SatoshiColumn("Temp Amount", NONE);
    private final Column<Long> colMinAmount = new SatoshiColumn("Temp Min Amount", NONE);
    private final Column<String> colPaymentMethod = new StringColumn(COL_HEADER_PAYMENT_METHOD, LEFT);
    private final Column<Long> colCreateDate = new Iso8601DateTimeColumn(COL_HEADER_CREATION_DATE);

    OfferTableBuilder(List<?> protos) {
        super(OFFER_TBL, protos);
    }

    public Table build() {
        List<OfferInfo> offers = protos.stream().map(p -> (OfferInfo) p).collect(Collectors.toList());
        return isShowingFiatOffers.get()
                ? buildFiatOfferTable(offers)
                : buildCryptoCurrencyOfferTable(offers);
    }

    @SuppressWarnings("ConstantConditions")
    public Table buildFiatOfferTable(List<OfferInfo> offers) {
        @Nullable
        Column<String> colEnabled = enabledColumn.get(); // Not boolean: YES, NO, or PENDING
        Column<String> colFiatPrice = new StringColumn(format(COL_HEADER_DETAILED_PRICE, fiatTradeCurrency.get()), RIGHT);
<<<<<<< HEAD
        Column<Long> colFiatVolume = new FiatColumn(format("Temp Volume (%s)", fiatTradeCurrency.get()), NONE, VOLUME);
        Column<Long> colMinFiatVolume = new FiatColumn(format("Temp Min Volume (%s)", fiatTradeCurrency.get()), NONE, VOLUME);
=======
        Column<String> colFiatVolume = new StringColumn(format("Temp Volume (%s)", fiatTradeCurrency.get()), NONE);
        Column<String> colMinFiatVolume = new StringColumn(format("Temp Min Volume (%s)", fiatTradeCurrency.get()), NONE);
>>>>>>> 1a3622b9
        @Nullable
        Column<String> colTriggerPrice = fiatTriggerPriceColumn.get();

        // Populate columns with offer info.

        //noinspection SimplifyStreamApiCallChains
        offers.stream().forEachOrdered(o -> {
            if (colEnabled != null)
                colEnabled.addRow(toEnabled.apply(o));

            colDirection.addRow(o.getDirection());
            colFiatPrice.addRow(o.getPrice());
            colMinAmount.addRow(o.getMinAmount());
            colAmount.addRow(o.getAmount());

            var volumePrecision = toOfferVolumePrecision.apply(o);
            colMinFiatVolume.addRow(formatVolumeString(toBlankOrNonZeroValue.apply(o.getMinVolume()), volumePrecision));
            colFiatVolume.addRow(formatVolumeString(o.getVolume(), volumePrecision));

            if (colTriggerPrice != null)
                colTriggerPrice.addRow(toBlankOrNonZeroValue.apply(o.getTriggerPrice()));

            colPaymentMethod.addRow(o.getPaymentMethodShortName());
            colCreateDate.addRow(o.getDate());
            colOfferId.addRow(o.getId());
        });

        ZippedStringColumns amountRange = zippedAmountRangeColumns.get();
        ZippedStringColumns volumeRange =
                new ZippedStringColumns(format(COL_HEADER_VOLUME_RANGE, fiatTradeCurrency.get()),
                        RIGHT,
                        " - ",
                        colMinFiatVolume.asStringColumn(),
                        colFiatVolume.asStringColumn());

        // Define and return the table instance with populated columns.

        if (isShowingMyOffers.get()) {
            return new Table(colEnabled.asStringColumn(),
                    colDirection,
                    colFiatPrice.justify(),
                    amountRange.asStringColumn(EXCLUDE_DUPLICATES),
                    volumeRange.asStringColumn(EXCLUDE_DUPLICATES),
                    colTriggerPrice.justify(),
                    colPaymentMethod,
                    colCreateDate.asStringColumn(),
                    colOfferId);
        } else {
            return new Table(colDirection,
                    colFiatPrice.justify(),
                    amountRange.asStringColumn(EXCLUDE_DUPLICATES),
                    volumeRange.asStringColumn(EXCLUDE_DUPLICATES),
                    colPaymentMethod,
                    colCreateDate.asStringColumn(),
                    colOfferId);
        }
    }

    @SuppressWarnings("ConstantConditions")
    public Table buildCryptoCurrencyOfferTable(List<OfferInfo> offers) {
        @Nullable
        Column<String> colEnabled = enabledColumn.get(); // Not boolean: YES, NO, or PENDING
        Column<String> colBtcPrice = new StringColumn(format(COL_HEADER_DETAILED_PRICE_OF_ALTCOIN, altcoinTradeCurrency.get()), RIGHT);
<<<<<<< HEAD
        Column<Long> colBtcVolume = new AltcoinColumn(format("Temp Volume (%s)", altcoinTradeCurrency.get()),
                NONE,
                ALTCOIN_OFFER_VOLUME);
        Column<Long> colMinBtcVolume = new AltcoinColumn(format("Temp Min Volume (%s)", altcoinTradeCurrency.get()),
                NONE,
                ALTCOIN_OFFER_VOLUME);
=======
        Column<String> colBtcVolume = new StringColumn(format("Temp Volume (%s)", altcoinTradeCurrency.get()), NONE);
        Column<String> colMinBtcVolume = new StringColumn(format("Temp Min Volume (%s)", altcoinTradeCurrency.get()), NONE);
>>>>>>> 1a3622b9
        @Nullable
        Column<String> colTriggerPrice = altcoinTriggerPriceColumn.get();

        // Populate columns with offer info.

        //noinspection SimplifyStreamApiCallChains
        offers.stream().forEachOrdered(o -> {
            if (colEnabled != null)
                colEnabled.addRow(toEnabled.apply(o));

            colDirection.addRow(directionFormat.apply(o));
            colBtcPrice.addRow(o.getPrice());
            colAmount.addRow(o.getAmount());
            colMinAmount.addRow(o.getMinAmount());
            var volumePrecision = toOfferVolumePrecision.apply(o);
            colBtcVolume.addRow(formatVolumeString(o.getVolume(), volumePrecision));
            colMinBtcVolume.addRow(formatVolumeString(toBlankOrNonZeroValue.apply(o.getMinVolume()), volumePrecision));

            if (colTriggerPrice != null)
                colTriggerPrice.addRow(toBlankOrNonZeroValue.apply(o.getTriggerPrice()));

            colPaymentMethod.addRow(o.getPaymentMethodShortName());
            colCreateDate.addRow(o.getDate());
            colOfferId.addRow(o.getId());
        });

        ZippedStringColumns amountRange = zippedAmountRangeColumns.get();
        ZippedStringColumns volumeRange =
                new ZippedStringColumns(format(COL_HEADER_VOLUME_RANGE, altcoinTradeCurrency.get()),
                        RIGHT,
                        " - ",
                        colMinBtcVolume.asStringColumn(),
                        colBtcVolume.asStringColumn());

        // Define and return the table instance with populated columns.

        if (isShowingMyOffers.get()) {
            if (isShowingBsqOffers.get()) {
                return new Table(colEnabled.asStringColumn(),
                        colDirection,
                        colBtcPrice.justify(),
                        amountRange.asStringColumn(EXCLUDE_DUPLICATES),
                        volumeRange.asStringColumn(EXCLUDE_DUPLICATES),
                        colPaymentMethod,
                        colCreateDate.asStringColumn(),
                        colOfferId);
            } else {
                return new Table(colEnabled.asStringColumn(),
                        colDirection,
                        colBtcPrice.justify(),
                        amountRange.asStringColumn(EXCLUDE_DUPLICATES),
                        volumeRange.asStringColumn(EXCLUDE_DUPLICATES),
                        colTriggerPrice.justify(),
                        colPaymentMethod,
                        colCreateDate.asStringColumn(),
                        colOfferId);
            }
        } else {
            return new Table(colDirection,
                    colBtcPrice.justify(),
                    amountRange.asStringColumn(EXCLUDE_DUPLICATES),
                    volumeRange.asStringColumn(EXCLUDE_DUPLICATES),
                    colPaymentMethod,
                    colCreateDate.asStringColumn(),
                    colOfferId);
        }
    }

    // TODO Might want to move these three functions into superclass (if TradeTableBuilder needs them).
    private final Function<String, String> toBlankOrNonZeroValue = (s) -> s.trim().equals("0") ? "" : s;
    private final Function<OfferInfo, String> toOfferCurrencyCode = (o) -> isFiatOffer.test(o)
            ? o.getCounterCurrencyCode()
            : o.getBaseCurrencyCode();
    private final Function<OfferInfo, Integer> toOfferVolumePrecision = (o) -> {
        if (isFiatOffer.test(o))
            return 0;
        else
            return toOfferCurrencyCode.apply(o).equals("BSQ") ? 2 : 8;
    };

    private final Supplier<OfferInfo> firstOfferInList = () -> (OfferInfo) protos.get(0);
    private final Supplier<Boolean> isShowingMyOffers = () -> firstOfferInList.get().getIsMyOffer();
    private final Supplier<Boolean> isShowingFiatOffers = () -> isFiatOffer.test(firstOfferInList.get());
    private final Supplier<String> fiatTradeCurrency = () -> firstOfferInList.get().getCounterCurrencyCode();
    private final Supplier<String> altcoinTradeCurrency = () -> firstOfferInList.get().getBaseCurrencyCode();
    private final Supplier<Boolean> isShowingBsqOffers = () ->
            !isFiatOffer.test(firstOfferInList.get()) && altcoinTradeCurrency.get().equals("BSQ");

    @Nullable  // Not a boolean column: YES, NO, or PENDING.
    private final Supplier<StringColumn> enabledColumn = () ->
            isShowingMyOffers.get()
                    ? new StringColumn(COL_HEADER_ENABLED, LEFT)
                    : null;
    @Nullable
    private final Supplier<StringColumn> fiatTriggerPriceColumn = () ->
            isShowingMyOffers.get()
                    ? new StringColumn(format(COL_HEADER_TRIGGER_PRICE, fiatTradeCurrency.get()), RIGHT)
                    : null;
    @Nullable
    private final Supplier<StringColumn> altcoinTriggerPriceColumn = () ->
            isShowingMyOffers.get() && !isShowingBsqOffers.get()
                    ? new StringColumn(format(COL_HEADER_TRIGGER_PRICE, altcoinTradeCurrency.get()), RIGHT)
                    : null;

    private final Function<OfferInfo, String> toEnabled = (o) -> {
        if (o.getIsMyOffer() && o.getIsMyPendingOffer())
            return "PENDING";
        else
            return o.getIsActivated() ? "YES" : "NO";
    };

    private final Function<String, String> toMirroredDirection = (d) ->
            d.equalsIgnoreCase(BUY.name()) ? SELL.name() : BUY.name();

    private final Function<OfferInfo, String> directionFormat = (o) -> {
        if (isFiatOffer.test(o)) {
            return o.getBaseCurrencyCode();
        } else {
            // Return "Sell BSQ (Buy BTC)", or "Buy BSQ (Sell BTC)".
            String direction = o.getDirection();
            String mirroredDirection = toMirroredDirection.apply(direction);
            Function<String, String> mixedCase = (word) -> word.charAt(0) + word.substring(1).toLowerCase();
            return format("%s %s (%s %s)",
                    mixedCase.apply(mirroredDirection),
                    o.getBaseCurrencyCode(),
                    mixedCase.apply(direction),
                    o.getCounterCurrencyCode());
        }
    };

    private final Supplier<ZippedStringColumns> zippedAmountRangeColumns = () -> {
        if (colMinAmount.isEmpty() || colAmount.isEmpty())
            throw new IllegalStateException("amount columns must have data");

        return new ZippedStringColumns(COL_HEADER_AMOUNT_RANGE,
                RIGHT,
                " - ",
                colMinAmount.asStringColumn(),
                colAmount.asStringColumn());
    };
}<|MERGE_RESOLUTION|>--- conflicted
+++ resolved
@@ -29,17 +29,9 @@
 import static bisq.cli.CurrencyFormat.formatVolumeString;
 import static bisq.cli.table.builder.TableBuilderConstants.*;
 import static bisq.cli.table.builder.TableType.OFFER_TBL;
-<<<<<<< HEAD
-import static bisq.cli.table.column.AltcoinColumn.DISPLAY_MODE.ALTCOIN_OFFER_VOLUME;
 import static bisq.cli.table.column.Column.JUSTIFICATION.LEFT;
 import static bisq.cli.table.column.Column.JUSTIFICATION.NONE;
 import static bisq.cli.table.column.Column.JUSTIFICATION.RIGHT;
-import static bisq.cli.table.column.FiatColumn.DISPLAY_MODE.VOLUME;
-=======
-import static bisq.cli.table.column.Column.JUSTIFICATION.LEFT;
-import static bisq.cli.table.column.Column.JUSTIFICATION.NONE;
-import static bisq.cli.table.column.Column.JUSTIFICATION.RIGHT;
->>>>>>> 1a3622b9
 import static bisq.cli.table.column.ZippedStringColumns.DUPLICATION_MODE.EXCLUDE_DUPLICATES;
 import static java.lang.String.format;
 import static protobuf.OfferDirection.BUY;
@@ -84,13 +76,8 @@
         @Nullable
         Column<String> colEnabled = enabledColumn.get(); // Not boolean: YES, NO, or PENDING
         Column<String> colFiatPrice = new StringColumn(format(COL_HEADER_DETAILED_PRICE, fiatTradeCurrency.get()), RIGHT);
-<<<<<<< HEAD
-        Column<Long> colFiatVolume = new FiatColumn(format("Temp Volume (%s)", fiatTradeCurrency.get()), NONE, VOLUME);
-        Column<Long> colMinFiatVolume = new FiatColumn(format("Temp Min Volume (%s)", fiatTradeCurrency.get()), NONE, VOLUME);
-=======
         Column<String> colFiatVolume = new StringColumn(format("Temp Volume (%s)", fiatTradeCurrency.get()), NONE);
         Column<String> colMinFiatVolume = new StringColumn(format("Temp Min Volume (%s)", fiatTradeCurrency.get()), NONE);
->>>>>>> 1a3622b9
         @Nullable
         Column<String> colTriggerPrice = fiatTriggerPriceColumn.get();
 
@@ -154,17 +141,8 @@
         @Nullable
         Column<String> colEnabled = enabledColumn.get(); // Not boolean: YES, NO, or PENDING
         Column<String> colBtcPrice = new StringColumn(format(COL_HEADER_DETAILED_PRICE_OF_ALTCOIN, altcoinTradeCurrency.get()), RIGHT);
-<<<<<<< HEAD
-        Column<Long> colBtcVolume = new AltcoinColumn(format("Temp Volume (%s)", altcoinTradeCurrency.get()),
-                NONE,
-                ALTCOIN_OFFER_VOLUME);
-        Column<Long> colMinBtcVolume = new AltcoinColumn(format("Temp Min Volume (%s)", altcoinTradeCurrency.get()),
-                NONE,
-                ALTCOIN_OFFER_VOLUME);
-=======
         Column<String> colBtcVolume = new StringColumn(format("Temp Volume (%s)", altcoinTradeCurrency.get()), NONE);
         Column<String> colMinBtcVolume = new StringColumn(format("Temp Min Volume (%s)", altcoinTradeCurrency.get()), NONE);
->>>>>>> 1a3622b9
         @Nullable
         Column<String> colTriggerPrice = altcoinTriggerPriceColumn.get();
 
